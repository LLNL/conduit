--- conflicted
+++ resolved
@@ -43,10 +43,6 @@
         submodules: 'recursive'
     - name: Install
       run: |
-<<<<<<< HEAD
-        python3 scripts/uberenv/uberenv.py --install --prefix="build" --spack-config-dir=scripts/uberenv_configs/spack_configs/configs/alpinedav/ubuntu_18.04_devel/ --spec="^silo~fortran"
-=======
         python3 scripts/uberenv/uberenv.py --install --prefix="build" --spack-config-dir=scripts/uberenv_configs/spack_configs/configs/alpinedav/ubuntu_18.04_devel/
->>>>>>> 80178d98
 
 
