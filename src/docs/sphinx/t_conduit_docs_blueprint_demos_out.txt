Running main() from /g/g19/ciurej1/projects/conduit/src/blt/thirdparty_builtin/googletest-master-2020-01-07/googletest/src/gtest_main.cc
[==========] Running 10 tests from 1 test suite.
[----------] Global test environment set-up.
[----------] 10 tests from conduit_docs
[ RUN      ] conduit_docs.blueprint_demo_basic_uniform
BEGIN_EXAMPLE("blueprint_demo_basic_uniform")

coordsets: 
  coords: 
    type: "uniform"
    dims: 
      i: 3
      j: 3
    origin: 
      x: -10.0
      y: -10.0
    spacing: 
      dx: 10.0
      dy: 10.0
topologies: 
  mesh: 
    type: "uniform"
    coordset: "coords"
fields: 
  field: 
    association: "element"
    topology: "mesh"
    volume_dependent: "false"
    values: [0.0, 1.0, 2.0, 3.0]

END_EXAMPLE("blueprint_demo_basic_uniform")
[/g/g19/ciurej1/projects/conduit/src/tests/docs/t_conduit_docs_blueprint_demos.cpp : 67]
 Testing Basic Example 'uniform'
<<<<<<< HEAD
[       OK ] conduit_docs.blueprint_demo_basic_uniform (11 ms)
=======
[       OK ] conduit_docs.blueprint_demo_basic_uniform (8 ms)
>>>>>>> 3539e800
[ RUN      ] conduit_docs.blueprint_demo_basic_rectilinear
BEGIN_EXAMPLE("blueprint_demo_basic_rectilinear")

coordsets: 
  coords: 
    type: "rectilinear"
    values: 
      x: [-10.0, 0.0, 10.0]
      y: [-10.0, 0.0, 10.0]
topologies: 
  mesh: 
    type: "rectilinear"
    coordset: "coords"
fields: 
  field: 
    association: "element"
    topology: "mesh"
    volume_dependent: "false"
    values: [0.0, 1.0, 2.0, 3.0]

END_EXAMPLE("blueprint_demo_basic_rectilinear")
[/g/g19/ciurej1/projects/conduit/src/tests/docs/t_conduit_docs_blueprint_demos.cpp : 67]
 Testing Basic Example 'rectilinear'
<<<<<<< HEAD
[       OK ] conduit_docs.blueprint_demo_basic_rectilinear (4 ms)
=======
[       OK ] conduit_docs.blueprint_demo_basic_rectilinear (6 ms)
>>>>>>> 3539e800
[ RUN      ] conduit_docs.blueprint_demo_basic_structured
BEGIN_EXAMPLE("blueprint_demo_basic_structured")

coordsets: 
  coords: 
    type: "explicit"
    values: 
      x: [-10.0, 0.0, 10.0, -10.0, 0.0, 10.0, -10.0, 0.0, 10.0]
      y: [-10.0, -10.0, -10.0, 0.0, 0.0, 0.0, 10.0, 10.0, 10.0]
topologies: 
  mesh: 
    type: "structured"
    coordset: "coords"
    elements: 
      dims: 
        i: 2
        j: 2
fields: 
  field: 
    association: "element"
    topology: "mesh"
    volume_dependent: "false"
    values: [0.0, 1.0, 2.0, 3.0]

END_EXAMPLE("blueprint_demo_basic_structured")
[/g/g19/ciurej1/projects/conduit/src/tests/docs/t_conduit_docs_blueprint_demos.cpp : 67]
 Testing Basic Example 'structured'
<<<<<<< HEAD
[       OK ] conduit_docs.blueprint_demo_basic_structured (7 ms)
=======
[       OK ] conduit_docs.blueprint_demo_basic_structured (6 ms)
>>>>>>> 3539e800
[ RUN      ] conduit_docs.blueprint_demo_basic_tris
BEGIN_EXAMPLE("blueprint_demo_basic_tris")

coordsets: 
  coords: 
    type: "explicit"
    values: 
      x: [-10.0, 0.0, 10.0, -10.0, 0.0, 10.0, -10.0, 0.0, 10.0]
      y: [-10.0, -10.0, -10.0, 0.0, 0.0, 0.0, 10.0, 10.0, 10.0]
topologies: 
  mesh: 
    type: "unstructured"
    coordset: "coords"
    elements: 
      shape: "tri"
      connectivity: [0, 3, 4, 0, 1, 4, 1, 4, 5, 1, 2, 5, 3, 6, 7, 3, 4, 7, 4, 7, 8, 4, 5, 8]
fields: 
  field: 
    association: "element"
    topology: "mesh"
    volume_dependent: "false"
    values: [0.0, 1.0, 2.0, 3.0, 4.0, 5.0, 6.0, 7.0]

END_EXAMPLE("blueprint_demo_basic_tris")
[/g/g19/ciurej1/projects/conduit/src/tests/docs/t_conduit_docs_blueprint_demos.cpp : 67]
 Testing Basic Example 'tris'
[       OK ] conduit_docs.blueprint_demo_basic_tris (6 ms)
[ RUN      ] conduit_docs.blueprint_demo_basic_quads
BEGIN_EXAMPLE("blueprint_demo_basic_quads")

coordsets: 
  coords: 
    type: "explicit"
    values: 
      x: [-10.0, 0.0, 10.0, -10.0, 0.0, 10.0, -10.0, 0.0, 10.0]
      y: [-10.0, -10.0, -10.0, 0.0, 0.0, 0.0, 10.0, 10.0, 10.0]
topologies: 
  mesh: 
    type: "unstructured"
    coordset: "coords"
    elements: 
      shape: "quad"
      connectivity: [0, 3, 4, 1, 1, 4, 5, 2, 3, 6, 7, 4, 4, 7, 8, 5]
fields: 
  field: 
    association: "element"
    topology: "mesh"
    volume_dependent: "false"
    values: [0.0, 1.0, 2.0, 3.0]

END_EXAMPLE("blueprint_demo_basic_quads")
[/g/g19/ciurej1/projects/conduit/src/tests/docs/t_conduit_docs_blueprint_demos.cpp : 67]
 Testing Basic Example 'quads'
<<<<<<< HEAD
[       OK ] conduit_docs.blueprint_demo_basic_quads (7 ms)
=======
[       OK ] conduit_docs.blueprint_demo_basic_quads (6 ms)
>>>>>>> 3539e800
[ RUN      ] conduit_docs.blueprint_demo_basic_tets
BEGIN_EXAMPLE("blueprint_demo_basic_tets")

coordsets: 
  coords: 
    type: "explicit"
    values: 
      x: [-10.0, 0.0, 10.0, -10.0, 0.0, 10.0, -10.0, 0.0, 10.0, -10.0, 0.0, 10.0, -10.0, 0.0, 10.0, -10.0, 0.0, 10.0, -10.0, 0.0, 10.0, -10.0, 0.0, 10.0, -10.0, 0.0, 10.0]
      y: [-10.0, -10.0, -10.0, 0.0, 0.0, 0.0, 10.0, 10.0, 10.0, -10.0, -10.0, -10.0, 0.0, 0.0, 0.0, 10.0, 10.0, 10.0, -10.0, -10.0, -10.0, 0.0, 0.0, 0.0, 10.0, 10.0, 10.0]
      z: [-10.0, -10.0, -10.0, -10.0, -10.0, -10.0, -10.0, -10.0, -10.0, 0.0, 0.0, 0.0, 0.0, 0.0, 0.0, 0.0, 0.0, 0.0, 10.0, 10.0, 10.0, 10.0, 10.0, 10.0, 10.0, 10.0, 10.0]
topologies: 
  mesh: 
    type: "unstructured"
    coordset: "coords"
    elements: 
      shape: "tet"
      connectivity: [0, 4, 1, 13, 0, 3, 4, 13, 0, 12, 3, 13, 0, 9, 12, 13, 0, 10, 9, 13, 0, 1, 10, 13, 1, 5, 2, 14, 1, 4, 5, 14, 1, 13, 4, 14, 1, 10, 13, 14, 1, 11, 10, 14, 1, 2, 11, 14, 3, 7, 4, 16, 3, 6, 7, 16, 3, 15, 6, 16, 3, 12, 15, 16, 3, 13, 12, 16, 3, 4, 13, 16, 4, 8, 5, 17, 4, 7, 8, 17, 4, 16, 7, 17, 4, 13, 16, 17, 4, 14, 13, 17, 4, 5, 14, 17, 9, 13, 10, 22, 9, 12, 13, 22, 9, 21, 12, 22, 9, 18, 21, 22, 9, 19, 18, 22, 9, 10, 19, 22, 10, 14, 11, 23, 10, 13, 14, 23, 10, 22, 13, 23, 10, 19, 22, 23, 10, 20, 19, 23, 10, 11, 20, 23, 12, 16, 13, 25, 12, 15, 16, 25, 12, 24, 15, 25, 12, 21, 24, 25, 12, 22, 21, 25, 12, 13, 22, 25, 13, 17, 14, 26, 13, 16, 17, 26, 13, 25, 16, 26, 13, 22, 25, 26, 13, 23, 22, 26, 13, 14, 23, 26]
fields: 
  field: 
    association: "element"
    topology: "mesh"
    volume_dependent: "false"
    values: [0.0, 1.0, 2.0, 3.0, 4.0, 5.0, 6.0, 7.0, 8.0, 9.0, 10.0, 11.0, 12.0, 13.0, 14.0, 15.0, 16.0, 17.0, 18.0, 19.0, 20.0, 21.0, 22.0, 23.0, 24.0, 25.0, 26.0, 27.0, 28.0, 29.0, 30.0, 31.0, 32.0, 33.0, 34.0, 35.0, 36.0, 37.0, 38.0, 39.0, 40.0, 41.0, 42.0, 43.0, 44.0, 45.0, 46.0, 47.0]

END_EXAMPLE("blueprint_demo_basic_tets")
[/g/g19/ciurej1/projects/conduit/src/tests/docs/t_conduit_docs_blueprint_demos.cpp : 67]
 Testing Basic Example 'tets'
[       OK ] conduit_docs.blueprint_demo_basic_tets (7 ms)
[ RUN      ] conduit_docs.blueprint_demo_basic_hexs
BEGIN_EXAMPLE("blueprint_demo_basic_hexs")

coordsets: 
  coords: 
    type: "explicit"
    values: 
      x: [-10.0, 0.0, 10.0, -10.0, 0.0, 10.0, -10.0, 0.0, 10.0, -10.0, 0.0, 10.0, -10.0, 0.0, 10.0, -10.0, 0.0, 10.0, -10.0, 0.0, 10.0, -10.0, 0.0, 10.0, -10.0, 0.0, 10.0]
      y: [-10.0, -10.0, -10.0, 0.0, 0.0, 0.0, 10.0, 10.0, 10.0, -10.0, -10.0, -10.0, 0.0, 0.0, 0.0, 10.0, 10.0, 10.0, -10.0, -10.0, -10.0, 0.0, 0.0, 0.0, 10.0, 10.0, 10.0]
      z: [-10.0, -10.0, -10.0, -10.0, -10.0, -10.0, -10.0, -10.0, -10.0, 0.0, 0.0, 0.0, 0.0, 0.0, 0.0, 0.0, 0.0, 0.0, 10.0, 10.0, 10.0, 10.0, 10.0, 10.0, 10.0, 10.0, 10.0]
topologies: 
  mesh: 
    type: "unstructured"
    coordset: "coords"
    elements: 
      shape: "hex"
      connectivity: [0, 1, 4, 3, 9, 10, 13, 12, 1, 2, 5, 4, 10, 11, 14, 13, 3, 4, 7, 6, 12, 13, 16, 15, 4, 5, 8, 7, 13, 14, 17, 16, 9, 10, 13, 12, 18, 19, 22, 21, 10, 11, 14, 13, 19, 20, 23, 22, 12, 13, 16, 15, 21, 22, 25, 24, 13, 14, 17, 16, 22, 23, 26, 25]
fields: 
  field: 
    association: "element"
    topology: "mesh"
    volume_dependent: "false"
    values: [0.0, 1.0, 2.0, 3.0, 4.0, 5.0, 6.0, 7.0]

END_EXAMPLE("blueprint_demo_basic_hexs")
[/g/g19/ciurej1/projects/conduit/src/tests/docs/t_conduit_docs_blueprint_demos.cpp : 67]
 Testing Basic Example 'hexs'
[       OK ] conduit_docs.blueprint_demo_basic_hexs (6 ms)
[ RUN      ] conduit_docs.blueprint_demo_basic_polygons
BEGIN_EXAMPLE("blueprint_demo_basic_polygons")

coordsets: 
  coords: 
    type: "explicit"
    values: 
      x: [-10.0, 0.0, 10.0, -10.0, 0.0, 10.0, -10.0, 0.0, 10.0]
      y: [-10.0, -10.0, -10.0, 0.0, 0.0, 0.0, 10.0, 10.0, 10.0]
topologies: 
  mesh: 
    type: "unstructured"
    coordset: "coords"
    elements: 
      shape: "polygonal"
      sizes: [4, 4, 4, 4]
      connectivity: [0, 3, 4, 1, 1, 4, 5, 2, 3, 6, 7, 4, 4, 7, 8, 5]
      offsets: [0, 4, 8, 12]
fields: 
  field: 
    association: "element"
    topology: "mesh"
    volume_dependent: "false"
    values: [0.0, 1.0, 2.0, 3.0]

END_EXAMPLE("blueprint_demo_basic_polygons")
[/g/g19/ciurej1/projects/conduit/src/tests/docs/t_conduit_docs_blueprint_demos.cpp : 67]
 Testing Basic Example 'polygons'
[       OK ] conduit_docs.blueprint_demo_basic_polygons (7 ms)
[ RUN      ] conduit_docs.blueprint_demo_basic_polyhedra
BEGIN_EXAMPLE("blueprint_demo_basic_polyhedra")

coordsets: 
  coords: 
    type: "explicit"
    values: 
      x: [-10.0, 0.0, 10.0, -10.0, 0.0, 10.0, -10.0, 0.0, 10.0, -10.0, 0.0, 10.0, -10.0, 0.0, 10.0, -10.0, 0.0, 10.0, -10.0, 0.0, 10.0, -10.0, 0.0, 10.0, -10.0, 0.0, 10.0]
      y: [-10.0, -10.0, -10.0, 0.0, 0.0, 0.0, 10.0, 10.0, 10.0, -10.0, -10.0, -10.0, 0.0, 0.0, 0.0, 10.0, 10.0, 10.0, -10.0, -10.0, -10.0, 0.0, 0.0, 0.0, 10.0, 10.0, 10.0]
      z: [-10.0, -10.0, -10.0, -10.0, -10.0, -10.0, -10.0, -10.0, -10.0, 0.0, 0.0, 0.0, 0.0, 0.0, 0.0, 0.0, 0.0, 0.0, 10.0, 10.0, 10.0, 10.0, 10.0, 10.0, 10.0, 10.0, 10.0]
topologies: 
  mesh: 
    type: "unstructured"
    coordset: "coords"
    elements: 
      shape: "polyhedral"
      connectivity: [0, 1, 2, 3, 4, 5, 6, 7, 8, 9, 2, 10, 11, 3, 12, 13, 14, 15, 16, 9, 17, 18, 12, 19, 5, 20, 21, 22, 23, 24, 10, 25, 26, 27, 21, 28, 15, 22, 29, 30, 31, 32, 19, 27, 33, 34, 29, 35]
      sizes: [6, 6, 6, 6, 6, 6, 6, 6]
      offsets: [0, 6, 12, 18, 24, 30, 36, 42]
    subelements: 
      shape: "polygonal"
      connectivity: [0, 3, 4, 1, 0, 1, 10, 9, 1, 4, 13, 10, 4, 3, 12, 13, 3, 0, 9, 12, 9, 10, 13, 12, 1, 4, 5, 2, 1, 2, 11, 10, 2, 5, 14, 11, 5, 4, 13, 14, 10, 11, 14, 13, 3, 6, 7, 4, 4, 7, 16, 13, 7, 6, 15, 16, 6, 3, 12, 15, 12, 13, 16, 15, 4, 7, 8, 5, 5, 8, 17, 14, 8, 7, 16, 17, 13, 14, 17, 16, 9, 10, 19, 18, 10, 13, 22, 19, 13, 12, 21, 22, 12, 9, 18, 21, 18, 19, 22, 21, 10, 11, 20, 19, 11, 14, 23, 20, 14, 13, 22, 23, 19, 20, 23, 22, 13, 16, 25, 22, 16, 15, 24, 25, 15, 12, 21, 24, 21, 22, 25, 24, 14, 17, 26, 23, 17, 16, 25, 26, 22, 23, 26, 25]
      sizes: [4, 4, 4, 4, 4, 4, 4, 4, 4, 4, 4, 4, 4, 4, 4, 4, 4, 4, 4, 4, 4, 4, 4, 4, 4, 4, 4, 4, 4, 4, 4, 4, 4, 4, 4, 4]
      offsets: [0, 4, 8, 12, 16, 20, 24, 28, 32, 36, 40, 44, 48, 52, 56, 60, 64, 68, 72, 76, 80, 84, 88, 92, 96, 100, 104, 108, 112, 116, 120, 124, 128, 132, 136, 140]
fields: 
  field: 
    association: "element"
    topology: "mesh"
    volume_dependent: "false"
    values: [0.0, 1.0, 2.0, 3.0, 4.0, 5.0, 6.0, 7.0]

END_EXAMPLE("blueprint_demo_basic_polyhedra")
[/g/g19/ciurej1/projects/conduit/src/tests/docs/t_conduit_docs_blueprint_demos.cpp : 67]
 Testing Basic Example 'polyhedra'
[       OK ] conduit_docs.blueprint_demo_basic_polyhedra (9 ms)
[ RUN      ] conduit_docs.blueprint_demo_basic_uniform_complete
BEGIN_EXAMPLE("blueprint_demo_basic_uniform_complete")

coordsets: 
  coords: 
    type: "uniform"
    dims: 
      i: 3
      j: 3
    origin: 
      x: -10.0
      y: -10.0
    spacing: 
      dx: 10.0
      dy: 10.0
topologies: 
  topo: 
    type: "uniform"
    coordset: "coords"
fields: 
  ele_example: 
    association: "element"
    topology: "topo"
    values: [0.0, 1.0, 2.0, 3.0]
  vert_example: 
    association: "vertex"
    topology: "topo"
    values: [0.0, 1.0, 2.0, 3.0, 4.0, 5.0, 6.0, 7.0, 8.0]

END_EXAMPLE("blueprint_demo_basic_uniform_complete")
<<<<<<< HEAD
[       OK ] conduit_docs.blueprint_demo_basic_uniform_complete (7 ms)
[----------] 10 tests from conduit_docs (74 ms total)

[----------] Global test environment tear-down
[==========] 10 tests from 1 test suite ran. (74 ms total)
=======
[       OK ] conduit_docs.blueprint_demo_basic_uniform_complete (10 ms)
[----------] 10 tests from conduit_docs (71 ms total)

[----------] Global test environment tear-down
[==========] 10 tests from 1 test suite ran. (71 ms total)
>>>>>>> 3539e800
[  PASSED  ] 10 tests.<|MERGE_RESOLUTION|>--- conflicted
+++ resolved
@@ -31,11 +31,7 @@
 END_EXAMPLE("blueprint_demo_basic_uniform")
 [/g/g19/ciurej1/projects/conduit/src/tests/docs/t_conduit_docs_blueprint_demos.cpp : 67]
  Testing Basic Example 'uniform'
-<<<<<<< HEAD
 [       OK ] conduit_docs.blueprint_demo_basic_uniform (11 ms)
-=======
-[       OK ] conduit_docs.blueprint_demo_basic_uniform (8 ms)
->>>>>>> 3539e800
 [ RUN      ] conduit_docs.blueprint_demo_basic_rectilinear
 BEGIN_EXAMPLE("blueprint_demo_basic_rectilinear")
 
@@ -59,11 +55,7 @@
 END_EXAMPLE("blueprint_demo_basic_rectilinear")
 [/g/g19/ciurej1/projects/conduit/src/tests/docs/t_conduit_docs_blueprint_demos.cpp : 67]
  Testing Basic Example 'rectilinear'
-<<<<<<< HEAD
 [       OK ] conduit_docs.blueprint_demo_basic_rectilinear (4 ms)
-=======
-[       OK ] conduit_docs.blueprint_demo_basic_rectilinear (6 ms)
->>>>>>> 3539e800
 [ RUN      ] conduit_docs.blueprint_demo_basic_structured
 BEGIN_EXAMPLE("blueprint_demo_basic_structured")
 
@@ -91,11 +83,7 @@
 END_EXAMPLE("blueprint_demo_basic_structured")
 [/g/g19/ciurej1/projects/conduit/src/tests/docs/t_conduit_docs_blueprint_demos.cpp : 67]
  Testing Basic Example 'structured'
-<<<<<<< HEAD
 [       OK ] conduit_docs.blueprint_demo_basic_structured (7 ms)
-=======
-[       OK ] conduit_docs.blueprint_demo_basic_structured (6 ms)
->>>>>>> 3539e800
 [ RUN      ] conduit_docs.blueprint_demo_basic_tris
 BEGIN_EXAMPLE("blueprint_demo_basic_tris")
 
@@ -149,11 +137,7 @@
 END_EXAMPLE("blueprint_demo_basic_quads")
 [/g/g19/ciurej1/projects/conduit/src/tests/docs/t_conduit_docs_blueprint_demos.cpp : 67]
  Testing Basic Example 'quads'
-<<<<<<< HEAD
 [       OK ] conduit_docs.blueprint_demo_basic_quads (7 ms)
-=======
-[       OK ] conduit_docs.blueprint_demo_basic_quads (6 ms)
->>>>>>> 3539e800
 [ RUN      ] conduit_docs.blueprint_demo_basic_tets
 BEGIN_EXAMPLE("blueprint_demo_basic_tets")
 
@@ -304,17 +288,9 @@
     values: [0.0, 1.0, 2.0, 3.0, 4.0, 5.0, 6.0, 7.0, 8.0]
 
 END_EXAMPLE("blueprint_demo_basic_uniform_complete")
-<<<<<<< HEAD
 [       OK ] conduit_docs.blueprint_demo_basic_uniform_complete (7 ms)
 [----------] 10 tests from conduit_docs (74 ms total)
 
 [----------] Global test environment tear-down
 [==========] 10 tests from 1 test suite ran. (74 ms total)
-=======
-[       OK ] conduit_docs.blueprint_demo_basic_uniform_complete (10 ms)
-[----------] 10 tests from conduit_docs (71 ms total)
-
-[----------] Global test environment tear-down
-[==========] 10 tests from 1 test suite ran. (71 ms total)
->>>>>>> 3539e800
 [  PASSED  ] 10 tests.