--- conflicted
+++ resolved
@@ -676,11 +676,6 @@
             dest_dom["state/domain_id"].reset();
             dest_dom["state/domain_id"] = dom_id;
         }
-<<<<<<< HEAD
-
-        
-=======
->>>>>>> 59517527
       }
     }
   }
