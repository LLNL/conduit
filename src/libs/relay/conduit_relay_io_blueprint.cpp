// Copyright (c) Lawrence Livermore National Security, LLC and other Conduit
// Project developers. See top-level LICENSE AND COPYRIGHT files for dates and
// other details. No copyright assignment is required to contribute to Conduit.

//-----------------------------------------------------------------------------
///
/// file: conduit_relay_io_blueprint.cpp
///
//-----------------------------------------------------------------------------

#include "conduit_relay_io.hpp"
#include "conduit_relay_io_handle.hpp"
#include "conduit_blueprint.hpp"

#include "conduit_fmt/conduit_fmt.h"

#ifdef CONDUIT_RELAY_IO_MPI_ENABLED
    #include "conduit_relay_mpi.hpp"
    #include "conduit_relay_mpi_io_blueprint.hpp"
    #include "conduit_blueprint_mpi.hpp"
#else
    #include "conduit_relay_io_blueprint.hpp"
#endif


#ifdef CONDUIT_RELAY_IO_MPI_ENABLED
// Define an argument macro that adds the communicator argument.
#define CONDUIT_RELAY_COMMUNICATOR_ARG(ARG) ,ARG
#else
// Define an argument macro that does not add the communicator argument.
#define CONDUIT_RELAY_COMMUNICATOR_ARG(ARG) 
#endif

// std includes
#include <limits>
#include <set>

//-----------------------------------------------------------------------------
// standard lib includes
//-----------------------------------------------------------------------------
#include <iostream>


//-----------------------------------------------------------------------------
// -- begin conduit:: --
//-----------------------------------------------------------------------------
namespace conduit
{

//-----------------------------------------------------------------------------
// -- begin conduit::relay --
//-----------------------------------------------------------------------------
namespace relay
{

#ifdef CONDUIT_RELAY_IO_MPI_ENABLED
//-----------------------------------------------------------------------------
// -- begin conduit::relay::mpi --
//-----------------------------------------------------------------------------
namespace mpi
{
#endif


//-----------------------------------------------------------------------------
// -- begin conduit::relay::io
//-----------------------------------------------------------------------------
namespace io
{
    
//-----------------------------------------------------------------------------
// -- begin conduit::relay::io::<mpi>::blueprint
//-----------------------------------------------------------------------------
namespace blueprint
{

//-----------------------------------------------------------------------------
void gen_domain_to_file_map(index_t num_domains,
                            index_t num_files,
                            Node &out)
{
    index_t num_domains_per_file = num_domains / num_files;
    index_t left_overs = num_domains % num_files;

    out["global_domains_per_file"].set(DataType::index_t(num_files));
    out["global_domain_offsets"].set(DataType::index_t(num_files));
    out["global_domain_to_file"].set(DataType::index_t(num_domains));

    index_t_array v_domains_per_file = out["global_domains_per_file"].value();
    index_t_array v_domains_offsets  = out["global_domain_offsets"].value();
    index_t_array v_domain_to_file   = out["global_domain_to_file"].value();

    // setup domains per file
    for(index_t f=0; f < num_files; f++)
    {
        v_domains_per_file[f] = num_domains_per_file;
        if( f < left_overs)
            v_domains_per_file[f]+=1;
    }

    if(num_files > 1)
    {
        // prefix sum to calc offsets
        for(index_t f=1; f < num_files; f++)
        {
            v_domains_offsets[f] += (v_domains_per_file[f-1] +
                                     v_domains_offsets[f-1]);
        }
    }

    // do assignment, create simple map
    index_t f_idx = 0;
    for(index_t d=0; d < num_domains; d++)
    {
        // see if we are at the offset for the next file
        if(f_idx + 1 < num_files)
        {
            if(d >= v_domains_offsets[f_idx+1])
                f_idx++;
        }
        v_domain_to_file[d] = f_idx;
    }
}

//-----------------------------------------------------------------------------
// -- begin conduit::relay::<mpi>::blueprint::detail --
//-----------------------------------------------------------------------------


//
// Lots of helpers pulled in from Ascent for dealing with
// with mesh blueprint writing and reading. 
// TODO: Could use cleanup.
//
namespace detail
{

class BlueprintPathGeneratorImpl
{
public:
    BlueprintPathGeneratorImpl()
    {}

    virtual ~BlueprintPathGeneratorImpl()
    {}

    virtual std::string GenerateFilePath(index_t tree_id) const =0;
    virtual std::string GenerateTreePath(index_t tree_id) const =0;
};


class BlueprintLegacyPathGenerator: public BlueprintPathGeneratorImpl
{
public:
    //-------------------------------------------------------------------//
    BlueprintLegacyPathGenerator(const std::string &file_pattern,
                                 const std::string &tree_pattern,
                                 index_t num_files,
                                 index_t num_trees,
                                 const std::string &protocol)
    : m_file_pattern(file_pattern),
      m_tree_pattern(tree_pattern),
      m_num_files(num_files),
      m_num_trees(num_trees),
      m_protocol(protocol)
    {
        // if we need domain to file map, gen it
        if( m_num_files > 1 && (m_num_trees != m_num_files) )
        {
            gen_domain_to_file_map(m_num_trees,
                                   m_num_files,
                                   m_d2f_map);
        }
    }

    //-------------------------------------------------------------------//
    virtual ~BlueprintLegacyPathGenerator()
    {

    }

    //-------------------------------------------------------------------//
    std::string Expand(const std::string pattern,
                       index_t idx) const
    {
        //
        // This currently handles format strings:
        // "%d" "%02d" "%03d" "%04d" "%05d" "%06d" "%07d" "%08d" "%09d"
        //

        std::size_t pattern_idx = pattern.find("%d");

        if(pattern_idx != std::string::npos)
        {
            std::string res = pattern;
            res.replace(pattern_idx,
                        4,
                        conduit_fmt::format("{:d}",idx));
            return res;
        }

        for(int i=2; i<10; i++)
        {
            std::string pat = "%0" + conduit_fmt::format("{:d}",i) + "d";
            pattern_idx = pattern.find(pat);

            if(pattern_idx != std::string::npos)
            {
                pat = "{:0" + conduit_fmt::format("{:d}",i) + "d}";

                std::string res = pattern;
                res.replace(pattern_idx,
                            4,
                            conduit_fmt::format(pat,idx));
                return res;
            }
        }

        return pattern;
    }

    //-------------------------------------------------------------------//
    virtual std::string GenerateFilePath(index_t tree_id) const
    {
        index_t file_id = -1;

        if(m_num_trees == m_num_files)
        {
            file_id = tree_id;
        }
        else if(m_num_files == 1)
        {
            file_id = 0;
        }
        else
        {
            index_t_accessor v_d2f = m_d2f_map["global_domain_to_file"].value();
            file_id = v_d2f[tree_id];
        }

        return Expand(m_file_pattern,file_id);
    }

    //-------------------------------------------------------------------//
    virtual std::string GenerateTreePath(index_t tree_id) const
    {
        // the tree path should always end in a /
        std::string res = Expand(m_tree_pattern,tree_id);
        if( (res.size() > 0) && (res[res.size()-1] != '/') )
        {
            res += "/";
        }
        return res;
    }

private:
    std::string m_file_pattern;
    std::string m_tree_pattern;
    index_t     m_num_files;
    index_t     m_num_trees;
    std::string m_protocol;
    Node        m_d2f_map;
};

class BlueprintPartitonMapPathGenerator: public BlueprintPathGeneratorImpl
{
public:
    //-------------------------------------------------------------------//
    BlueprintPartitonMapPathGenerator(const std::string &part_pattern,
                                      const conduit::Node &part_map)
    : m_part_pattern(part_pattern),
      m_part_map(part_map),
      m_dom_to_tree()
    {
        // init the map that takes us from domain_id (what we want)
        // to part map entry
        
        index_t_accessor doms = part_map["domain"].value();
        index_t num_domains = doms.max() + 1;
        // NOTE: Most cases will be compact, but what about
        // cases that are not?
        m_dom_to_tree.set(DataType::index_t(num_domains));
        index_t_array dom_to_tree_vals = m_dom_to_tree.value();
        for(index_t i=0;i<num_domains;i++)
        {
            dom_to_tree_vals[doms[i]] = i;
        }
    }
    
    //-------------------------------------------------------------------//
    BlueprintPartitonMapPathGenerator(const std::string &part_pattern)
    : m_part_pattern(part_pattern),
      m_part_map(),
      m_dom_to_tree()
    {
        // empty
    }

    //-------------------------------------------------------------------//
    virtual ~BlueprintPartitonMapPathGenerator()
    {
        // empty
    }

    //-------------------------------------------------------------------//
    virtual std::string GenerateFullPath(index_t tree_id) const
    {
        if( m_part_map.number_of_children() == 0 )
        {
            // special case, not format sub needed
            return m_part_pattern;
        }
        else
        {
            index_t_array dom_to_tree_vals = m_dom_to_tree.value();
            index_t dom_lookup = dom_to_tree_vals[tree_id];
            return conduit::utils::format(m_part_pattern,
                                          m_part_map,
                                          dom_lookup);
        }
    }

    //-------------------------------------------------------------------//
    virtual std::string GenerateFilePath(index_t tree_id) const
    {
        std::string res,tmp;
        utils::split_string(GenerateFullPath(tree_id),
                            ":/",
                            res,  // result is before sep
                            tmp);
        return res;
    }

    //-------------------------------------------------------------------//
    virtual std::string GenerateTreePath(index_t tree_id) const
    {
        std::string res,tmp;
        utils::split_string(GenerateFullPath(tree_id),
                            ":/",
                            tmp,
                            res); // result is after sep
        // tree path should always end with "/"
        if( (res.size() > 0) && (res[res.size()-1] != '/') )
        {
            res += "/";
        }
        return res;

    }

private:
    std::string m_part_pattern;
    Node        m_part_map;
    // extra map for non trivial domain 
    Node        m_dom_to_tree;
};


class BlueprintTreePathGenerator
{
public:
    
    BlueprintTreePathGenerator()
    : m_impl(nullptr)
    {

    }
    
    void Cleanup()
    {
        if(m_impl != nullptr)
        {
            delete m_impl;
            m_impl = nullptr;
        }
    }
    
    //-------------------------------------------------------------------//
    void Init(const std::string &file_pattern,
              const std::string &tree_pattern,
              index_t num_files,
              index_t num_trees,
              const std::string &protocol)
    {
        Cleanup();
        m_impl = new BlueprintLegacyPathGenerator(file_pattern,
                                                  tree_pattern,
                                                  num_files,
                                                  num_trees,
                                                  protocol);
    }
    
    //-------------------------------------------------------------------//
    void Init(const std::string   &part_pattern,
             const conduit::Node &part_map)
    {
        Cleanup();
        m_impl = new BlueprintPartitonMapPathGenerator(part_pattern,
                                                       part_map);
    }
    
    //-------------------------------------------------------------------//
    void Init(const std::string   &part_pattern)
    {
        Cleanup();
        m_impl = new BlueprintPartitonMapPathGenerator(part_pattern);
    }

    ~BlueprintTreePathGenerator()
    {
        Cleanup();
    }

    std::string GenerateFilePath(index_t tree_id) const
    {
        return m_impl->GenerateFilePath(tree_id);
    }

    std::string GenerateTreePath(index_t tree_id) const
    {
        return m_impl->GenerateTreePath(tree_id);
    }

private:
    BlueprintPathGeneratorImpl *m_impl;

};




bool global_someone_agrees(bool vote
                           CONDUIT_RELAY_COMMUNICATOR_ARG(MPI_Comm mpi_comm))
{
  bool agreement = vote;
#ifdef CONDUIT_RELAY_IO_MPI_ENABLED
  int local_boolean = vote ? 1 : 0;
  int global_boolean;

  MPI_Allreduce((void *)(&local_boolean),
                (void *)(&global_boolean),
                1,
                MPI_INT,
                MPI_SUM,
                mpi_comm);

  if(global_boolean > 0)
  {
    agreement = true;
  }
  else
  {
    agreement = false;
  }
#endif
  return agreement;
}

bool quick_mesh_check(const conduit::Node &n)
{
    return n.has_child("topologies") &&
           n["topologies"].number_of_children() > 0;
}

<<<<<<< HEAD
=======
//
// This expects a single or multi_domain blueprint mesh and will iterate
// through all domains to see if they are valid. Returns true
// if it contains valid data and false if there is no valid
// data.
//
// This is needed because after pipelines, it is possible to
// have no data left in a domain because of something like a
// clip
//
bool clean_mesh(const conduit::Node &data,
                conduit::Node &output
                CONDUIT_RELAY_COMMUNICATOR_ARG(MPI_Comm mpi_comm))
{
  output.reset();
  const index_t potential_doms = data.number_of_children();
  bool maybe_multi_dom = true;

  if(!data.dtype().is_object() && !data.dtype().is_list())
  {
    maybe_multi_dom = false;
  }

  if(maybe_multi_dom)
  {
    // check all the children for valid domains
    for(int i = 0; i < potential_doms; ++i)
    {
      // we expect folks to use their best behaivor
      // (mesh bp verify is true before passing data)
      // so we can assume we have valid mesh bp.
      // if a child looks like a mesh, we have one
      conduit::Node info;
      const conduit::Node &child = data.child(i);
      
      bool is_valid = quick_mesh_check(child);
      if(is_valid)
      {
        conduit::Node &dest_dom = output.append();
        dest_dom.set_external(child);
        // note: this algo may re-write domain ids
        // so make sure this isn't set as external
        if(dest_dom.has_path("state/domain_id"))
        {
            index_t dom_id = dest_dom["state/domain_id"].to_index_t();
            dest_dom["state/domain_id"].reset();
            dest_dom["state/domain_id"] = dom_id;
        }
        
        
      }
    }
  }
  // if there is nothing in the output, lets see if it is a
  // valid single domain
  if(output.number_of_children() == 0)
  {
    // check to see if this is a single valid domain
    conduit::Node info;
    bool is_valid = quick_mesh_check(data);
    if(is_valid)
    {
      conduit::Node &dest_dom = output.append();
      dest_dom.set_external(data);
    }
  }

#ifdef CONDUIT_RELAY_IO_MPI_ENABLED
    detail::make_domain_ids(output, mpi_comm);
#else
    detail::make_domain_ids(output);
#endif


  return output.number_of_children() > 0;
}
>>>>>>> 2be25970
// mfem needs these special fields so look for them
void check_for_attributes(const conduit::Node &input,
                          std::vector<std::string> &list)
{
  const index_t num_doms = input.number_of_children();
  std::set<std::string> specials;
  for(index_t d = 0; d < num_doms; ++d)
  {
    const conduit::Node &dom = input.child(d);
    if(dom.has_path("fields"))
    {
      const conduit::Node &fields = dom["fields"];
      std::vector<std::string> fnames = fields.child_names();
      for(size_t i = 0; i < fnames.size(); ++i)
      {
        if(fnames[i].find("_attribute") != std::string::npos)
        {
          specials.insert(fnames[i]);
        }
      }
    }
  }

  for(auto it = specials.begin(); it != specials.end(); ++it)
  {
    list.push_back(*it);
  }
}

void filter_fields(const conduit::Node &input,
                   conduit::Node &output,
                   std::vector<std::string> fields
                   CONDUIT_RELAY_COMMUNICATOR_ARG(MPI_Comm mpi_comm))
{
  // assume this is multi-domain
  //
  check_for_attributes(input, fields);

  const index_t num_doms = input.number_of_children();
  for(index_t d = 0; d < num_doms; ++d)
  {
    const conduit::Node &dom = input.child(d);
    conduit::Node &out_dom = output.append();
    for(size_t f = 0; f < fields.size(); ++f)
    {
      const std::string fname = fields[f];
      if(dom.has_path("fields/" + fname))
      {
        const std::string fpath = "fields/" + fname;
        out_dom[fpath].set_external(dom[fpath]);
        // check for topologies
        const std::string topo = dom[fpath + "/topology"].as_string();
        const std::string tpath = "topologies/" + topo;
        if(!out_dom.has_path(tpath))
        {
          out_dom[tpath].set_external(dom[tpath]);
          if(dom.has_path(tpath + "/grid_function"))
          {
            const std::string gf_name = dom[tpath + "/grid_function"].as_string();
            const std::string gf_path = "fields/" + gf_name;
            out_dom[gf_path].set_external(dom[gf_path]);
          }
          if(dom.has_path(tpath + "/boundary_topology"))
          {
            const std::string bname = dom[tpath + "/boundary_topology"].as_string();
            const std::string bpath = "topologies/" + bname;
            out_dom[bpath].set_external(dom[bpath]);
          }
        }
        // check for coord sets
        const std::string coords = dom[tpath + "/coordset"].as_string();
        const std::string cpath = "coordsets/" + coords;
        if(!out_dom.has_path(cpath))
        {
          out_dom[cpath].set_external(dom[cpath]);
        }
      }
    }
    if(dom.has_path("state"))
    {
      out_dom["state"].set_external(dom["state"]);
    }
  }

  const index_t num_out_doms = output.number_of_children();
  bool has_data = false;
  // check to see if this resulted in any data
  for(index_t d = 0; d < num_out_doms; ++d)
  {
    const conduit::Node &dom = output.child(d);
    if(dom.has_path("fields"))
    {
      index_t fsize = dom["fields"].number_of_children();
      if(fsize != 0)
      {
        has_data = true;
        break;
      }
    }
  }


#ifdef CONDUIT_RELAY_IO_MPI_ENABLED
    has_data = detail::global_someone_agrees(has_data,mpi_comm);
#else
    has_data = detail::global_someone_agrees(has_data);
#endif
  
  if(!has_data)
  {
    CONDUIT_ERROR("Relay: field selection resulted in no data."
                  "This can occur if the fields did not exist "
                  "in the simulation data or if the fields were "
                  "created as a result of a pipeline, but the "
                  "relay extract did not receive the result of "
                  "a pipeline");
  }

}

//---------------------------------------------------------------------------//
std::string
identify_protocol(const std::string &path)
{
    std::string file_path, obj_base;
    conduit::utils::split_file_path(path,
                                    std::string(":"),
                                    file_path,
                                    obj_base);

    std::string file_name_base, file_name_ext;
    conduit::utils::rsplit_string(file_path,
                                  std::string("."),
                                  file_name_ext,
                                  file_name_base);

    std::string io_type = "bin";
    if(file_name_ext.find("blueprint_root") == 0)
    {
        std::string file_name_true_ext = file_name_ext.substr(
            std::string("blueprint_root").length(), file_name_ext.length());

        // TODO: Add support for yaml protocol
        if(file_name_true_ext == "")
        {
            io_type = "json";
        }
        else if(file_name_true_ext == "_hdf5" || file_name_true_ext == "_h5")
        {
            io_type = "hdf5";
        }
        else if(file_name_true_ext == "_silo")
        {
            io_type = "silo";
        }
    }

    return io_type;
}


//-----------------------------------------------------------------------------
// -- end conduit::relay::<mpi>::io_blueprint::detail --
//-----------------------------------------------------------------------------
};

//
// This expects a single or multi_domain blueprint mesh and will iterate
// through all domains to see if they are valid. Returns true
// if it contains valid data and false if there is no valid
// data.
//
// This is needed because after pipelines, it is possible to
// have no data left in a domain because of something like a
// clip
//
bool clean_mesh(const conduit::Node &data,
                conduit::Node &output
                CONDUIT_RELAY_COMMUNICATOR_ARG(MPI_Comm mpi_comm))
{
  output.reset();
  const index_t potential_doms = data.number_of_children();
  bool maybe_multi_dom = true;

  if(!data.dtype().is_object() && !data.dtype().is_list())
  {
    maybe_multi_dom = false;
  }

  if(maybe_multi_dom)
  {
    // check all the children for valid domains
    for(int i = 0; i < potential_doms; ++i)
    {
      // we expect folks to use their best behaivor
      // (mesh bp verify is true before passing data)
      // so we can assume we have valid mesh bp.
      // if a child looks like a mesh, we have one
      conduit::Node info;
      const conduit::Node &child = data.child(i);

      bool is_valid = detail::quick_mesh_check(child);
      if(is_valid)
      {
        conduit::Node &dest_dom = output.append();
        dest_dom.set_external(child);
      }
    }
  }
  // if there is nothing in the output, lets see if it is a
  // valid single domain
  if(output.number_of_children() == 0)
  {
    // check to see if this is a single valid domain
    conduit::Node info;
    bool is_valid = detail::quick_mesh_check(data);
    if(is_valid)
    {
      conduit::Node &dest_dom = output.append();
      dest_dom.set_external(data);
    }
  }

#ifdef CONDUIT_RELAY_IO_MPI_ENABLED
    conduit::blueprint::mpi::mesh::generate_domain_ids(output, mpi_comm);
#else
    conduit::blueprint::mesh::generate_domain_ids(output);
#endif


  return output.number_of_children() > 0;
}


//-----------------------------------------------------------------------------
// Sig variants of save_mesh
//-----------------------------------------------------------------------------

//-----------------------------------------------------------------------------
void save_mesh(const Node &mesh,
                const std::string &path
                CONDUIT_RELAY_COMMUNICATOR_ARG(MPI_Comm mpi_comm))
{
    // empty opts
    Node opts;
#ifdef CONDUIT_RELAY_IO_MPI_ENABLED
    save_mesh(mesh,
              path,
              detail::identify_protocol(path),
              opts,
              mpi_comm);
#else
    save_mesh(mesh,
              path,
              detail::identify_protocol(path),
              opts);
#endif
}

//-----------------------------------------------------------------------------
void save_mesh(const Node &mesh,
                const std::string &path,
                const std::string &protocol
                CONDUIT_RELAY_COMMUNICATOR_ARG(MPI_Comm mpi_comm))
{
    // empty opts
    Node opts;
#ifdef CONDUIT_RELAY_IO_MPI_ENABLED
    save_mesh(mesh,
              path,
              protocol,
              opts,
              mpi_comm);
#else
    save_mesh(mesh,
              path,
              protocol,
              opts);
#endif
}

//-----------------------------------------------------------------------------
// Main Mesh Blueprint Save, taken from Ascent
//-----------------------------------------------------------------------------
//-----------------------------------------------------------------------------
/// The following options can be passed via the opts Node:
//-----------------------------------------------------------------------------
/// opts:
///      file_style: "default", "root_only", "multi_file"
///            when # of domains == 1,  "default"   ==> "root_only"
///            else,                    "default"   ==> "multi_file"
///
///      suffix: "default", "cycle", "none" 
///            when # of domains == 1,  "default"   ==> "none"
///            else,                    "default"   ==> "cycle"
///
///      mesh_name:  (used if present, default ==> "mesh")
///
///      number_of_files:  {# of files}
///            when "multi_file":
///                 <= 0, use # of files == # of domains
///                  > 0, # of files == number_of_files
///
//-----------------------------------------------------------------------------
void save_mesh(const Node &mesh,
                const std::string &path,
                const std::string &protocol,
                const Node &opts
                CONDUIT_RELAY_COMMUNICATOR_ARG(MPI_Comm mpi_comm))
{
    // we force overwrite to true, so we need a copy of the const opts passed.
    Node save_opts;
    save_opts.set(opts);
    save_opts["truncate"] = "true";

#ifdef CONDUIT_RELAY_IO_MPI_ENABLED
    write_mesh(mesh,
               path,
               protocol,
               save_opts,
               mpi_comm);
#else
    write_mesh(mesh,
               path,
               protocol,
               save_opts);
#endif
}

//-----------------------------------------------------------------------------
// Sig variants of write_mesh
//-----------------------------------------------------------------------------

//-----------------------------------------------------------------------------
void write_mesh(const Node &mesh,
                const std::string &path
                CONDUIT_RELAY_COMMUNICATOR_ARG(MPI_Comm mpi_comm))
{
    // empty opts
    Node opts;
#ifdef CONDUIT_RELAY_IO_MPI_ENABLED
    write_mesh(mesh,
               path,
               detail::identify_protocol(path),
               opts,
               mpi_comm);
#else
    write_mesh(mesh,
               path,
               detail::identify_protocol(path),
               opts);
#endif
}

//-----------------------------------------------------------------------------
void write_mesh(const Node &mesh,
                const std::string &path,
                const std::string &protocol
                CONDUIT_RELAY_COMMUNICATOR_ARG(MPI_Comm mpi_comm))
{
    // empty opts
    Node opts;
#ifdef CONDUIT_RELAY_IO_MPI_ENABLED
    write_mesh(mesh,
               path,
               protocol,
               opts,
               mpi_comm);
#else
    write_mesh(mesh,
               path,
               protocol,
               opts);
#endif
}


//-----------------------------------------------------------------------------
// Main Mesh Blueprint Save, taken from Ascent
//-----------------------------------------------------------------------------
//-----------------------------------------------------------------------------
/// The following options can be passed via the opts Node:
//-----------------------------------------------------------------------------
/// opts:
///      file_style: "default", "root_only", "multi_file"
///            when # of domains == 1,  "default"   ==> "root_only"
///            else,                    "default"   ==> "multi_file"
///
///      suffix: "default", "cycle", "none" 
///            when # of domains == 1,  "default"   ==> "none"
///            else,                    "default"   ==> "cycle"
///
///      mesh_name:  (used if present, default ==> "mesh")
///
///      number_of_files:  {# of files}
///            when "multi_file":
///                 <= 0, use # of files == # of domains
///                  > 0, # of files == number_of_files
///
//-----------------------------------------------------------------------------
void write_mesh(const Node &mesh,
                const std::string &path,
                const std::string &file_protocol,
                const Node &opts
                CONDUIT_RELAY_COMMUNICATOR_ARG(MPI_Comm mpi_comm))
{
    // The assumption here is that everything is multi domain

    std::string opts_file_style = "default";
    std::string opts_suffix     = "default";
    std::string opts_mesh_name  = "mesh";
    int         opts_num_files  = -1;
    bool        opts_truncate   = false;

    // check for + validate file_style option
    if(opts.has_child("file_style") && opts["file_style"].dtype().is_string())
    {
        opts_file_style = opts["file_style"].as_string();

        if(opts_file_style != "default" && 
           opts_file_style != "root_only" &&
           opts_file_style != "multi_file" )
        {
            CONDUIT_ERROR("write_mesh invalid file_style option: \"" 
                          << opts_file_style << "\"\n"
                          " expected: \"default\", \"root_only\", "
                          "or \"multi_file\"");
        }

    }

    // check for + validate suffix option
    if(opts.has_child("suffix") && opts["suffix"].dtype().is_string())
    {
        opts_suffix = opts["suffix"].as_string();

        if(opts_suffix != "default" && 
           opts_suffix != "cycle" &&
           opts_suffix != "none" )
        {
            CONDUIT_ERROR("write_mesh invalid suffix option: \"" 
                          << opts_suffix << "\"\n"
                          " expected: \"default\", \"cycle\", or \"none\"");
        }
    }
    
    // check for + validate suffix option
    if(opts.has_child("mesh_name") && opts["mesh_name"].dtype().is_string())
    {
        opts_mesh_name = opts["mesh_name"].as_string();
    }
    

    // check for number_of_files, 0 or -1 implies #files => # domains
    if(opts.has_child("number_of_files") && opts["number_of_files"].dtype().is_integer())
    {
        opts_num_files = (int) opts["number_of_files"].to_int();
    }

    // check for truncate (overwrite)
    if(opts.has_child("truncate") && opts["truncate"].dtype().is_string())
    {
        const std::string ow_string = opts["truncate"].as_string();
        if(ow_string == "true")
            opts_truncate = true;
    }

    int num_files = opts_num_files;

#ifdef CONDUIT_RELAY_IO_MPI_ENABLED
    // nodes used for MPI comm (share them for many operations)
    Node n_local, n_reduced;
#endif

    // -----------------------------------------------------------
    // make sure some MPI taks has data
    // -----------------------------------------------------------
    Node multi_dom;
#ifdef CONDUIT_RELAY_IO_MPI_ENABLED
    bool is_valid = conduit::relay::mpi::io::blueprint::clean_mesh(mesh, multi_dom, mpi_comm);
#else
    bool is_valid = conduit::relay::io::blueprint::clean_mesh(mesh, multi_dom);
#endif

    int par_rank = 0;
    int par_size = 1;
    // we may not have any domains so init to max
    int cycle = std::numeric_limits<int>::max();

    int local_boolean = is_valid ? 1 : 0;
    int global_boolean = local_boolean;


#ifdef CONDUIT_RELAY_IO_MPI_ENABLED
    par_rank = relay::mpi::rank(mpi_comm);
    par_size = relay::mpi::size(mpi_comm);

    // reduce to check to see if any valid data exists

    n_local = (int)cycle;
    relay::mpi::sum_all_reduce(n_local,
                               n_reduced,
                               mpi_comm);

    global_boolean = n_reduced.as_int();

#endif

    if(global_boolean == 0)
    {
      CONDUIT_INFO("Blueprint save: no valid data exists. Skipping save");
      return;
    }

    // -----------------------------------------------------------
    // get the number of local domains and the cycle info
    // -----------------------------------------------------------

    int local_num_domains = (int)multi_dom.number_of_children();
    // figure out what cycle we are
    if(local_num_domains > 0 && is_valid)
    {
        Node dom = multi_dom.child(0);
        if(!dom.has_path("state/cycle"))
        {
            if(opts_suffix == "cycle")
            {
                static std::map<std::string,int> counters;
                CONDUIT_INFO("Blueprint save: no 'state/cycle' present."
                             " Defaulting to counter");
                cycle = counters[path];
                counters[path]++;
            }
            else
            {
                opts_suffix = "none";
            }
        }
        else if(opts_suffix == "cycle")
        {
            cycle = dom["state/cycle"].to_int();
        }
        else if(opts_suffix == "default")
        {
            cycle = dom["state/cycle"].to_int();
            opts_suffix = "cycle";
        }
    }

#ifdef CONDUIT_RELAY_IO_MPI_ENABLED
    // reduce to get the cycle (some tasks might not have domains)
    n_local = (int)cycle;

    relay::mpi::min_all_reduce(n_local,
                               n_reduced,
                               mpi_comm);

    cycle = n_reduced.as_int();

    // we also need to have all mpi tasks agree on the `opts_suffix`
    // checking the first mpi task with domains should be sufficient.
    // find first
    n_local   = local_num_domains;
    n_reduced.reset();
    
    relay::mpi::all_gather(n_local,
                           n_reduced,
                           mpi_comm);


    index_t_accessor counts = n_reduced.value();
    index_t idx = -1;
    index_t i =0;
    NodeConstIterator counts_itr = n_reduced.children();
    while(counts_itr.has_next() && idx < 0)
    {
        const Node &curr = counts_itr.next();
        index_t count = curr.to_index_t();
        if(count > 0)
        {
            idx = i;
        }
        i++;
    }

    // now broadcast from idx
    Node n_opts_suffix;
    if(par_rank == idx)
    {
        n_opts_suffix = opts_suffix;
    }

    conduit::relay::mpi::broadcast_using_schema(n_opts_suffix,
                                                idx,
                                                mpi_comm);

    opts_suffix = n_opts_suffix.as_string();

#endif
    
    // -----------------------------------------------------------
    // find the # of global domains
    // -----------------------------------------------------------
    int global_num_domains = (int)local_num_domains;

#ifdef CONDUIT_RELAY_IO_MPI_ENABLED
    n_local = local_num_domains;

    relay::mpi::sum_all_reduce(n_local,
                               n_reduced,
                               mpi_comm);

    global_num_domains = n_reduced.as_int();
#endif

    if(global_num_domains == 0)
    {
      if(par_rank == 0)
      {
          CONDUIT_WARN("There no data to save. Doing nothing.");
      }
      return;
    }

    std::string output_dir = "";

    // resolve file_style == default
    // 
    // default implies multi_file if more than one domain
    if(opts_file_style == "default")
    {
        if( global_num_domains > 1)
        {
            opts_file_style = "multi_file";
        }
        else // other wise, use root only
        {
            opts_file_style = "root_only";
        }
    }

    // ----------------------------------------------------
    // if using multi_file, create output dir
    // ----------------------------------------------------
    if(opts_file_style == "multi_file")
    {
        // setup the directory
        output_dir = path;
        // at this point for suffix, we should only see
        // cycle or none -- default has been resolved
        if(opts_suffix == "cycle")
        {
            output_dir += conduit_fmt::format(".cycle_{:06d}",cycle);
        }

        bool dir_ok = false;

        // let rank zero handle dir creation
        if(par_rank == 0)
        {
            // check of the dir exists
            dir_ok = utils::is_directory(output_dir);
            if(!dir_ok)
            {
                // if not try to let rank zero create it
                dir_ok = utils::create_directory(output_dir);
            }
        }

        // make sure everyone knows if dir creation was successful 

        #ifdef CONDUIT_RELAY_IO_MPI_ENABLED
        // use an mpi sum to check if the dir exists
        n_local = dir_ok ? 1 : 0;

        relay::mpi::sum_all_reduce(n_local,
                                   n_reduced,
                                   mpi_comm);

        dir_ok = (n_reduced.as_int() == 1);
        #endif

        if(!dir_ok)
        {
            CONDUIT_ERROR("Error: failed to create directory " << output_dir);
        }
    }

    // ----------------------------------------------------
    // setup root file name
    // ----------------------------------------------------
    std::string root_filename = path;

    // at this point for suffix, we should only see 
    // cycle or none -- default has been resolved
    if(opts_suffix == "cycle")
    {
        root_filename += conduit_fmt::format(".cycle_{:06d}",cycle);
    }

    root_filename += ".root";
    // oss << ".root";

    // std::string root_filename = oss.str();

    // zero or negative (default cases), use one file per domain
    if(num_files <= 0)
    {
        num_files = global_num_domains;
    }

    // if global domains > num_files, warn and use one file per domain
    if(global_num_domains < num_files)
    {
        CONDUIT_INFO("Requested more files than actual domains, "
                     "writing one file per domain");
        num_files = global_num_domains;
    }

    // new style bp index partition_map
    // NOTE: the part_map is inited during write process for N domains
    // to M files case.
    // Other cases are simpler and are created when root file is written
    conduit::Node output_partition_map;

    // at this point for file_style,
    // default has been resolved, we need to just handle:
    //   root_only, multi_file
    if(opts_file_style == "root_only")
    {
        // if truncate, first touch needs to open the file with
        //          open_opts["mode"] = "wt";

        // write out local domains, since all tasks will
        // write to single file in this case, we need baton.
        // the outer loop + par_rank == current_writer implements
        // the baton.

        Node local_root_file_created;
        Node global_root_file_created;
        local_root_file_created.set((int)0);
        global_root_file_created.set((int)0);

        for(int current_writer=0; current_writer < par_size; current_writer++)
        {
            if(par_rank == current_writer)
            {
                relay::io::IOHandle hnd;

                for(int i = 0; i < local_num_domains; ++i)
                {
                    // if truncate, first rank to touch the file needs
                    // to open at
                    if( !hnd.is_open()
                        && (global_root_file_created.as_int() == 0)
                        && opts_truncate)
                    {
                        Node open_opts;
                        open_opts["mode"] = "wt";
                        hnd.open(root_filename,file_protocol,open_opts);
                        local_root_file_created.set((int)1);
                    }
                    
                    if(!hnd.is_open())
                    {
                        hnd.open(root_filename,file_protocol);
                    }

                    const Node &dom = multi_dom.child(i);
                    // figure out the proper mesh path the file
                    std::string mesh_path = "";

                    if(global_num_domains == 1)
                    {
                        // no domain prefix, write to mesh name
                        mesh_path = opts_mesh_name;
                    }
                    else
                    {
                        // multiple domains, we need to use a domain prefix
                        uint64 domain = dom["state/domain_id"].to_uint64();
                        mesh_path = conduit_fmt::format("domain_{:06d}/{}",
                                                        domain,
                                                        opts_mesh_name);
                    }
                    hnd.write(dom,mesh_path);
                }
                
                // NOTE: local file handle goes out of scope here
                // and data is committed to file for handles that write
                // on close
            }

        // Reduce to sync up (like a barrier) and solve first writer need
        #ifdef CONDUIT_RELAY_IO_MPI_ENABLED
            mpi::max_all_reduce(local_root_file_created,
                                global_root_file_created,
                                mpi_comm);
        #else
            global_root_file_created.set(local_root_file_created);
        #endif
        }
    }
    else if(global_num_domains == num_files)
    {
        // write out each domain
        // writes are independent, so no baton here
        for(int i = 0; i < local_num_domains; ++i)
        {
            const Node &dom = multi_dom.child(i);
            uint64 domain = dom["state/domain_id"].to_uint64();

            std::string output_file  = conduit::utils::join_file_path(output_dir,
                                                conduit_fmt::format("domain_{:06d}.{}",
                                                                    domain,
                                                                    file_protocol));
            // properly support truncate vs non truncate

            relay::io::IOHandle hnd;
            Node open_opts;
            open_opts["mode"] = "w";
            if(opts_truncate)
            {
               open_opts["mode"] = "wt";
            }

            // open our handle
            hnd.open(output_file, open_opts);
            // write to  mesh name subpath
            hnd.write(dom, opts_mesh_name);
        }
    }
    else // more complex case, N domains to M files
    {
        //
        // recall: we have re-labeled domain ids from 0 - > N-1, however
        // some mpi tasks may have no data.
        //

        // books we keep:
        Node books;
        books["local_domain_to_file"].set(DataType::index_t(local_num_domains));
        books["local_domain_status"].set(DataType::index_t(local_num_domains));

        // batons
        books["local_file_batons"].set(DataType::index_t(num_files));
        books["global_file_batons"].set(DataType::index_t(num_files));

        // used to track first touch
        books["local_file_created"].set(DataType::index_t(num_files));
        books["global_file_created"].set(DataType::index_t(num_files));

        // size local # of domains
        index_t_array local_domain_to_file = books["local_domain_to_file"].value();
        index_t_array local_domain_status  = books["local_domain_status"].value();

        // size num total files
        /// batons
        index_t_array local_file_batons    = books["local_file_batons"].value();
        index_t_array global_file_batons   = books["global_file_batons"].value();
        /// file created flags
        index_t_array local_file_created    = books["local_file_created"].value();
        index_t_array global_file_created   = books["global_file_created"].value();


        Node d2f_map;
        gen_domain_to_file_map(global_num_domains,
                               num_files,
                               books);

        //generate part map
        // use global_d2f is what we need for "file" part of part_map
        output_partition_map["file"] = books["global_domain_to_file"];
        output_partition_map["domain"].set(DataType::index_t(global_num_domains));
        index_t_array part_map_domain_vals = output_partition_map["domain"].value();
        for(index_t i=0; i < global_num_domains; i++)
        {
            part_map_domain_vals[i] = i;
        }

        index_t_accessor global_d2f = books["global_domain_to_file"].value();

        // init our local map and status array
        for(int d = 0; d < local_num_domains; ++d)
        {
            const Node &dom = multi_dom.child(d);
            uint64 domain = dom["state/domain_id"].to_uint64();
            // local domain index to file map
            local_domain_to_file[d] = global_d2f[domain];
            local_domain_status[d] = 1; // pending (1), vs done (0)
        }

        //
        // Round and round we go, will we deadlock I believe no :-)
        //
        // Here is how this works:
        //  At each round, if a rank has domains pending to write to a file,
        //  we put the rank id in the local file_batons vec.
        //  This vec is then mpi max'ed, and the highest rank
        //  that needs access to each file will write this round.
        //
        //  When a rank does not need to write to a file, we
        //  put -1 for this rank.
        //
        //  During each round, max of # files writers are participating
        //
        //  We are done when the mpi max of the batons is -1 for all files.
        //

        bool another_twirl = true;
        int twirls = 0;

        int local_all_is_good  = 1;
        int global_all_is_good = 1;

        books["local_all_is_good"].set_external(&local_all_is_good,1);
        books["global_all_is_good"].set_external(&global_all_is_good,1);

        std::string local_io_exception_msg = "";

        while(another_twirl)
        {
            // update baton requests
            for(int f = 0; f < num_files; ++f)
            {
                // reset file baton logic, look
                // to see if any local domains are
                // destined for this file
                local_file_batons[f] = -1;
                for(int d = 0; d < local_num_domains; ++d)
                {
                    // do we need to write this domain,
                    // and if so is it going to the file
                    // f
                    if(local_domain_status[d] == 1 &&
                       local_domain_to_file[d] == f)
                    {
                        local_file_batons[f] = par_rank;
                    }
                }
            }

            // mpi max file batons array
            #ifdef CONDUIT_RELAY_IO_MPI_ENABLED
                mpi::max_all_reduce(books["local_file_batons"],
                                    books["global_file_batons"],
                                    mpi_comm);
            #else
                global_file_batons.set(local_file_batons);
            #endif

            // mpi max file created array
            #ifdef CONDUIT_RELAY_IO_MPI_ENABLED
                mpi::max_all_reduce(books["local_file_created"],
                                    books["global_file_created"],
                                    mpi_comm);
            #else
                global_file_created.set(local_file_created);
            #endif


            // we now have valid batons (global_file_batons)
            for(int f = 0; f < num_files && local_all_is_good == 1 ; ++f)
            {
                // check if this rank has the global baton for this file
                if( global_file_batons[f] == par_rank )
                {
                    // check the domains this rank has pending
                    for(int d = 0; d < local_num_domains && local_all_is_good == 1; ++d)
                    {
                        // reuse this handle for all domains in the file
                        relay::io::IOHandle hnd;
                        if(local_domain_status[d] == 1 &&  // pending
                           local_domain_to_file[d] == f) // destined for this file
                        {
                            // now is the time to write!
                            // pattern is:
                            //  file_%06llu.{protocol}:/domain_%06llu/...
                            const Node &dom = multi_dom.child(d);
                            uint64 domain_id = dom["state/domain_id"].to_uint64();

                            // construct file name
                            std::string file_name = conduit_fmt::format(
                                                        "file_{:06d}.{}",
                                                        f,
                                                        file_protocol);

                            std::string output_file = conduit::utils::join_file_path(output_dir,
                                                                                     file_name);

                            // now the path in the file, and domain id
                            std::string curr_path = conduit_fmt::format(
                                                            "domain_{:06d}/{}",
                                                             domain_id,
                                                             opts_mesh_name);

                            try
                            {
                                // if truncate == true check if this is the first time we are
                                // touching file, and use wt
                                Node open_opts;
                                if(opts_truncate && global_file_created[f] == 0)
                                {
                                   open_opts["mode"] = "wt";

                                   local_file_created[f]  = 1;
                                   global_file_created[f] = 1;
                                }

                                if(!hnd.is_open())
                                {
                                    hnd.open(output_file, open_opts);
                                }

                                // CONDUIT_INFO("rank " << par_rank << " output_file"
                                //              << output_file << " path " << path);

                                hnd.write(dom, curr_path);
                                
                                // update status, we are done with this doman
                                local_domain_status[d] = 0;
                            }
                            catch(conduit::Error &e)
                            {
                                local_all_is_good = 0;
                                local_io_exception_msg = e.message();
                            }
                        }
                    }
                }
            }

            // if any I/O errors happened stop and have all
            // tasks bail out with an exception (to avoid hangs)
            #ifdef CONDUIT_RELAY_IO_MPI_ENABLED
                mpi::min_all_reduce(books["local_all_is_good"],
                                    books["global_all_is_good"],
                                    mpi_comm);
            #else
                global_all_is_good = local_all_is_good;
            #endif

            if(global_all_is_good == 0)
            {
                std::string emsg = "Failed to write mesh data on one more more ranks.";

                if(!local_io_exception_msg.empty())
                {
                     emsg += conduit_fmt::format("Exception details from rank {}: {}.",
                                                 par_rank, local_io_exception_msg);
                }
                CONDUIT_ERROR(emsg);
            }

            // // If you need to debug the baton algorithm,
            // // uncomment to examine the books:
            // if(par_rank == 0)
            // {
            //    std::cout << "[" << par_rank << "] "
            //              << " twirls: " << twirls
            //              << " details\n"
            //              << books.to_yaml();
            // }

            // check if we have another round
            // stop when all batons are -1
            another_twirl = false;

            for(int f = 0; f < num_files && !another_twirl; ++f)
            {
                // if any entry is not -1, we still have more work to do
                if(global_file_batons[f] != -1)
                {
                    another_twirl = true;
                    twirls++;
                }
            }
        }
    }

    int root_file_writer = 0;
    if(local_num_domains == 0)
    {
        root_file_writer = -1;
    }
#ifdef CONDUIT_RELAY_IO_MPI_ENABLED
    // Rank 0 could have an empty domain, so we have to check
    // to find someone with a data set to write out the root file.
    Node out;
    out = local_num_domains;
    Node rcv;

    mpi::all_gather_using_schema(out, rcv, mpi_comm);
    root_file_writer = -1;
    int* res_ptr = (int*)rcv.data_ptr();
    for(int i = 0; i < par_size; ++i)
    {
        if(res_ptr[i] != 0)
        {
            root_file_writer = i;
            break;
        }
    }

    MPI_Barrier(mpi_comm);
#endif

    if(root_file_writer == -1)
    {
        // this should not happen. global doms is already 0
        CONDUIT_WARN("Relay: there are no domains to write out");
    }

    // generate the bp index
    Node local_bp_idx, bp_idx;
    if(local_num_domains > 0)
    {
        ::conduit::blueprint::mesh::generate_index(multi_dom,
                                                   opts_mesh_name,
                                                   global_num_domains,
                                                   local_bp_idx);
    }
    // handle mpi case. 
    // this logic is from the mpi ver of mesh index gen
    // it is duplicated here b/c we dont want a circular dep
    // between conduit_blueprint_mpi and conduit_relay_io_mpi
#ifdef CONDUIT_RELAY_IO_MPI_ENABLED
    // NOTE: do to save vs write cases, these updates should be
    // single mesh only
    Node gather_bp_idx;
    relay::mpi::all_gather_using_schema(local_bp_idx,
                                        gather_bp_idx,
                                        mpi_comm);

    // union all entries into final index that reps
    // all domains
    NodeConstIterator itr = gather_bp_idx.children();
    while(itr.has_next())
    {
        const Node &curr = itr.next();
        bp_idx[opts_mesh_name].update(curr);
    }
#else
    // NOTE: do to save vs write cases, these updates should be
    // single mesh only
    bp_idx[opts_mesh_name] = local_bp_idx;
#endif

    // root_file_writer will now write out the root file
    if(par_rank == root_file_writer)
    {
        std::string output_dir_base, output_dir_path;
        conduit::utils::rsplit_file_path(output_dir,
                                         output_dir_base,
                                         output_dir_path);

        std::string output_tree_pattern;
        std::string output_file_pattern;
        // new style bp index partition spec
        std::string output_partition_pattern;

        // NOTE: 
        // The file pattern needs to be relative to
        // the root file. 
        // reverse split the path

        if(opts_file_style == "root_only")
        {
            // make sure this is relative to output dir
            std::string tmp;
            utils::rsplit_path(root_filename,
                               output_file_pattern,
                               tmp);

            if(global_num_domains == 1)
            {
                output_tree_pattern = "/";
                output_partition_pattern = output_file_pattern + ":/";
                // NOTE: we don't need the part map entries for this case
            }
            else
            {
                output_tree_pattern = "/domain_%06d/";
                output_partition_pattern = root_filename + ":/domain_{domain:06d}";

                //generate part map (we only need domain for this case)
                output_partition_map["domain"].set(DataType::index_t(global_num_domains));
                index_t_array part_map_domain_vals = output_partition_map["domain"].value();
                for(index_t i=0; i < global_num_domains; i++)
                {
                    part_map_domain_vals[i] = i;
                }
            }
        }
        else if(global_num_domains == num_files)
        {
            //generate part map
            output_partition_map["file"].set(DataType::index_t(global_num_domains));
            output_partition_map["domain"].set(DataType::index_t(global_num_domains));
            index_t_array part_map_file_vals   = output_partition_map["file"].value();
            index_t_array part_map_domain_vals = output_partition_map["domain"].value();

            for(index_t i=0; i < global_num_domains; i++)
            {
                // file id == domain id
                part_map_file_vals[i]   = i;
                part_map_domain_vals[i] = i;
            }

            std::string tmp;
            utils::rsplit_path(output_dir_base,
                               output_file_pattern,
                               tmp);

            output_partition_pattern = conduit::utils::join_file_path(
                                                output_file_pattern,
                                                "domain_{domain:06d}." +
                                                file_protocol +
                                                ":/");

            output_file_pattern = conduit::utils::join_file_path(
                                                output_file_pattern,
                                                "domain_%06d." + file_protocol);
            output_tree_pattern = "/";
        }
        else
        {
            std::string tmp;
            utils::rsplit_path(output_dir_base,
                               output_file_pattern,
                               tmp);

            output_partition_pattern = conduit::utils::join_file_path(
                                                output_file_pattern,
                                                "file_{file:06d}." +
                                                file_protocol +
                                                ":/domain_{domain:06d}");

            output_file_pattern = conduit::utils::join_file_path(
                                                output_file_pattern,
                                                "file_%06d." + file_protocol);
            output_tree_pattern = "/domain_%06d";
        }

        /////////////////////////////
        // mesh partition map
        /////////////////////////////
        // example of cases:
        // root only, single domain
        // partition_pattern: "out.root"
        //
        // root only, multi domain
        // partition_pattern: "out.root:domain_{domain:06d}"
        // partition_map:
        //   domain: [0, 1, 2, 3, 4 ]
        //
        // # domains == # files:
        // partition_pattern: "out/domain_{domain:06d}.hdf5"
        // partition_map:
        //   file:  [ 0, 1, 2, 3, 4 ]
        //   domain: [ 0, 1, 2, 3, 4 ]
        //
        // N domains to M files:
        // partition_pattern: "out/file_{file:06d}.hdf5:domain_{domain:06d}"
        // partition_map:
        //   file:  [ 0, 0, 1, 2, 2 ]
        //   domain: [ 0, 1, 2, 3, 4 ]
        //
        // N domains to M files (non trivial domain order):
        // partition_pattern: "out/file_{file:06d}.hdf5:domain_{domain:06d}"
        // partition_map:
        //    file:  [ 0, 0, 1, 2, 2 ]
        //    domain: [ 4, 0, 3, 2, 1 ]
        //
        // NOTE: do to save vs write cases, these updates should be
        // single mesh only
        bp_idx[opts_mesh_name]["state/partition_pattern"] = output_partition_pattern;

        if (output_partition_map.number_of_children() > 0 )
        {
            bp_idx[opts_mesh_name]["state/partition_map"] = output_partition_map;
        }

        Node root;
        root["blueprint_index"].set(bp_idx);

        root["protocol/name"]    = file_protocol;
        root["protocol/version"] = CONDUIT_VERSION;

        root["number_of_files"]  = num_files;
        root["number_of_trees"]  = global_num_domains;

        root["file_pattern"] = output_file_pattern;
        root["tree_pattern"] = output_tree_pattern;

        relay::io::IOHandle hnd;

        // if not root only, this is the first time we are writing 
        // to the root file -- make sure to properly support truncate
        Node open_opts;
        if(opts_file_style != "root_only" && opts_truncate)
        {
            open_opts["mode"] = "wt";
        }

        hnd.open(root_filename, file_protocol, open_opts);
        hnd.write(root);
        hnd.close();
    }

    // barrier at end of work to avoid file system race
    // (non root task could write the root file in write_mesh, 
    // but root task is always the one to read the root file
    // in read_mesh.

    #ifdef CONDUIT_RELAY_IO_MPI_ENABLED
        MPI_Barrier(mpi_comm);
    #endif
}

//-----------------------------------------------------------------------------
// The load semantics, the mesh node is reset before reading.
//-----------------------------------------------------------------------------

//-----------------------------------------------------------------------------
void load_mesh(const std::string &root_file_path,
               conduit::Node &mesh
               CONDUIT_RELAY_COMMUNICATOR_ARG(MPI_Comm mpi_comm))
{
    mesh.reset();

#ifdef CONDUIT_RELAY_IO_MPI_ENABLED
    read_mesh(root_file_path,
              mesh,
              mpi_comm);
#else
    read_mesh(root_file_path,
              mesh);
#endif
}

//-----------------------------------------------------------------------------
void load_mesh(const std::string &root_file_path,
               const conduit::Node &opts,
               conduit::Node &mesh
               CONDUIT_RELAY_COMMUNICATOR_ARG(MPI_Comm mpi_comm))
{
    mesh.reset();

#ifdef CONDUIT_RELAY_IO_MPI_ENABLED
    read_mesh(root_file_path,
              opts,
              mesh,
              mpi_comm);
#else
    read_mesh(root_file_path,
              opts,
              mesh);
#endif
}

//-----------------------------------------------------------------------------
void read_mesh(const std::string &root_file_path,
               Node &mesh
               CONDUIT_RELAY_COMMUNICATOR_ARG(MPI_Comm mpi_comm))
{
    Node opts;
#ifdef CONDUIT_RELAY_IO_MPI_ENABLED
    read_mesh(root_file_path,
              opts,
              mesh,
              mpi_comm);
#else
    read_mesh(root_file_path,
              opts,
              mesh);
#endif
}


// read bp index from root file,
// returns false if there is an error
bool
read_root_blueprint_index(const std::string &root_file_path,
                          const Node &opts,
                          Node &root_node, // output
                          std::string &mesh_name, // output
                          std::ostringstream &error_oss) // output
{
    // clear output vars
    root_node.reset();
    mesh_name = "";
    error_oss.str("");

    // first, make sure we can open the root file
    std::ifstream ifs;
    ifs.open(root_file_path.c_str());
    if(!ifs.is_open())
    {
        error_oss << "failed to open root file: " << root_file_path;
        return false;
    }
    ifs.close();

    // check root file protocol using heuristic search
    std::string root_protocol;
    conduit::relay::io::identify_file_type(root_file_path,root_protocol);

    if(root_protocol == "unknown")
    {
        error_oss << "failed to detect file protocol (protocol ='" 
                  << root_protocol
                  << "') of root file: "
                  << root_file_path;
        return false;
    }

    // Read root file info
    // We don't want to always read everything in the file
    // b/c the root index node is broadcasted to all ranks
    // (think of cases where root file also contains meshes)
    // so we still filter what is pulled out here

    // list of names we want to read from the root file
    conduit::Node index_names;
    index_names.append() = "blueprint_index";
    index_names.append() = "file_pattern";
    index_names.append() = "tree_pattern";
    index_names.append() = "number_of_trees";
    index_names.append() = "number_of_files";
    index_names.append() = "protocol";


    relay::io::IOHandle root_hnd;
    Node open_opts;
    open_opts["mode"] = "r";

    try
    {
        root_hnd.open(root_file_path, root_protocol, open_opts);

        // loop over all names and copy them to the output node
        NodeConstIterator itr = index_names.children();
        while(itr.has_next())
        {
            std::string curr_idx_name = itr.next().as_string();
            if(root_hnd.has_path(curr_idx_name))
            {
                root_hnd.read(curr_idx_name,
                              root_node[curr_idx_name]);
            }
        }
        root_hnd.close();
    }
    catch(const conduit::Error &err)
    {
        error_oss << err.message();
        return false;
    }

    if(!root_node.has_child("blueprint_index"))
    {
        error_oss << "Root file ("
                  << root_file_path
                  << " ) missing 'blueprint_index'";
        return false;
    }

    if(opts.has_child("mesh_name") && opts["mesh_name"].dtype().is_string())
    {
        mesh_name = opts["mesh_name"].as_string();
    }

    if(mesh_name.empty())
    {
        NodeConstIterator itr = root_node["blueprint_index"].children();
        itr.next();
        mesh_name = itr.name();
    }

    if(!root_node["blueprint_index"].has_child(mesh_name))
    {
        // bad name, construct an error message that
        // displays the valid options
        error_oss << "Mesh named '" << mesh_name << "' "
            << " not found in " 
            << root_file_path
            << std::endl
            << " Mesh names found blueprint index: " 
            << std::endl;
        NodeConstIterator itr = root_node["blueprint_index"].children();
        while(itr.has_next())
        {
            itr.next();
            error_oss << " " << itr.name();
            error_oss << std::endl;
        }
        return false;
    }
    
    return true;
}

//-----------------------------------------------------------------------------
void read_mesh(const std::string &root_file_path,
               const Node &opts,
               Node &mesh
               CONDUIT_RELAY_COMMUNICATOR_ARG(MPI_Comm mpi_comm))
{
    int par_rank = 0;
#if CONDUIT_RELAY_IO_MPI_ENABLED
    par_rank = relay::mpi::rank(mpi_comm);
    int par_size = relay::mpi::size(mpi_comm);
#endif

    int error = 0;
    std::ostringstream error_oss;
    Node root_node;
    std::string mesh_name;

    // only read bp index on rank 0
    if(par_rank == 0)
    {
        if(!read_root_blueprint_index(root_file_path,
                                      opts,
                                      root_node,
                                      mesh_name,
                                      error_oss))
        {
            error = 1;
        }
    }
    
#if CONDUIT_RELAY_IO_MPI_ENABLED
    Node n_local, n_global;
    n_local.set((int)error);
    relay::mpi::sum_all_reduce(n_local,
                               n_global,
                               mpi_comm);

    error = n_global.as_int();

    if(error == 1)
    {
        // we have a problem, broadcast string message
        // from rank 0 all ranks can throw an error
        n_global.set(error_oss.str());
        conduit::relay::mpi::broadcast_using_schema(n_global,
                                                    0,
                                                    mpi_comm);

        CONDUIT_ERROR(n_global.as_string());
    }
    else
    {
        // broadcast the mesh name and the bp index
        // from rank 0 to all ranks
        n_global.set(mesh_name);
        conduit::relay::mpi::broadcast_using_schema(n_global,
                                                    0,
                                                    mpi_comm);
        mesh_name = n_global.as_string();
        conduit::relay::mpi::broadcast_using_schema(root_node,
                                                    0,
                                                    mpi_comm);
    }
#else
    // non MPI case, throw error
    if(error == 1)
    {
        CONDUIT_ERROR(error_oss.str());
    }
#endif

    // make sure we have a valid bp index
    Node verify_info;
    const Node &mesh_index = root_node["blueprint_index"][mesh_name];
    if( !::conduit::blueprint::mesh::index::verify(mesh_index,
                                                   verify_info[mesh_name]))
    {
        CONDUIT_ERROR("Mesh Blueprint index verify failed" << std::endl
                      << verify_info.to_json());
    }

    bool has_part_pattern = mesh_index.has_path("state/partition_pattern");
    // We need either a state/partition_pattern, or root level file_pattern

    if(!has_part_pattern && !root_node.has_child("file_pattern"))
    {
        CONDUIT_ERROR("Root file missing 'file_pattern' or mesh specific"
            " partition_pattern (" << mesh_name << "/state/partition_pattern)");
    }

    //(per mesh part maps case doesn't need these, but older style does)
    if(!has_part_pattern && !root_node.has_child("number_of_trees"))
    {
        CONDUIT_ERROR("Root missing `number_of_trees`");
    }

    if(!has_part_pattern && !root_node.has_child("number_of_files"))
    {
        CONDUIT_ERROR("Root missing `number_of_files`");
    }
    
    std::string data_protocol = "hdf5";

    if(root_node.has_child("protocol"))
    {
        data_protocol = root_node["protocol/name"].as_string();
    }

    // read all domains for given mesh
    int num_domains = -1;
    if(has_part_pattern)
    {
        if(mesh_index.has_path("state/partition_map/domain"))
        {
            index_t_accessor doms = mesh_index["state/partition_map/domain"].value();
            num_domains = doms.max() + 1;
        }
        else
        {
            // special case, one 1 domain
            num_domains = 1;
        }
    }
    else
    {
        num_domains = root_node["number_of_trees"].to_int();
    }
    detail::BlueprintTreePathGenerator gen;

    // three cases:
    //  legacy case that uses file_pattern and tree_pattern
    //  case that uses a mesh specific partition pattern and partition map
    //  case that uses a mesh specific partition pattern 
    if(mesh_index["state"].has_child("partition_pattern"))
    {
        if(mesh_index["state"].has_child("partition_map"))
        {
            gen.Init(mesh_index["state/partition_pattern"].as_string(),
                     mesh_index["state/partition_map"]);
        }
        else
        {
            // this will only occur for single domain root file case
            gen.Init(mesh_index["state/partition_pattern"].as_string());
        }
    }
    else
    {
        int num_files   = root_node["number_of_files"].to_int();
        gen.Init(root_node["file_pattern"].as_string(),
                 root_node["tree_pattern"].as_string(),
                 num_files,
                 num_domains,
                 data_protocol);
    }

    std::ostringstream oss;
    int domain_start = 0;
    int domain_end = num_domains;

#if CONDUIT_RELAY_IO_MPI_ENABLED

    int read_size = num_domains / par_size;
    int rem = num_domains % par_size;
    if(par_rank < rem)
    {
        read_size++;
    }

    conduit::Node n_read_size;
    conduit::Node n_doms_per_rank;

    n_read_size.set_int32(read_size);

    relay::mpi::all_gather_using_schema(n_read_size,
                                        n_doms_per_rank,
                                        mpi_comm);
    int *counts = (int*)n_doms_per_rank.data_ptr();

    int rank_offset = 0;
    for(int i = 0; i < par_rank; ++i)
    {
        rank_offset += counts[i];
    }

    domain_start = rank_offset;
    domain_end = rank_offset + read_size;
#endif

    if(data_protocol == "sidre_hdf5")
    {
        relay::io::IOHandle hnd;
        Node open_opts;
        open_opts["mode"] = "r";
        hnd.open(root_file_path, "sidre_hdf5", open_opts);
        for(int i = domain_start ; i < domain_end; i++)
        {
            oss.str("");
            oss << i << "/" << mesh_name;
            hnd.read(oss.str(),mesh);
        }
    }
    else
    {
        relay::io::IOHandle hnd;
        Node open_opts;
        open_opts["mode"] = "r";
        for(int i = domain_start ; i < domain_end; i++)
        {
            std::string current, next;
            utils::rsplit_file_path (root_file_path, current, next);
            std::string domain_file = utils::join_path(next, gen.GenerateFilePath(i));

            hnd.open(domain_file, data_protocol, open_opts);

            // also need the tree path
            std::string tree_path = gen.GenerateTreePath(i);

            std::string mesh_path = conduit_fmt::format("domain_{:06d}",i);

            Node &mesh_out = mesh[mesh_path];

            // read components of the mesh according to the mesh index
            // for each child in the index
            NodeConstIterator outer_itr = mesh_index.children();

            while(outer_itr.has_next())
            {
                const Node &outer = outer_itr.next();
                std::string outer_name = outer_itr.name();

                // special logic for state, since it was not included in the index
                if(outer_name == "state" )
                {
                    // we do need to read the state!
                    if(outer.has_child("path"))
                    {
                        hnd.read(utils::join_path(tree_path,outer["path"].as_string()),
                                 mesh_out[outer_name]);
                    }
                    else
                    { 
                        if(outer.has_child("cycle"))
                        {
                             mesh_out[outer_name]["cycle"] = outer["cycle"];
                        }

                        if(outer.has_child("time"))
                        {
                            mesh_out[outer_name]["time"] = outer["time"];
                        }
                     }
                }

                NodeConstIterator itr = outer.children();
                while(itr.has_next())
                {
                    const Node &entry = itr.next();
                    // check if it has a path
                    if(entry.has_child("path"))
                    {
                        std::string entry_name = itr.name();
                        std::string entry_path = entry["path"].as_string();
                        std::string fetch_path = utils::join_path(tree_path,
                                                                  entry_path);
                        // some parts may not exist in all domains
                        // only read if they are there
                        if(hnd.has_path(fetch_path))
                        {   
                            hnd.read(fetch_path,
                                     mesh_out[outer_name][entry_name]);
                        }
                    }
                }
            }
        }
    }
    
}


//-----------------------------------------------------------------------------
}
//-----------------------------------------------------------------------------
// -- end conduit::relay::io::<mpi>::blueprint --
//-----------------------------------------------------------------------------


}
//-----------------------------------------------------------------------------
// -- end conduit::relay::io --
//-----------------------------------------------------------------------------


#ifdef CONDUIT_RELAY_IO_MPI_ENABLED
}
//-----------------------------------------------------------------------------
// -- end conduit::relay::mpi --
//-----------------------------------------------------------------------------
#endif

}
//-----------------------------------------------------------------------------
// -- end conduit::relay --
//-----------------------------------------------------------------------------

}
//-----------------------------------------------------------------------------
// -- end conduit:: --
//-----------------------------------------------------------------------------<|MERGE_RESOLUTION|>--- conflicted
+++ resolved
@@ -462,8 +462,172 @@
            n["topologies"].number_of_children() > 0;
 }
 
-<<<<<<< HEAD
-=======
+// mfem needs these special fields so look for them
+void check_for_attributes(const conduit::Node &input,
+                          std::vector<std::string> &list)
+{
+  const index_t num_doms = input.number_of_children();
+  std::set<std::string> specials;
+  for(index_t d = 0; d < num_doms; ++d)
+  {
+    const conduit::Node &dom = input.child(d);
+    if(dom.has_path("fields"))
+    {
+      const conduit::Node &fields = dom["fields"];
+      std::vector<std::string> fnames = fields.child_names();
+      for(size_t i = 0; i < fnames.size(); ++i)
+      {
+        if(fnames[i].find("_attribute") != std::string::npos)
+        {
+          specials.insert(fnames[i]);
+        }
+      }
+    }
+  }
+
+  for(auto it = specials.begin(); it != specials.end(); ++it)
+  {
+    list.push_back(*it);
+  }
+}
+
+void filter_fields(const conduit::Node &input,
+                   conduit::Node &output,
+                   std::vector<std::string> fields
+                   CONDUIT_RELAY_COMMUNICATOR_ARG(MPI_Comm mpi_comm))
+{
+  // assume this is multi-domain
+  //
+  check_for_attributes(input, fields);
+
+  const index_t num_doms = input.number_of_children();
+  for(index_t d = 0; d < num_doms; ++d)
+  {
+    const conduit::Node &dom = input.child(d);
+    conduit::Node &out_dom = output.append();
+    for(size_t f = 0; f < fields.size(); ++f)
+    {
+      const std::string fname = fields[f];
+      if(dom.has_path("fields/" + fname))
+      {
+        const std::string fpath = "fields/" + fname;
+        out_dom[fpath].set_external(dom[fpath]);
+        // check for topologies
+        const std::string topo = dom[fpath + "/topology"].as_string();
+        const std::string tpath = "topologies/" + topo;
+        if(!out_dom.has_path(tpath))
+        {
+          out_dom[tpath].set_external(dom[tpath]);
+          if(dom.has_path(tpath + "/grid_function"))
+          {
+            const std::string gf_name = dom[tpath + "/grid_function"].as_string();
+            const std::string gf_path = "fields/" + gf_name;
+            out_dom[gf_path].set_external(dom[gf_path]);
+          }
+          if(dom.has_path(tpath + "/boundary_topology"))
+          {
+            const std::string bname = dom[tpath + "/boundary_topology"].as_string();
+            const std::string bpath = "topologies/" + bname;
+            out_dom[bpath].set_external(dom[bpath]);
+          }
+        }
+        // check for coord sets
+        const std::string coords = dom[tpath + "/coordset"].as_string();
+        const std::string cpath = "coordsets/" + coords;
+        if(!out_dom.has_path(cpath))
+        {
+          out_dom[cpath].set_external(dom[cpath]);
+        }
+      }
+    }
+    if(dom.has_path("state"))
+    {
+      out_dom["state"].set_external(dom["state"]);
+    }
+  }
+
+  const index_t num_out_doms = output.number_of_children();
+  bool has_data = false;
+  // check to see if this resulted in any data
+  for(index_t d = 0; d < num_out_doms; ++d)
+  {
+    const conduit::Node &dom = output.child(d);
+    if(dom.has_path("fields"))
+    {
+      index_t fsize = dom["fields"].number_of_children();
+      if(fsize != 0)
+      {
+        has_data = true;
+        break;
+      }
+    }
+  }
+
+
+#ifdef CONDUIT_RELAY_IO_MPI_ENABLED
+    has_data = detail::global_someone_agrees(has_data,mpi_comm);
+#else
+    has_data = detail::global_someone_agrees(has_data);
+#endif
+  
+  if(!has_data)
+  {
+    CONDUIT_ERROR("Relay: field selection resulted in no data."
+                  "This can occur if the fields did not exist "
+                  "in the simulation data or if the fields were "
+                  "created as a result of a pipeline, but the "
+                  "relay extract did not receive the result of "
+                  "a pipeline");
+  }
+
+}
+
+//---------------------------------------------------------------------------//
+std::string
+identify_protocol(const std::string &path)
+{
+    std::string file_path, obj_base;
+    conduit::utils::split_file_path(path,
+                                    std::string(":"),
+                                    file_path,
+                                    obj_base);
+
+    std::string file_name_base, file_name_ext;
+    conduit::utils::rsplit_string(file_path,
+                                  std::string("."),
+                                  file_name_ext,
+                                  file_name_base);
+
+    std::string io_type = "bin";
+    if(file_name_ext.find("blueprint_root") == 0)
+    {
+        std::string file_name_true_ext = file_name_ext.substr(
+            std::string("blueprint_root").length(), file_name_ext.length());
+
+        // TODO: Add support for yaml protocol
+        if(file_name_true_ext == "")
+        {
+            io_type = "json";
+        }
+        else if(file_name_true_ext == "_hdf5" || file_name_true_ext == "_h5")
+        {
+            io_type = "hdf5";
+        }
+        else if(file_name_true_ext == "_silo")
+        {
+            io_type = "silo";
+        }
+    }
+
+    return io_type;
+}
+
+
+//-----------------------------------------------------------------------------
+// -- end conduit::relay::<mpi>::io_blueprint::detail --
+//-----------------------------------------------------------------------------
+};
+
 //
 // This expects a single or multi_domain blueprint mesh and will iterate
 // through all domains to see if they are valid. Returns true
@@ -498,8 +662,8 @@
       // if a child looks like a mesh, we have one
       conduit::Node info;
       const conduit::Node &child = data.child(i);
-      
-      bool is_valid = quick_mesh_check(child);
+
+      bool is_valid = detail::quick_mesh_check(child);
       if(is_valid)
       {
         conduit::Node &dest_dom = output.append();
@@ -512,241 +676,6 @@
             dest_dom["state/domain_id"].reset();
             dest_dom["state/domain_id"] = dom_id;
         }
-        
-        
-      }
-    }
-  }
-  // if there is nothing in the output, lets see if it is a
-  // valid single domain
-  if(output.number_of_children() == 0)
-  {
-    // check to see if this is a single valid domain
-    conduit::Node info;
-    bool is_valid = quick_mesh_check(data);
-    if(is_valid)
-    {
-      conduit::Node &dest_dom = output.append();
-      dest_dom.set_external(data);
-    }
-  }
-
-#ifdef CONDUIT_RELAY_IO_MPI_ENABLED
-    detail::make_domain_ids(output, mpi_comm);
-#else
-    detail::make_domain_ids(output);
-#endif
-
-
-  return output.number_of_children() > 0;
-}
->>>>>>> 2be25970
-// mfem needs these special fields so look for them
-void check_for_attributes(const conduit::Node &input,
-                          std::vector<std::string> &list)
-{
-  const index_t num_doms = input.number_of_children();
-  std::set<std::string> specials;
-  for(index_t d = 0; d < num_doms; ++d)
-  {
-    const conduit::Node &dom = input.child(d);
-    if(dom.has_path("fields"))
-    {
-      const conduit::Node &fields = dom["fields"];
-      std::vector<std::string> fnames = fields.child_names();
-      for(size_t i = 0; i < fnames.size(); ++i)
-      {
-        if(fnames[i].find("_attribute") != std::string::npos)
-        {
-          specials.insert(fnames[i]);
-        }
-      }
-    }
-  }
-
-  for(auto it = specials.begin(); it != specials.end(); ++it)
-  {
-    list.push_back(*it);
-  }
-}
-
-void filter_fields(const conduit::Node &input,
-                   conduit::Node &output,
-                   std::vector<std::string> fields
-                   CONDUIT_RELAY_COMMUNICATOR_ARG(MPI_Comm mpi_comm))
-{
-  // assume this is multi-domain
-  //
-  check_for_attributes(input, fields);
-
-  const index_t num_doms = input.number_of_children();
-  for(index_t d = 0; d < num_doms; ++d)
-  {
-    const conduit::Node &dom = input.child(d);
-    conduit::Node &out_dom = output.append();
-    for(size_t f = 0; f < fields.size(); ++f)
-    {
-      const std::string fname = fields[f];
-      if(dom.has_path("fields/" + fname))
-      {
-        const std::string fpath = "fields/" + fname;
-        out_dom[fpath].set_external(dom[fpath]);
-        // check for topologies
-        const std::string topo = dom[fpath + "/topology"].as_string();
-        const std::string tpath = "topologies/" + topo;
-        if(!out_dom.has_path(tpath))
-        {
-          out_dom[tpath].set_external(dom[tpath]);
-          if(dom.has_path(tpath + "/grid_function"))
-          {
-            const std::string gf_name = dom[tpath + "/grid_function"].as_string();
-            const std::string gf_path = "fields/" + gf_name;
-            out_dom[gf_path].set_external(dom[gf_path]);
-          }
-          if(dom.has_path(tpath + "/boundary_topology"))
-          {
-            const std::string bname = dom[tpath + "/boundary_topology"].as_string();
-            const std::string bpath = "topologies/" + bname;
-            out_dom[bpath].set_external(dom[bpath]);
-          }
-        }
-        // check for coord sets
-        const std::string coords = dom[tpath + "/coordset"].as_string();
-        const std::string cpath = "coordsets/" + coords;
-        if(!out_dom.has_path(cpath))
-        {
-          out_dom[cpath].set_external(dom[cpath]);
-        }
-      }
-    }
-    if(dom.has_path("state"))
-    {
-      out_dom["state"].set_external(dom["state"]);
-    }
-  }
-
-  const index_t num_out_doms = output.number_of_children();
-  bool has_data = false;
-  // check to see if this resulted in any data
-  for(index_t d = 0; d < num_out_doms; ++d)
-  {
-    const conduit::Node &dom = output.child(d);
-    if(dom.has_path("fields"))
-    {
-      index_t fsize = dom["fields"].number_of_children();
-      if(fsize != 0)
-      {
-        has_data = true;
-        break;
-      }
-    }
-  }
-
-
-#ifdef CONDUIT_RELAY_IO_MPI_ENABLED
-    has_data = detail::global_someone_agrees(has_data,mpi_comm);
-#else
-    has_data = detail::global_someone_agrees(has_data);
-#endif
-  
-  if(!has_data)
-  {
-    CONDUIT_ERROR("Relay: field selection resulted in no data."
-                  "This can occur if the fields did not exist "
-                  "in the simulation data or if the fields were "
-                  "created as a result of a pipeline, but the "
-                  "relay extract did not receive the result of "
-                  "a pipeline");
-  }
-
-}
-
-//---------------------------------------------------------------------------//
-std::string
-identify_protocol(const std::string &path)
-{
-    std::string file_path, obj_base;
-    conduit::utils::split_file_path(path,
-                                    std::string(":"),
-                                    file_path,
-                                    obj_base);
-
-    std::string file_name_base, file_name_ext;
-    conduit::utils::rsplit_string(file_path,
-                                  std::string("."),
-                                  file_name_ext,
-                                  file_name_base);
-
-    std::string io_type = "bin";
-    if(file_name_ext.find("blueprint_root") == 0)
-    {
-        std::string file_name_true_ext = file_name_ext.substr(
-            std::string("blueprint_root").length(), file_name_ext.length());
-
-        // TODO: Add support for yaml protocol
-        if(file_name_true_ext == "")
-        {
-            io_type = "json";
-        }
-        else if(file_name_true_ext == "_hdf5" || file_name_true_ext == "_h5")
-        {
-            io_type = "hdf5";
-        }
-        else if(file_name_true_ext == "_silo")
-        {
-            io_type = "silo";
-        }
-    }
-
-    return io_type;
-}
-
-
-//-----------------------------------------------------------------------------
-// -- end conduit::relay::<mpi>::io_blueprint::detail --
-//-----------------------------------------------------------------------------
-};
-
-//
-// This expects a single or multi_domain blueprint mesh and will iterate
-// through all domains to see if they are valid. Returns true
-// if it contains valid data and false if there is no valid
-// data.
-//
-// This is needed because after pipelines, it is possible to
-// have no data left in a domain because of something like a
-// clip
-//
-bool clean_mesh(const conduit::Node &data,
-                conduit::Node &output
-                CONDUIT_RELAY_COMMUNICATOR_ARG(MPI_Comm mpi_comm))
-{
-  output.reset();
-  const index_t potential_doms = data.number_of_children();
-  bool maybe_multi_dom = true;
-
-  if(!data.dtype().is_object() && !data.dtype().is_list())
-  {
-    maybe_multi_dom = false;
-  }
-
-  if(maybe_multi_dom)
-  {
-    // check all the children for valid domains
-    for(int i = 0; i < potential_doms; ++i)
-    {
-      // we expect folks to use their best behaivor
-      // (mesh bp verify is true before passing data)
-      // so we can assume we have valid mesh bp.
-      // if a child looks like a mesh, we have one
-      conduit::Node info;
-      const conduit::Node &child = data.child(i);
-
-      bool is_valid = detail::quick_mesh_check(child);
-      if(is_valid)
-      {
-        conduit::Node &dest_dom = output.append();
-        dest_dom.set_external(child);
       }
     }
   }
