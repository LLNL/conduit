//~~~~~~~~~~~~~~~~~~~~~~~~~~~~~~~~~~~~~~~~~~~~~~~~~~~~~~~~~~~~~~~~~~~~~~~~~~~//
// Copyright (c) 2014-2018, Lawrence Livermore National Security, LLC.
// 
// Produced at the Lawrence Livermore National Laboratory
// 
// LLNL-CODE-666778
// 
// All rights reserved.
// 
// This file is part of Conduit. 
// 
// For details, see: http://software.llnl.gov/conduit/.
// 
// Please also read conduit/LICENSE
// 
// Redistribution and use in source and binary forms, with or without 
// modification, are permitted provided that the following conditions are met:
// 
// * Redistributions of source code must retain the above copyright notice, 
//   this list of conditions and the disclaimer below.
// 
// * Redistributions in binary form must reproduce the above copyright notice,
//   this list of conditions and the disclaimer (as noted below) in the
//   documentation and/or other materials provided with the distribution.
// 
// * Neither the name of the LLNS/LLNL nor the names of its contributors may
//   be used to endorse or promote products derived from this software without
//   specific prior written permission.
// 
// THIS SOFTWARE IS PROVIDED BY THE COPYRIGHT HOLDERS AND CONTRIBUTORS "AS IS"
// AND ANY EXPRESS OR IMPLIED WARRANTIES, INCLUDING, BUT NOT LIMITED TO, THE
// IMPLIED WARRANTIES OF MERCHANTABILITY AND FITNESS FOR A PARTICULAR PURPOSE
// ARE DISCLAIMED. IN NO EVENT SHALL LAWRENCE LIVERMORE NATIONAL SECURITY,
// LLC, THE U.S. DEPARTMENT OF ENERGY OR CONTRIBUTORS BE LIABLE FOR ANY
// DIRECT, INDIRECT, INCIDENTAL, SPECIAL, EXEMPLARY, OR CONSEQUENTIAL 
// DAMAGES  (INCLUDING, BUT NOT LIMITED TO, PROCUREMENT OF SUBSTITUTE GOODS
// OR SERVICES; LOSS OF USE, DATA, OR PROFITS; OR BUSINESS INTERRUPTION)
// HOWEVER CAUSED AND ON ANY THEORY OF LIABILITY, WHETHER IN CONTRACT, 
// STRICT LIABILITY, OR TORT (INCLUDING NEGLIGENCE OR OTHERWISE) ARISING
// IN ANY WAY OUT OF THE USE OF THIS SOFTWARE, EVEN IF ADVISED OF THE 
// POSSIBILITY OF SUCH DAMAGE.
// 
//~~~~~~~~~~~~~~~~~~~~~~~~~~~~~~~~~~~~~~~~~~~~~~~~~~~~~~~~~~~~~~~~~~~~~~~~~~~//

//-----------------------------------------------------------------------------
///
/// file: conduit_relay_hdf5.hpp
///
//-----------------------------------------------------------------------------

#ifndef CONDUIT_RELAY_HDF5_HPP
#define CONDUIT_RELAY_HDF5_HPP

<<<<<<< HEAD
// NOTE: This file is provided for backward compatibility.
#pragma message("The conduit_relay_hdf5.hpp header file is deprecated. "
                "Include conduit_relay_io_hdf5.hpp instead.")
=======
//-----------------------------------------------------------------------------
// external lib includes
//-----------------------------------------------------------------------------
#include <hdf5.h>

//-----------------------------------------------------------------------------
// conduit includes
//-----------------------------------------------------------------------------
#include "conduit_relay_io.hpp"


//-----------------------------------------------------------------------------
/// The CONDUIT_CHECK_HDF5_ERROR macro is used to check error codes from HDF5.
//-----------------------------------------------------------------------------
#define CONDUIT_CHECK_HDF5_ERROR( hdf5_err, msg    )                \
{                                                                   \
    if( hdf5_err < 0 )                                              \
    {                                                               \
        std::ostringstream hdf5_err_oss;                            \
        hdf5_err_oss << "HDF5 Error code"                           \
            <<  hdf5_err                                            \
            << " " << msg;                                          \
        CONDUIT_ERROR( hdf5_err_oss.str());                         \
    }                                                               \
}

//-----------------------------------------------------------------------------
// -- begin conduit:: --
//-----------------------------------------------------------------------------
namespace conduit
{

//-----------------------------------------------------------------------------
// -- begin conduit::relay --
//-----------------------------------------------------------------------------
namespace relay
{

//-----------------------------------------------------------------------------
// -- begin conduit::relay::io --
//-----------------------------------------------------------------------------
namespace io
{

//-----------------------------------------------------------------------------
//
/// When writing a node to a HDF5 hierarchy there are two steps:
/// (1) Given a destination path, find (or create) the proper HDF5 parent group
/// (2) Write the node's data into the parent group
/// 
///
/// 1) To find (or create) the parent group there are two cases to finalize
///    the desired parent's HDF5 path:
///
///  A) If the input node is a leaf type, the last part of the path 
///     (the portion after the last slash '/', or the entire path if 
///     the path doesn't contain any slashes '/') is reserved for the
///     name of the HDF5 dataset that will be used to store the node's data. 
///     The rest of the path will be used to find or create the proper parent 
///     group.
/// 
///  B) If the input node is an Object, the full input path will be used to 
///     find or create the proper parent group.
///
///  Given the desired parent path: 
/// 
///  If the desired parent path exists in the HDF5 tree and resolves to 
///  a group, that group will be used as the parent.
///
///  If the desired parent path does not exist, or partially exists 
///  relay will attempt to create a hierarchy of HDF5 groups to represent it.
///
///  During this process, if any part of the path exists and is not a HDF5 
///  group, an error is thrown and nothing will be modified.
///  (This error check happens before anything is modified in HDF5)
///
///
/// 2) For writing the data, there are two cases:
///   A) If the input node is an Object, the children of the node will be
///      written to the parent group. If children correspond to existing 
///      HDF5 entires and they are incompatible (e.g. a group vs a dataset)
//       an error is thrown and nothing will be written.
///      (This error check happens before anything is modified in HDF5)
///
///   B) If the input node is a leaf type, the last part of the path will be 
///      used as the name for a HDF5 dataset that will hold the node's data. 
///      If a child with this name already exists in in the parent group, and
///      it is not compatible (e.g. a group vs a dataset) an error is thrown 
///     and nothing will be written.
///
//-----------------------------------------------------------------------------
///  Note: HDF5 I/O is not implemented for Conduit Nodes in the List role.
///        We believe this will require a non-standard HDF5 convention, and
///        we want to focus on the Object and Leave cases since they are 
///        compatible with HDF5's data model.
//-----------------------------------------------------------------------------


//-----------------------------------------------------------------------------
/// Create a hdf5 file for read and write using conduit's selected hdf5 plists.
//-----------------------------------------------------------------------------
hid_t hdf5_create_file(const std::string &file_path);

//-----------------------------------------------------------------------------
/// Close hdf5 file handle
//-----------------------------------------------------------------------------
void hdf5_close_file(hid_t hdf5_id);

//-----------------------------------------------------------------------------
/// Write node data to a given path
///
/// This methods supports a file system and hdf5 path, joined using a ":"
///  ex: "/path/on/file/system.hdf5:/path/inside/hdf5/file"
/// 
//-----------------------------------------------------------------------------
void CONDUIT_RELAY_API hdf5_write(const Node &node,
                                  const std::string &path);

//-----------------------------------------------------------------------------
/// Write node data to given file system path and internal hdf5 path
//-----------------------------------------------------------------------------
void CONDUIT_RELAY_API hdf5_write(const Node &node,
                                  const std::string &file_path,
                                  const std::string &hdf5_path);

//-----------------------------------------------------------------------------
/// Write node data to the hdf5_path relative to group represented  by 
/// hdf5_id 
//-----------------------------------------------------------------------------
void CONDUIT_RELAY_API hdf5_write(const Node &node,
                                  hid_t hdf5_id,
                                  const std::string &hdf5_path);

//-----------------------------------------------------------------------------
/// Write node data to group represented by hdf5_id
/// 
/// Note: this only works for Conduit Nodes in the Object role.
///
//-----------------------------------------------------------------------------
void CONDUIT_RELAY_API hdf5_write(const Node &node,
                                  hid_t hdf5_id);


//-----------------------------------------------------------------------------
/// Open a hdf5 file for reading, using conduit's selected hdf5 plists.
//-----------------------------------------------------------------------------
hid_t hdf5_open_file_for_read(const std::string &file_path);
hid_t hdf5_open_file_for_read_write(const std::string &file_path);

//-----------------------------------------------------------------------------
/// Read hdf5 data from given path into the output node 
/// 
/// This methods supports a file system and hdf5 path, joined using a ":"
///  ex: "/path/on/file/system.hdf5:/path/inside/hdf5/file"
///
//-----------------------------------------------------------------------------
void CONDUIT_RELAY_API hdf5_read(const std::string &path,
                                 Node &node);

//-----------------------------------------------------------------------------
/// Read hdf5 data from given file system path and internal hdf5 path into 
/// the output node
//-----------------------------------------------------------------------------
void CONDUIT_RELAY_API hdf5_read(const std::string &file_path,
                                 const std::string &hdf5_path,
                                 Node &node);

//-----------------------------------------------------------------------------
/// Read from hdf5 path relative to the hdf5 id into the output node
//-----------------------------------------------------------------------------
void CONDUIT_RELAY_API hdf5_read(hid_t hdf5_id,
                                 const std::string &hdf5_path,
                                 Node &node);
//-----------------------------------------------------------------------------
/// Read from hdf5 id into the output node
//-----------------------------------------------------------------------------
void CONDUIT_RELAY_API hdf5_read(hid_t hdf5_id,
                                 Node &node);

//-----------------------------------------------------------------------------
/// Read from hdf5 id into the output node
//-----------------------------------------------------------------------------
void CONDUIT_RELAY_API hdf5_read(hid_t hdf5_id,
                                 Node &node);

//-----------------------------------------------------------------------------
/// Helpers for converting between hdf5 dtypes and conduit dtypes
/// 
///  Throughout the relay hdf5 implementation, we use DataType::Empty when
///  the hdf5 data space is H5S_NULL, regardless of what the hdf5 data type is.
///  That isn't reflected in these helper functions,they handle
///  mapping of endianness and leaf types other than empty.
///
///
///  Note: In these functions, ref_path is used to provide context about the
///  hdf5 tree when an error occurs. Using it is recommend but not required.
//-----------------------------------------------------------------------------

//-----------------------------------------------------------------------------
hid_t CONDUIT_RELAY_API    conduit_dtype_to_hdf5_dtype(const DataType &dt,
                                                const std::string &ref_path="");

//-----------------------------------------------------------------------------
DataType CONDUIT_RELAY_API hdf5_dtype_to_conduit_dtype(hid_t hdf5_dtype_id,
                                                       index_t num_elems,
                                                const std::string &ref_path="");


//-----------------------------------------------------------------------------
/// Check if path exists relative to hdf5 id
//-----------------------------------------------------------------------------
bool CONDUIT_RELAY_API hdf5_has_path(hid_t hdf5_id, const std::string &path);

//-----------------------------------------------------------------------------
/// Returns the names of the children of the path relative to hdf5 id.
//-----------------------------------------------------------------------------
void CONDUIT_RELAY_API hdf5_group_list_child_names(hid_t hdf5_id,
                                                 const std::string &path,
                                                 std::vector<std::string> &res);

//-----------------------------------------------------------------------------
/// Pass a Node to set hdf5 i/o options.
//-----------------------------------------------------------------------------
void CONDUIT_RELAY_API hdf5_set_options(const Node &opts);

//-----------------------------------------------------------------------------
/// Get a Node that contains hdf5 i/o options.
//-----------------------------------------------------------------------------
void CONDUIT_RELAY_API hdf5_options(Node &opts);


}
//-----------------------------------------------------------------------------
// -- end conduit::relay::io --
//-----------------------------------------------------------------------------

}
//-----------------------------------------------------------------------------
// -- end conduit::relay --
//-----------------------------------------------------------------------------

}
//-----------------------------------------------------------------------------
// -- end conduit:: --
//-----------------------------------------------------------------------------
>>>>>>> 89ce976c

#include "conduit_relay_io_hdf5.hpp"

#endif
<|MERGE_RESOLUTION|>--- conflicted
+++ resolved
@@ -51,257 +51,8 @@
 #ifndef CONDUIT_RELAY_HDF5_HPP
 #define CONDUIT_RELAY_HDF5_HPP
 
-<<<<<<< HEAD
 // NOTE: This file is provided for backward compatibility.
-#pragma message("The conduit_relay_hdf5.hpp header file is deprecated. "
-                "Include conduit_relay_io_hdf5.hpp instead.")
-=======
-//-----------------------------------------------------------------------------
-// external lib includes
-//-----------------------------------------------------------------------------
-#include <hdf5.h>
-
-//-----------------------------------------------------------------------------
-// conduit includes
-//-----------------------------------------------------------------------------
-#include "conduit_relay_io.hpp"
-
-
-//-----------------------------------------------------------------------------
-/// The CONDUIT_CHECK_HDF5_ERROR macro is used to check error codes from HDF5.
-//-----------------------------------------------------------------------------
-#define CONDUIT_CHECK_HDF5_ERROR( hdf5_err, msg    )                \
-{                                                                   \
-    if( hdf5_err < 0 )                                              \
-    {                                                               \
-        std::ostringstream hdf5_err_oss;                            \
-        hdf5_err_oss << "HDF5 Error code"                           \
-            <<  hdf5_err                                            \
-            << " " << msg;                                          \
-        CONDUIT_ERROR( hdf5_err_oss.str());                         \
-    }                                                               \
-}
-
-//-----------------------------------------------------------------------------
-// -- begin conduit:: --
-//-----------------------------------------------------------------------------
-namespace conduit
-{
-
-//-----------------------------------------------------------------------------
-// -- begin conduit::relay --
-//-----------------------------------------------------------------------------
-namespace relay
-{
-
-//-----------------------------------------------------------------------------
-// -- begin conduit::relay::io --
-//-----------------------------------------------------------------------------
-namespace io
-{
-
-//-----------------------------------------------------------------------------
-//
-/// When writing a node to a HDF5 hierarchy there are two steps:
-/// (1) Given a destination path, find (or create) the proper HDF5 parent group
-/// (2) Write the node's data into the parent group
-/// 
-///
-/// 1) To find (or create) the parent group there are two cases to finalize
-///    the desired parent's HDF5 path:
-///
-///  A) If the input node is a leaf type, the last part of the path 
-///     (the portion after the last slash '/', or the entire path if 
-///     the path doesn't contain any slashes '/') is reserved for the
-///     name of the HDF5 dataset that will be used to store the node's data. 
-///     The rest of the path will be used to find or create the proper parent 
-///     group.
-/// 
-///  B) If the input node is an Object, the full input path will be used to 
-///     find or create the proper parent group.
-///
-///  Given the desired parent path: 
-/// 
-///  If the desired parent path exists in the HDF5 tree and resolves to 
-///  a group, that group will be used as the parent.
-///
-///  If the desired parent path does not exist, or partially exists 
-///  relay will attempt to create a hierarchy of HDF5 groups to represent it.
-///
-///  During this process, if any part of the path exists and is not a HDF5 
-///  group, an error is thrown and nothing will be modified.
-///  (This error check happens before anything is modified in HDF5)
-///
-///
-/// 2) For writing the data, there are two cases:
-///   A) If the input node is an Object, the children of the node will be
-///      written to the parent group. If children correspond to existing 
-///      HDF5 entires and they are incompatible (e.g. a group vs a dataset)
-//       an error is thrown and nothing will be written.
-///      (This error check happens before anything is modified in HDF5)
-///
-///   B) If the input node is a leaf type, the last part of the path will be 
-///      used as the name for a HDF5 dataset that will hold the node's data. 
-///      If a child with this name already exists in in the parent group, and
-///      it is not compatible (e.g. a group vs a dataset) an error is thrown 
-///     and nothing will be written.
-///
-//-----------------------------------------------------------------------------
-///  Note: HDF5 I/O is not implemented for Conduit Nodes in the List role.
-///        We believe this will require a non-standard HDF5 convention, and
-///        we want to focus on the Object and Leave cases since they are 
-///        compatible with HDF5's data model.
-//-----------------------------------------------------------------------------
-
-
-//-----------------------------------------------------------------------------
-/// Create a hdf5 file for read and write using conduit's selected hdf5 plists.
-//-----------------------------------------------------------------------------
-hid_t hdf5_create_file(const std::string &file_path);
-
-//-----------------------------------------------------------------------------
-/// Close hdf5 file handle
-//-----------------------------------------------------------------------------
-void hdf5_close_file(hid_t hdf5_id);
-
-//-----------------------------------------------------------------------------
-/// Write node data to a given path
-///
-/// This methods supports a file system and hdf5 path, joined using a ":"
-///  ex: "/path/on/file/system.hdf5:/path/inside/hdf5/file"
-/// 
-//-----------------------------------------------------------------------------
-void CONDUIT_RELAY_API hdf5_write(const Node &node,
-                                  const std::string &path);
-
-//-----------------------------------------------------------------------------
-/// Write node data to given file system path and internal hdf5 path
-//-----------------------------------------------------------------------------
-void CONDUIT_RELAY_API hdf5_write(const Node &node,
-                                  const std::string &file_path,
-                                  const std::string &hdf5_path);
-
-//-----------------------------------------------------------------------------
-/// Write node data to the hdf5_path relative to group represented  by 
-/// hdf5_id 
-//-----------------------------------------------------------------------------
-void CONDUIT_RELAY_API hdf5_write(const Node &node,
-                                  hid_t hdf5_id,
-                                  const std::string &hdf5_path);
-
-//-----------------------------------------------------------------------------
-/// Write node data to group represented by hdf5_id
-/// 
-/// Note: this only works for Conduit Nodes in the Object role.
-///
-//-----------------------------------------------------------------------------
-void CONDUIT_RELAY_API hdf5_write(const Node &node,
-                                  hid_t hdf5_id);
-
-
-//-----------------------------------------------------------------------------
-/// Open a hdf5 file for reading, using conduit's selected hdf5 plists.
-//-----------------------------------------------------------------------------
-hid_t hdf5_open_file_for_read(const std::string &file_path);
-hid_t hdf5_open_file_for_read_write(const std::string &file_path);
-
-//-----------------------------------------------------------------------------
-/// Read hdf5 data from given path into the output node 
-/// 
-/// This methods supports a file system and hdf5 path, joined using a ":"
-///  ex: "/path/on/file/system.hdf5:/path/inside/hdf5/file"
-///
-//-----------------------------------------------------------------------------
-void CONDUIT_RELAY_API hdf5_read(const std::string &path,
-                                 Node &node);
-
-//-----------------------------------------------------------------------------
-/// Read hdf5 data from given file system path and internal hdf5 path into 
-/// the output node
-//-----------------------------------------------------------------------------
-void CONDUIT_RELAY_API hdf5_read(const std::string &file_path,
-                                 const std::string &hdf5_path,
-                                 Node &node);
-
-//-----------------------------------------------------------------------------
-/// Read from hdf5 path relative to the hdf5 id into the output node
-//-----------------------------------------------------------------------------
-void CONDUIT_RELAY_API hdf5_read(hid_t hdf5_id,
-                                 const std::string &hdf5_path,
-                                 Node &node);
-//-----------------------------------------------------------------------------
-/// Read from hdf5 id into the output node
-//-----------------------------------------------------------------------------
-void CONDUIT_RELAY_API hdf5_read(hid_t hdf5_id,
-                                 Node &node);
-
-//-----------------------------------------------------------------------------
-/// Read from hdf5 id into the output node
-//-----------------------------------------------------------------------------
-void CONDUIT_RELAY_API hdf5_read(hid_t hdf5_id,
-                                 Node &node);
-
-//-----------------------------------------------------------------------------
-/// Helpers for converting between hdf5 dtypes and conduit dtypes
-/// 
-///  Throughout the relay hdf5 implementation, we use DataType::Empty when
-///  the hdf5 data space is H5S_NULL, regardless of what the hdf5 data type is.
-///  That isn't reflected in these helper functions,they handle
-///  mapping of endianness and leaf types other than empty.
-///
-///
-///  Note: In these functions, ref_path is used to provide context about the
-///  hdf5 tree when an error occurs. Using it is recommend but not required.
-//-----------------------------------------------------------------------------
-
-//-----------------------------------------------------------------------------
-hid_t CONDUIT_RELAY_API    conduit_dtype_to_hdf5_dtype(const DataType &dt,
-                                                const std::string &ref_path="");
-
-//-----------------------------------------------------------------------------
-DataType CONDUIT_RELAY_API hdf5_dtype_to_conduit_dtype(hid_t hdf5_dtype_id,
-                                                       index_t num_elems,
-                                                const std::string &ref_path="");
-
-
-//-----------------------------------------------------------------------------
-/// Check if path exists relative to hdf5 id
-//-----------------------------------------------------------------------------
-bool CONDUIT_RELAY_API hdf5_has_path(hid_t hdf5_id, const std::string &path);
-
-//-----------------------------------------------------------------------------
-/// Returns the names of the children of the path relative to hdf5 id.
-//-----------------------------------------------------------------------------
-void CONDUIT_RELAY_API hdf5_group_list_child_names(hid_t hdf5_id,
-                                                 const std::string &path,
-                                                 std::vector<std::string> &res);
-
-//-----------------------------------------------------------------------------
-/// Pass a Node to set hdf5 i/o options.
-//-----------------------------------------------------------------------------
-void CONDUIT_RELAY_API hdf5_set_options(const Node &opts);
-
-//-----------------------------------------------------------------------------
-/// Get a Node that contains hdf5 i/o options.
-//-----------------------------------------------------------------------------
-void CONDUIT_RELAY_API hdf5_options(Node &opts);
-
-
-}
-//-----------------------------------------------------------------------------
-// -- end conduit::relay::io --
-//-----------------------------------------------------------------------------
-
-}
-//-----------------------------------------------------------------------------
-// -- end conduit::relay --
-//-----------------------------------------------------------------------------
-
-}
-//-----------------------------------------------------------------------------
-// -- end conduit:: --
-//-----------------------------------------------------------------------------
->>>>>>> 89ce976c
+#pragma message("The conduit_relay_hdf5.hpp header file is deprecated. Include conduit_relay_io_hdf5.hpp instead.")
 
 #include "conduit_relay_io_hdf5.hpp"
 
