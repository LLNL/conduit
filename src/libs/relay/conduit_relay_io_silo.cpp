// Copyright (c) Lawrence Livermore National Security, LLC and other Conduit
// Project developers. See top-level LICENSE AND COPYRIGHT files for dates and
// other details. No copyright assignment is required to contribute to Conduit.

//-----------------------------------------------------------------------------
///
/// file: conduit_relay_io_silo.cpp
///
//-----------------------------------------------------------------------------

#ifdef CONDUIT_RELAY_IO_MPI_ENABLED
    #include "conduit_relay_mpi_io_silo.hpp"
#else
    #include "conduit_relay_io_silo.hpp"
#endif

//-----------------------------------------------------------------------------
// standard lib includes
//-----------------------------------------------------------------------------
#include <iostream>
#include <string.h>
#include <memory>
#include <map>

//-----------------------------------------------------------------------------
// conduit lib includes
//-----------------------------------------------------------------------------
#include "conduit_blueprint.hpp"
#include "conduit_blueprint_mesh_utils.hpp"

//-----------------------------------------------------------------------------
// external lib includes
//-----------------------------------------------------------------------------
#include <silo.h>

//-----------------------------------------------------------------------------
//
/// The CONDUIT_CHECK_SILO_ERROR macro is used to check error codes from silo.
//-----------------------------------------------------------------------------
#define CONDUIT_CHECK_SILO_ERROR( silo_err, msg )                   \
{                                                                   \
    if( (silo_err) != 0)                                            \
    {                                                               \
        std::ostringstream silo_err_oss;                            \
        silo_err_oss << "Silo Error code "                          \
            << (silo_err) << " " << DBErrString()                   \
            << " " << msg;                                          \
        CONDUIT_ERROR( silo_err_oss.str());                         \
    }                                                               \
}                                                                   \

//-----------------------------------------------------------------------------
// -- begin conduit:: --
//-----------------------------------------------------------------------------
namespace conduit
{

//-----------------------------------------------------------------------------
// -- begin conduit::relay --
//-----------------------------------------------------------------------------
namespace relay
{

#ifdef CONDUIT_RELAY_IO_MPI_ENABLED
//-----------------------------------------------------------------------------
// -- begin conduit::relay::mpi --
//-----------------------------------------------------------------------------
namespace mpi
{
#endif

//-----------------------------------------------------------------------------
// -- begin conduit::relay::<mpi>::io --
//-----------------------------------------------------------------------------
namespace io
{

//---------------------------------------------------------------------------//
void
silo_write(const Node &node,
           const std::string &path)
{
    // check for ":" split
    std::string file_path;
    std::string silo_obj_base;
    conduit::utils::split_file_path(path,
                                    std::string(":"),
                                    file_path,
                                    silo_obj_base);

    /// If silo_obj_base is empty, we have a problem ...
    if(silo_obj_base.size() == 0)
    {
        CONDUIT_ERROR("Invalid path for save: " << path);
    }

    silo_write(node,file_path,silo_obj_base);
}

//---------------------------------------------------------------------------//
void
silo_read(const std::string &path,
          Node &node)
{
    // check for ":" split
    std::string file_path;
    std::string silo_obj_base;
    conduit::utils::split_file_path(path,
                                    std::string(":"),
                                    file_path,
                                    silo_obj_base);

    /// If silo_obj_base is empty, we have a problem ...
    if(silo_obj_base.size() == 0)
    {
        CONDUIT_ERROR("Invalid path for load: " << path);
    }

    silo_read(file_path,silo_obj_base,node);
}


//---------------------------------------------------------------------------//
void silo_write(const Node &node,
                const std::string &file_path,
                const std::string &silo_obj_path)
{
    DBfile *dbfile = DBCreate(file_path.c_str(),
                              DB_CLOBBER,
                              DB_LOCAL,
                              NULL,
                              DB_HDF5);

    if(dbfile)
    {
        silo_write(node,dbfile,silo_obj_path);
    }
    else
    {
        CONDUIT_ERROR("Error opening Silo file for writing: " << file_path );
        return;
    }

    if(DBClose(dbfile) != 0)
    {
        CONDUIT_ERROR("Error closing Silo file: " << file_path);
    }
}

//---------------------------------------------------------------------------//
void silo_read(const std::string &file_path,
               const std::string &silo_obj_path,
               Node &n)
{
    DBfile *dbfile = DBOpen(file_path.c_str(), DB_HDF5, DB_READ);

    if(dbfile)
    {
        silo_read(dbfile,silo_obj_path,n);
    }
    else
    {
        CONDUIT_ERROR("Error opening Silo file for reading: " << file_path );
    }

    if(DBClose(dbfile) != 0)
    {
        CONDUIT_ERROR("Error closing Silo file: " << file_path );
    }
}


//---------------------------------------------------------------------------//
void silo_write(const  Node &node,
                DBfile *dbfile,
                const std::string &silo_obj_path)
{
    Schema schema_c;
    node.schema().compact_to(schema_c);
    std::string schema = schema_c.to_json();
    int schema_len = schema.length() + 1;

    std::vector<uint8> data;
    node.serialize(data);
    int data_len = data.size();

    // use path to construct dest silo obj paths

    std::string dest_json = silo_obj_path +  "_conduit_json";
    std::string dest_data = silo_obj_path +  "_conduit_bin";

    int silo_error = 0;
    silo_error += DBWrite(dbfile,
                          dest_json.c_str(),
                          schema.c_str(),
                          &schema_len,
                          1,
                          DB_CHAR);
    silo_error += DBWrite(dbfile,
                          dest_data.c_str(),
                          &data[0],
                          &data_len,
                          1,
                          DB_CHAR);

    CONDUIT_CHECK_SILO_ERROR(silo_error,
                             "Error writing conduit Node to Silo file");
}


//---------------------------------------------------------------------------//
void silo_read(DBfile *dbfile,
               const std::string &silo_obj_path,
               Node &node)
{
    std::string src_json = silo_obj_path +  "_conduit_json";
    std::string src_data = silo_obj_path +  "_conduit_bin";

    int schema_len = DBGetVarLength(dbfile, src_json.c_str());
    int data_len   = DBGetVarLength(dbfile, src_data.c_str());

    char *schema = new char[schema_len];
    char *data   = new char[data_len];



    DBReadVar(dbfile, src_json.c_str(), schema);
    DBReadVar(dbfile, src_data.c_str(), data);

    if (schema == NULL || data == NULL)
    {
        CONDUIT_ERROR("Error extracting data conduit Node from Silo file");
    }

    Generator node_gen(schema, "conduit_json", data);
    /// gen copy
    node_gen.walk(node);

    delete [] schema;
    delete [] data;
}


//---------------------------------------------------------------------------//
void
silo_mesh_write(const Node &node,
                const std::string &path)
{
    // check for ":" split
    std::string file_path;
    std::string silo_obj_base;
    conduit::utils::split_file_path(path,
                                    std::string(":"),
                                    file_path,
                                    silo_obj_base);

    silo_mesh_write(node,file_path,silo_obj_base);
}


//---------------------------------------------------------------------------//
void silo_mesh_write(const Node &node,
                     const std::string &file_path,
                     const std::string &silo_obj_path)
{
    DBfile *dbfile = DBCreate(file_path.c_str(),
                              DB_CLOBBER,
                              DB_LOCAL,
                              NULL,
                              DB_HDF5);

    if(dbfile)
    {
        silo::silo_mesh_write(node,dbfile,silo_obj_path);
    }
    else
    {
        CONDUIT_ERROR("Error opening Silo file for writing: " << file_path );
        return;
    }

    if(DBClose(dbfile) != 0)
    {
        CONDUIT_ERROR("Error closing Silo file: " << file_path);
    }
}


//-----------------------------------------------------------------------------
// -- begin conduit::relay::<mpi>::io::silo --
//-----------------------------------------------------------------------------
namespace silo
{

//-----------------------------------------------------------------------------
std::string sanitize_silo_varname(const std::string &varname)
{
    std::string newvarname = "";
    std::for_each(varname.begin(), varname.end(), 
        [](char const &c)
        {
            newvarname += (std::isalnum(c) || strchr("_", c) ? c : "_");
        });
    return newvarname;
}

//-----------------------------------------------------------------------------
// Fetch the DBfile * associated with 'filename' from 'filemap'.
// If the map does not contain an entry for 'filename', open
// the file and add it to the map before returning the pointer.
// 'type' should be either DB_READ or DB_APPEND.
//-----------------------------------------------------------------------------
DBfile *
get_or_open(std::map<std::string, std::unique_ptr<DBfile, decltype(&DBClose)>> &filemap,
            const std::string &filename,
            int mode = DB_READ)
{

    DBfile *fileptr;
    auto search = filemap.find(filename);
    
    if (search != filemap.end())
    {
        return search->second.get();
    }
    else
    {
        if (!(fileptr = DBOpen(filename.c_str(), DB_UNKNOWN, mode)))
        {
            CONDUIT_ERROR("Error opening silo file " << filename);
        }
        
        filemap.emplace(std::piecewise_construct,
                        std::make_tuple(filename),
                        std::make_tuple(fileptr, &DBClose));
        return fileptr;
    }
}

//-----------------------------------------------------------------------------
// Fetch the DBfile * associated with 'filename' from 'filemap'.
// If the map does not contain an entry for 'filename', but the file
// exists, open the file and add it to the map before returning the pointer.
// If the file is not in the map and does not exist, create the file and add
// it to the map before returning the pointer.
// 'type' should be one of the DB_HDF5* or DB_PDB* constants.
//-----------------------------------------------------------------------------
DBfile *
get_or_create(std::map<std::string,
              std::unique_ptr<DBfile, decltype(&DBClose)>> &filemap,
              const std::string &filename,
              int type)
{
    DBfile *fileptr;
    if (conduit::utils::is_file(filename))
    {
        return get_or_open(filemap, filename, DB_APPEND);
    }

    if (!(fileptr = DBCreate(filename.c_str(), DB_CLOBBER, DB_LOCAL, NULL, type)))
    {
        CONDUIT_ERROR("Error creating silo file " << filename);
    }

    filemap.emplace(std::piecewise_construct,
                    std::make_tuple(filename),
                    std::make_tuple(fileptr, &DBClose));
    return fileptr;
}

//-----------------------------------------------------------------------------
// Split a silo path into file path and silo name components.
// If there is no file path component (because the path points to an entry in
// the same file) the file path component will be empty.
//-----------------------------------------------------------------------------
void
split_silo_path(const std::string &path,
                const std::string &relative_dir,
                std::string &file_path,
                std::string &silo_name)
{

    conduit::utils::rsplit_file_path(path, ":", silo_name, file_path);
    if (!file_path.empty())
    {
        file_path = conduit::utils::join_file_path(relative_dir, file_path);
    }
}

//-----------------------------------------------------------------------------
std::string
shapetype_to_string(int shapetype)
{
    if (shapetype == DB_ZONETYPE_BEAM)
        return "line";
    if (shapetype == DB_ZONETYPE_TRIANGLE)
        return "tri";
    if (shapetype == DB_ZONETYPE_QUAD)
        return "quad";
    if (shapetype == DB_ZONETYPE_TET)
        return "tet";
    if (shapetype == DB_ZONETYPE_HEX)
        return "hex";
    if (shapetype == DB_ZONETYPE_POLYHEDRON)
        return "polyhedral";
    if (shapetype == DB_ZONETYPE_POLYGON)
        return "polygonal";

    CONDUIT_ERROR("Unsupported zone type " << shapetype);
    return "";
}

//-----------------------------------------------------------------------------
// copy data and assign it to a Node
template <typename T>
void
copy_and_assign(T *data,
                int data_length,
                conduit::Node &target)
{
    T *data_copy = new T[data_length];
    memcpy(data_copy, data, data_length * sizeof(T));
    target.set(data_copy, data_length);
}

//-----------------------------------------------------------------------------
template <typename T>
void
copy_point_coords(void *coords[3],
                  int ndims,
                  int *dims,
                  int coord_sys,
                  conduit::Node &node)
{

    ndims = ndims < 3 ? ndims : 3;
    const std::vector<std::string> labels;
    if (coord_sys == DB_CARTESIAN)
    {
        labels = CARTESIAN_AXES;
    }
    else if (coord_sys == DB_CYLINDRICAL)
    {
        labels = CYLINDRICAL_AXES;
        if (ndims >= 3)
        {
            CONDUIT_ERROR("Blueprint only supports 2D cylindrical coordinates");
        }
    }
    else if (coord_sys == DB_SPHERICAL)
    {
        labels = SPHERICAL_AXES;
    }
    else
    {
        CONDUIT_ERROR("Unsupported coordinate system " << coord_sys);
    }
    
    for (int i = 0; i < ndims; i++)
    {
        if (coords[i] != NULL)
        {
            copy_and_assign(static_cast<T *>(coords[i]),
                            dims[i],
                            node[labels[i]]);
        }
        else
        {
            return;
        }
    }
}

//-----------------------------------------------------------------------------
void
add_offsets(DBzonelist *zones,
            conduit::Node &elements)
{
    int offset = 0;
    int *offset_arr = new int[zones->nzones];
    for (int i = 0; i < zones->nzones; ++i)
    {
        offset_arr[i] = offset;
        offset += zones->shapesize[i];
    }
    elements["offsets"].set(offset_arr, zones->nzones);
}

//-----------------------------------------------------------------------------
void
add_shape_info(DBzonelist *zones,
              conduit::Node &elements)
{
    for (int i = 0; i < zones->nshapes; ++i)
    {
        CONDUIT_ASSERT(zones->shapetype[0] == zones->shapetype[i],
                       "Expected a single shape type, got "
                           << zones->shapetype[0] << " and "
                           << zones->shapetype[i]);
    }

    elements["shape"] = shapetype_to_string(zones->shapetype[0]);
    copy_and_assign(zones->nodelist,
                    zones->lnodelist,
                    elements["connectivity"]);
    if (zones->shapetype[0] == DB_ZONETYPE_POLYHEDRON)
    {
        // TODO: support polyhedra
        CONDUIT_ERROR("Polyhedra not yet supported");
        copy_and_assign(zones->shapesize, zones->nzones, elements["sizes"]);
        // TODO: no idea if this is right
        add_offsets(zones, elements["subelements"]); 
    }
    if (zones->shapetype[0] == DB_ZONETYPE_POLYGON)
    {
        copy_and_assign(zones->shapesize, zones->nzones, elements["sizes"]);
        add_offsets(zones, elements);
    }
}

//-----------------------------------------------------------------------------
// add complete topology and coordset entries to a mesh domain
void
read_ucdmesh_domain(DBfile *file,
                    std::string &mesh_name,
                    conduit::Node &mesh_domain)
{
    DBucdmesh *ucdmesh_ptr;
    if (!(ucdmesh_ptr = DBGetUcdmesh(file, mesh_name.c_str())))
    {
        CONDUIT_ERROR("Error fetching mesh " << mesh_name);
    }
    
    std::unique_ptr<DBucdmesh, decltype(&DBFreeUcdmesh)> ucdmesh{
        ucdmesh_ptr, &DBFreeUcdmesh};

    std::string name{ucdmesh_ptr->name};
    if (ucdmesh_ptr->zones)
    {
        CONDUIT_ASSERT(!ucdmesh_ptr->phzones,
                       "Both phzones and zones are defined in mesh "
                           << mesh_name);
        add_shape_info(ucdmesh_ptr->zones,
                       mesh_domain["topologies"][name]["elements"]);
    }
    else if (ucdmesh_ptr->phzones)
    {
        // TODO: implement support for phzones
        CONDUIT_ERROR("Silo ucdmesh phzones not yet supported");
        mesh_domain["topologies"][name]["elements"]["shape"] =
            shapetype_to_string(DB_ZONETYPE_POLYHEDRON);

    }
    else
    {
        CONDUIT_ERROR("Neither phzones nor zones is defined in mesh "
                      << mesh_name);
    }

    mesh_domain["topologies"][name]["coordset"] = name;
    mesh_domain["coordsets"][name]["type"] = "explicit";
    mesh_domain["topologies"][name]["type"] = "unstructured";

    int dims[] = {ucdmesh_ptr->nnodes,
                  ucdmesh_ptr->nnodes,
                  ucdmesh_ptr->nnodes};

    if (ucdmesh_ptr->datatype == DB_DOUBLE)
    {
        copy_point_coords<double>(ucdmesh_ptr->coords,
                                  ucdmesh_ptr->ndims,
                                  dims,
                                  ucdmesh_ptr->coord_sys,
                                  mesh_domain["coordsets"][name]["values"]);
    }
    else if (ucdmesh_ptr->datatype == DB_FLOAT)
    {
        copy_point_coords<float>(ucdmesh_ptr->coords,
                                 ucdmesh_ptr->ndims,
                                 dims,
                                 ucdmesh_ptr->coord_sys,
                                 mesh_domain["coordsets"][name]["values"]);
    }
    else 
    {
        CONDUIT_ERROR("Unsupported mesh data type " << ucdmesh_ptr->datatype);
    }
}

//-----------------------------------------------------------------------------
// add complete topology and coordset entries to a mesh domain
void
read_quadmesh_domain(DBfile *file,
                     std::string &mesh_name,
                     conduit::Node &mesh_domain)
{
    DBquadmesh *quadmesh_ptr;
    if (!(quadmesh_ptr = DBGetQuadmesh(file, mesh_name.c_str())))
    {
        CONDUIT_ERROR("Error fetching mesh " << mesh_name);
    }
    
    std::unique_ptr<DBquadmesh, decltype(&DBFreeQuadmesh)> quadmesh{
        quadmesh_ptr, &DBFreeQuadmesh};
    
    std::string name{quadmesh_ptr->name};

    int coordtype{quadmesh_ptr->coordtype};
    int ndims{quadmesh_ptr->ndims};

    if (coordtype == DB_COLLINEAR)
    {
        mesh_domain["coordsets"][name]["type"] = "rectilinear";
        mesh_domain["topologies"][name]["type"] = "rectilinear";
    }
    else if (coordtype == DB_NONCOLLINEAR)
    {
        mesh_domain["coordsets"][name]["type"] = "explicit";
        mesh_domain["topologies"][name]["type"] = "structured";
        mesh_domain["topologies"][name]["elements/dims/i"] = quadmesh_ptr->dims[0];
        if (ndims > 1) mesh_domain["topologies"][name]["elements/dims/j"] = quadmesh_ptr->dims[1];
        if (ndims > 2) mesh_domain["topologies"][name]["elements/dims/k"] = quadmesh_ptr->dims[2];
    }
    else
    {
        CONDUIT_ERROR("Undefined coordtype in " << coordtype);
    }

    mesh_domain["topologies"][name]["coordset"] = name;

    // If the origin is not the default value
    if (quadmesh_ptr->base_index[0] != 0 && quadmesh_ptr->base_index[1] != 0 && quadmesh_ptr->base_index[2] != 0)
    {
        // then we need to specify it
        mesh_domain["topologies"][name]["elements/origin/i"] = quadmesh_ptr->base_index[0];
        if (ndims > 1) mesh_domain["topologies"][name]["elements/origin/j"] = quadmesh_ptr->base_index[1];
        if (ndims > 2) mesh_domain["topologies"][name]["elements/origin/k"] = quadmesh_ptr->base_index[2];
    }
    
    if (quadmesh_ptr->datatype == DB_DOUBLE)
    {
        copy_point_coords<double>(quadmesh_ptr->coords,
                                  ndims,
                                  quadmesh_ptr->dims,
                                  quadmesh_ptr->coord_sys,
                                  mesh_domain["coordsets"][name]["values"]);
    }
    else if (quadmesh_ptr->datatype == DB_FLOAT)
    {
        copy_point_coords<float>(quadmesh_ptr->coords,
                                 ndims,
                                 quadmesh_ptr->dims,
                                 quadmesh_ptr->coord_sys,
                                 mesh_domain["coordsets"][name]["values"]);
    }
    else
    {
        CONDUIT_ERROR("Unsupported mesh data type " << quadmesh_ptr->datatype);
    }
}

<<<<<<< HEAD
//-----------------------------------------------------------------------------
// add complete topology and coordset entries to a mesh domain
void
read_pointmesh_domain(DBfile *file,
                      std::string &mesh_name,
                      conduit::Node &mesh_domain)
=======
//---------------------------------------------------------------------------//
template<typename T>
void
conduit_wedge_connectivity_to_silo(Node &n_mesh_conn)
{
    const int conn_size = n_mesh_conn.dtype().number_of_elements();
    T *conn_ptr = n_mesh_conn.value();
    for (int i = 0; i < conn_size; i += 6)
    {
        auto conn0 = conn_ptr[i + 0];
        auto conn1 = conn_ptr[i + 1];
        auto conn2 = conn_ptr[i + 2];
        auto conn3 = conn_ptr[i + 3];
        auto conn4 = conn_ptr[i + 4];
        auto conn5 = conn_ptr[i + 5];
        conn_ptr[i + 2] = conn0;
        conn_ptr[i + 1] = conn1;
        conn_ptr[i + 5] = conn2;
        conn_ptr[i + 3] = conn3;
        conn_ptr[i + 0] = conn4;
        conn_ptr[i + 4] = conn5;
    }
}

//---------------------------------------------------------------------------//
void 
silo_write_ucd_zonelist(DBfile *dbfile, 
                        const std::string &topo_name,
                        const Node &n_topo,
                        Node &n_mesh_info)
>>>>>>> e721bba8
{
    DBpointmesh *pointmesh_ptr;
    if (!(pointmesh_ptr = DBGetPointmesh(file, mesh_name.c_str())))
    {
        CONDUIT_ERROR("Error fetching mesh " << mesh_name);
    }
    
    std::string name{pointmesh_ptr->name};
    std::unique_ptr<DBpointmesh, decltype(&DBFreePointmesh)> pointmesh{
        pointmesh_ptr, &DBFreePointmesh};

    mesh_domain["topologies"][name]["type"] = "points";
    mesh_domain["topologies"][name]["coordset"] = name;
    mesh_domain["coordsets"][name]["type"] = "explicit";
    int dims[] = { pointmesh_ptr->nels,
                   pointmesh_ptr->nels,
                   pointmesh_ptr->nels};
    
    if (pointmesh_ptr->datatype == DB_DOUBLE)
    {
        copy_point_coords<double>(pointmesh_ptr->coords,
                                  pointmesh_ptr->ndims,
                                  dims,
                                  DB_CARTESIAN,
                                  mesh_domain["coordsets"][name]["values"]);
    }
    else if (pointmesh_ptr->datatype == DB_FLOAT)
    {
        copy_point_coords<float>(pointmesh_ptr->coords,
                                 pointmesh_ptr->ndims,
                                 dims,
                                 DB_CARTESIAN,
                                 mesh_domain["coordsets"][name]["values"]);
    }
    else
    {
        CONDUIT_ERROR("Unsupported mesh data type " << pointmesh_ptr->datatype);
    }
}

//-----------------------------------------------------------------------------
// Read a multimesh domain, switching on the type.
// 'file' must be a pointer into the file containing the mesh, and 'mesh_name'
// must be the mesh's name
//-----------------------------------------------------------------------------
void
read_mesh_domain(DBfile *file,
                 std::string &mesh_name,
                 conduit::Node &mesh_domain,
                 int meshtype)
{
    if (meshtype == DB_UCDMESH)
        return read_ucdmesh_domain(file, mesh_name, mesh_domain);
    if (meshtype == DB_QUADMESH)
        return read_quadmesh_domain(file, mesh_name, mesh_domain);
    if (meshtype == DB_POINTMESH)
        return read_pointmesh_domain(file, mesh_name, mesh_domain);
    if (meshtype == DB_CSGMESH)
        CONDUIT_ERROR("CSG meshes are not supported by Blueprint");

    CONDUIT_ERROR("Unsupported mesh type " << meshtype);
}

//-----------------------------------------------------------------------------
// Read a multimesh from a Silo file.
// 'root_file' should be the file containing the multivar entry
// 'filemap' should be a mapping providing DBfile* for files which have
//  already been opened.
// 'dirname' should be the directory containing the root file, as if the
// `dirname` command were called on the root file path. This directory is used
// to concretize the paths given by the multivar.
//-----------------------------------------------------------------------------
void
read_multimesh( DBfile *root_file,
                std::map<std::string, std::unique_ptr<DBfile, decltype(&DBClose)>> &filemap,
                std::string &dirname,
                DBmultimesh *multimesh,
                conduit::Node &mesh)
{

    std::string file_path, silo_name;
    for (index_t i = 0; i < multimesh->nblocks; ++i)
    {
        Node &entry = mesh.append();
        split_silo_path(multimesh->meshnames[i], dirname, file_path, silo_name);
        if (!file_path.empty())
        {
            read_mesh_domain(get_or_open(filemap, file_path),
                             silo_name,
                             entry,
                             multimesh->meshtypes[i]);
        }else
        {
            read_mesh_domain(root_file,
                             silo_name,
                             entry,
                             multimesh->meshtypes[i]);
        }
    }
}

//-----------------------------------------------------------------------------
void
apply_centering(int centering, conduit::Node &field)
{
    if (centering == DB_NODECENT) {
        field["association"] = "vertex";
    } else if (centering == DB_ZONECENT) {
        field["association"] = "element";
    } else {
        CONDUIT_ERROR("Unsupported field association " << centering);
    }
}

//-----------------------------------------------------------------------------
// add a set of data arrays to a Node.
template <typename T>
void
apply_values(void **vals,
             int num_arrays,
             int num_elems,
             conduit::Node &values)
{
    for (int i = 0; i < num_arrays; ++i)
    {
        copy_and_assign(static_cast<T *>(vals[i]), num_elems, values);
    }
}

//-----------------------------------------------------------------------------
// Read a quad variable from a Silo file.
// 'file' must be a pointer into the file containing the variable domain
// 'var_name' must be the name of the variable within the file.
//-----------------------------------------------------------------------------
void
read_quadvariable_domain(DBfile *file,
                         std::string &var_name,
                         conduit::Node &field)
{
    DBquadvar *quadvar_ptr;
    if (!(quadvar_ptr = DBGetQuadvar(file, var_name.c_str())))
    {
        CONDUIT_ERROR("Error fetching quad variable " << var_name);
    }
    std::unique_ptr<DBquadvar, decltype(&DBFreeQuadvar)> quadvar{
        quadvar_ptr, &DBFreeQuadvar};
    std::string name{quadvar_ptr->name};
    field["topology"] = std::string(quadvar_ptr->meshname);

    apply_centering(quadvar_ptr->centering, field);
    
    if (quadvar_ptr->datatype == DB_FLOAT)
    {
        apply_values<float>(quadvar_ptr->vals, quadvar_ptr->nvals,
                            quadvar_ptr->nels, field["values"]);
    }
    else if (quadvar_ptr->datatype == DB_DOUBLE)
    {
        apply_values<double>(quadvar_ptr->vals, quadvar_ptr->nvals,
                             quadvar_ptr->nels, field["values"]);
    }
}

//-----------------------------------------------------------------------------
// Read a UCD variable domain from a Silo file.
// 'file' must be a pointer into the file containing the variable domain
// 'var_name' must be the name of the variable within the file.
//-----------------------------------------------------------------------------
void
read_ucdvariable_domain(DBfile *file,
                        std::string &var_name,
                        conduit::Node &field)
{
    DBucdvar *ucdvar_ptr;
    if (!(ucdvar_ptr = DBGetUcdvar(file, var_name.c_str())))
    {
        CONDUIT_ERROR("Error fetching ucd variable " << var_name);
    }

    std::unique_ptr<DBucdvar, decltype(&DBFreeUcdvar)> ucdvar{ucdvar_ptr,
                                                              &DBFreeUcdvar};
    std::string name{ucdvar_ptr->name};
    field["topology"] = std::string(ucdvar_ptr->meshname);
    apply_centering(ucdvar_ptr->centering, field);
    
    if (ucdvar_ptr->datatype == DB_FLOAT)
    {
        apply_values<float>(ucdvar_ptr->vals, ucdvar_ptr->nvals,
                            ucdvar_ptr->nels, field["values"]);
    }
    else if (ucdvar_ptr->datatype == DB_DOUBLE)
    {
        apply_values<double>(ucdvar_ptr->vals, ucdvar_ptr->nvals,
                             ucdvar_ptr->nels, field["values"]);
    }
}

//-----------------------------------------------------------------------------
// Read a pointvariable domain from a Silo file.
// 'file' must be a pointer into the file containing the variable domain
// 'var_name' must be the name of the variable within the file.
//-----------------------------------------------------------------------------
void
read_pointvariable_domain(DBfile *file,
                          std::string &var_name,
                          conduit::Node &field)
{
    DBmeshvar *meshvar_ptr;
    if (!(meshvar_ptr = DBGetPointvar(file, var_name.c_str())))
        CONDUIT_ERROR("Error fetching variable " << var_name);

    std::unique_ptr<DBmeshvar, decltype(&DBFreeMeshvar)> meshvar{
        meshvar_ptr, &DBFreeMeshvar};
    std::string name{meshvar_ptr->name};
    field["topology"] = std::string(meshvar_ptr->meshname);

    apply_centering(meshvar_ptr->centering, field);

    if (meshvar_ptr->datatype == DB_FLOAT)
    {
        apply_values<float>(meshvar_ptr->vals, meshvar_ptr->nvals,
                            meshvar_ptr->nels, field["values"]);
    }
    else if (meshvar_ptr->datatype == DB_DOUBLE)
    {
        apply_values<double>(meshvar_ptr->vals, meshvar_ptr->nvals,
                             meshvar_ptr->nels, field["values"]);
    }
}

//-----------------------------------------------------------------------------
// Read a multivar domain, switching on the type.
// 'file' must be a pointer into the file containing the variable domain
// 'var_name' must be the name of the variable within the file.
//-----------------------------------------------------------------------------
void
read_variable_domain(DBfile *file, std::string &var_name,
                     conduit::Node &field, int vartype)
{
    if (vartype == DB_UCDVAR)
        return read_ucdvariable_domain(file, var_name, field);
    if (vartype == DB_QUADVAR)
        return read_quadvariable_domain(file, var_name, field);
    if (vartype == DB_POINTVAR)
        return read_pointvariable_domain(file, var_name, field);
    if (vartype == DB_CSGVAR)
        CONDUIT_ERROR("CSG Variables not supported by Blueprint");

    CONDUIT_ERROR("Unsupported variable type " << vartype);
}

//-----------------------------------------------------------------------------
// Read a multivar from a Silo file.
// 'root_file' should be the file containing the multivar entry
// 'filemap' should be a mapping providing DBfile* for files which have
//  already been opened.
// 'dirname' should be the directory containing the root file, as if the
// `dirname` command were called on the root file path. This directory is used
// to concretize the paths given by the multivar.
//-----------------------------------------------------------------------------
void
read_multivar(DBfile *root_file,
              std::map<std::string, std::unique_ptr<DBfile, decltype(&DBClose)>> &filemap,
              const std::string &dirname,
              DBmultivar *multivar,
              conduit::Node &mesh)
{
    std::string file_path, silo_name;
    for (index_t i = 0; i < multivar->nvars; ++i)
    {
        split_silo_path(multivar->varnames[i], dirname, file_path, silo_name);
        Node &field = mesh[i]["fields"][silo_name];
        if (!file_path.empty())
        {
            read_variable_domain(get_or_open(filemap, file_path), silo_name,
                                field, multivar->vartypes[i]);
        }
        else
        {
            read_variable_domain(root_file, silo_name, field,
                                 multivar->vartypes[i]);
        }
    }
}

//-----------------------------------------------------------------------------
void
read_all_multivars(DBfile *root_file,
                   DBtoc *toc,
                   std::map<std::string, std::unique_ptr<DBfile, decltype(&DBClose)>> &filemap,
                   const std::string &dirname,
                   const std::string &mmesh_name,
                   int expected_domains,
                   conduit::Node &mesh)
{
    for (int i = 0; i < toc->nmultivar; ++i)
    {
        std::unique_ptr<DBmultivar, decltype(&DBFreeMultivar)> multivar{
            DBGetMultivar(root_file, toc->multivar_names[i]), &DBFreeMultivar};
        if (!multivar.get())
        {
            multivar.release();
            CONDUIT_ERROR("Error fetching multivar "
                          << multivar.get()->varnames[i]);
        }

        if (multivar.get()->mmesh_name != NULL &&
            multivar.get()->mmesh_name == mmesh_name)
        {
            CONDUIT_ASSERT(multivar.get()->nvars == expected_domains,
                           "Domain count mismatch between multivar "
                               << multivar.get()->varnames[i]
                               << "and multimesh");
            // read in the multivar and add it to the mesh Node
            read_multivar(root_file, filemap, dirname, multivar.get(), mesh);
        }
    }
}

//-----------------------------------------------------------------------------
// Read a material domain from a Silo file.
// 'file' must be a pointer into the file containing the material domain
// 'mat_name' must be the name of the material within the file.
//-----------------------------------------------------------------------------
void
read_material_domain(DBfile *file,
                     std::string &mat_name,
                     conduit::Node &matsets)
{
    DBmaterial *material_ptr;
    if (!(material_ptr = DBGetMaterial(file, mat_name.c_str())))
    {
        CONDUIT_ERROR("Error fetching variable " << mat_name);
    }

    std::unique_ptr<DBmaterial, decltype(&DBFreeMaterial)> material{
        material_ptr, &DBFreeMaterial};
    conduit::Node &curr_matset = matsets[material_ptr->name];
    curr_matset["topology"] = material_ptr->meshname;
    for (int i = 0; i < material_ptr->nmat; ++i)
    {
        // material names may be NULL
        std::string material_name;
        if (material_ptr->matnames)
        {
            material_name = material_ptr->matnames[i];
        }
        else
        {
            // but matnos should always be
            material_name = std::to_string(material_ptr->matnos[i]);
        }
        curr_matset["material_map"][material_name] = material_ptr->matnos[i];
    }
    // TODO: support multi-dimensional materials
    CONDUIT_ASSERT(material_ptr->ndims == 1,
                   "Only single-dimension materials supported, got "
                       << material_ptr->ndims);
    if (material_ptr->mixlen > 0)
    {
        // The struct has volume fractions.
        // In this case, the struct is very confusing.
        // If an entry in the `matlist` is negative, it implies that the
        // associated zone has mixed materials, and `-(value) - 1` gives the
        // first index into mix_vf and mix_mat for that zone. mix_next is then
        // used to find the rest of the indices into mix_vf and mix_mat for
        // the zone.
        std::vector<double> volume_fractions;
        std::vector<int> material_ids;
        std::vector<int> sizes;
        std::vector<int> offsets;
        int curr_offset = 0;
        for (int i = 0; i < material_ptr->dims[0]; ++i)
        {
            int matlist_entry = material_ptr->matlist[i];
            if (matlist_entry >= 0)
            {
                volume_fractions.push_back(1.0);
                material_ids.push_back(matlist_entry);
                sizes.push_back(1);
                offsets.push_back(curr_offset);
                curr_offset++;
            }
            else
            {
                int mix_id = -(matlist_entry)-1;
                int curr_size = 0;
                while (mix_id >= 0)
                {
                    material_ids.push_back(material_ptr->mix_mat[mix_id]);
                    if (material_ptr->datatype == DB_DOUBLE)
                    {
                        volume_fractions.push_back(static_cast<double *>(
                            material_ptr->mix_vf)[mix_id]);
                    }
                    else if (material_ptr->datatype == DB_FLOAT)
                    {
                        volume_fractions.push_back(
                            static_cast<float *>(material_ptr->mix_vf)[mix_id]);
                    }
                    curr_size++;
                    mix_id = material_ptr->mix_next[mix_id] - 1;
                }
                sizes.push_back(curr_size);
                offsets.push_back(curr_offset);
                curr_offset += curr_size;
            }
        }
        curr_matset["material_ids"].set(material_ids.data(), material_ids.size());
        curr_matset["volume_fractions"].set(volume_fractions.data(),
                                       volume_fractions.size());
        curr_matset["sizes"].set(sizes.data(), sizes.size());
        curr_matset["offsets"].set(offsets.data(), offsets.size());
    }
    else
    {
        // TODO: remove, since this is just a special case of the above logic, I think?
        // no volume fractions. All zones are single-material.
        int arr_len = material_ptr->dims[0];
        copy_and_assign(material_ptr->matlist,
                        arr_len,
                        curr_matset["material_ids"]);

        double *volume_fractions = new double[arr_len];
        int *sizes = new int[arr_len];
        int *offsets = new int[arr_len];
        for (int i = 0; i < arr_len; ++i)
        {
            volume_fractions[i] = 1.0;
            offsets[i] = i;
            sizes[i] = 1;
        }
        curr_matset["volume_fractions"].set(volume_fractions, arr_len);
        curr_matset["sizes"].set(sizes, arr_len);
        curr_matset["offsets"].set(offsets, arr_len);
    }
}

//-----------------------------------------------------------------------------
// Read a multimaterial from a Silo file.
// 'root_file' should be the file containing the multivar entry
// 'filemap' should be a mapping providing DBfile* for files which have
//  already been opened.
// 'dirname' should be the directory containing the root file, as if the
// `dirname` command were called on the root file path. This directory is used
// to concretize the paths given by the multimat.
//-----------------------------------------------------------------------------
void
read_multimaterial(DBfile *root_file,
                   std::map<std::string, std::unique_ptr<DBfile, decltype(&DBClose)>> &filemap,
                   const std::string &dirname,
                   DBmultimat *multimat,
                   conduit::Node &mesh)
{

    std::string file_path, silo_name;
    for (index_t i = 0; i < multimat->nmats; ++i)
    {
        Node &matsets = mesh[i]["matsets"];
        split_silo_path(multimat->matnames[i], dirname, file_path, silo_name);
        if (!file_path.empty())
        {
            read_material_domain(get_or_open(filemap, file_path),
                                 silo_name,
                                 matsets);
        }
        else
        {
            read_material_domain(root_file, silo_name, matsets);
        }
    }
}

//---------------------------------------------------------------------------//
void
read_all_multimats(DBfile *root_file,
                  DBtoc *toc,
                  std::map<std::string, std::unique_ptr<DBfile, decltype(&DBClose)>> &filemap,
                  const std::string &dirname,
                  const std::string &mmesh_name,
                  int expected_domains,
                  conduit::Node &mesh)
{

    for (int i = 0; i < toc->nmultimat; ++i)
    {
        std::unique_ptr<DBmultimat, decltype(&DBFreeMultimat)> multimat{
            DBGetMultimat(root_file, toc->multimat_names[i]), &DBFreeMultimat};
        if (!multimat.get()) {
            multimat.release();
            CONDUIT_ERROR("Error fetching multimaterial "
                          << multimat.get()->matnames[i]);
        }

        if (multimat.get()->mmesh_name != NULL &&
            multimat.get()->mmesh_name == mmesh_name)
        {
            CONDUIT_ASSERT(multimat.get()->nmats == expected_domains,
                           "Domain count mismatch between multimaterial "
                               << multimat.get()->matnames[i]
                               << "and multimesh");
            // read in the multimaterial and add it to the mesh Node
            read_multimaterial(root_file,
                               filemap,
                               dirname,
                               multimat.get(),
                               mesh);
        }
    }
}

//---------------------------------------------------------------------------//
void CONDUIT_RELAY_API
read_mesh(const std::string &root_file_path,
          conduit::Node &mesh)
{
    Node opts;
    read_mesh(root_file_path, opts, mesh);
}

//-----------------------------------------------------------------------------
///
/// opts:
///      mesh_name: "{name}"
///          provide explicit mesh name, for cases where bp data includes
///           more than one mesh.
//-----------------------------------------------------------------------------
void CONDUIT_RELAY_API read_mesh(const std::string &root_file_path,
                                 const conduit::Node &opts,
                                 conduit::Node &mesh)
{

    int i;
    std::string mmesh_name;
    std::string dirname;
    std::map<std::string, std::unique_ptr<DBfile, decltype(&DBClose)>> filemap;
    // get the directory of the root silo file, for concretizing paths found
    // within the root silo file
    conduit::utils::rsplit_file_path(root_file_path, mmesh_name, dirname);
    DBfile *silofile = get_or_open(filemap, root_file_path);
    DBtoc *toc = DBGetToc(silofile); // shouldn't be free'd
    // get the multimesh
    CONDUIT_ASSERT(toc->nmultimesh > 0, "No multimesh found in file");
    if (!opts.has_path("mesh_name"))
    {
        mmesh_name = toc->multimesh_names[0];
    }
    else
    {
        CONDUIT_ASSERT(opts["mesh_name"].dtype().is_string(),
                       "opts['mesh_name'] must be a string");
        for (i = 0; i < toc->nmultimesh; ++i)
        {
            if (toc->multimesh_names[i] == opts["mesh_name"].as_string())
            {
                mmesh_name = toc->multimesh_names[i];
                break;
            }
        }
        CONDUIT_ERROR("No multimesh found matching "
                      << opts["mesh_name"].as_string());
    }
    std::unique_ptr<DBmultimesh, decltype(&DBFreeMultimesh)> multimesh{
        DBGetMultimesh(silofile, mmesh_name.c_str()), &DBFreeMultimesh};
    
    if (!multimesh.get())
    {
        multimesh.release();
        CONDUIT_ERROR("Error fetching multimesh " << mmesh_name);
    }
    // read in the multimesh and add it to the mesh Node
    read_multimesh(silofile, filemap, dirname, multimesh.get(), mesh);
    // get the multivars matching the multimesh
    read_all_multivars(silofile, toc, filemap, dirname,
        mmesh_name, multimesh.get()->nblocks, mesh);
    // get the multimaterials matching the multimesh
    read_all_multimats(silofile, toc, filemap, dirname, mmesh_name,
                        multimesh.get()->nblocks, mesh);
}

//---------------------------------------------------------------------------//
void CONDUIT_RELAY_API
load_mesh(const std::string &root_file_path,
          conduit::Node &mesh)
{
    Node opts;
    load_mesh(root_file_path, opts, mesh);
}

//-----------------------------------------------------------------------------
///
/// opts:
///      mesh_name: "{name}"
///          provide explicit mesh name, for cases where silo data includes
///           more than one mesh.
//-----------------------------------------------------------------------------
void CONDUIT_RELAY_API
load_mesh(const std::string &root_file_path,
          const conduit::Node &opts,
          conduit::Node &mesh)
{
    mesh.reset();
    read_mesh(root_file_path, opts, mesh);
}

//---------------------------------------------------------------------------//
DBoptlist *
silo_generate_state_optlist(const Node &n)
{
    DBoptlist *res = NULL;

    if (n.has_path("state"))
    {
        int silo_error = 0;
        const Node &n_state = n["state"];
        res = DBMakeOptlist(2);

        if(n.has_path("cycle"))
        {
            int cyc_value = n_state["cycle"].to_int();
            silo_error += DBAddOption(res,
                                      DBOPT_CYCLE,
                                      &cyc_value);
        }

        if(n.has_path("time"))
        {
            double time_value =  n_state["time"].to_double();
            silo_error += DBAddOption(res,
                                      DBOPT_DTIME,
                                      &time_value);
        }

        CONDUIT_CHECK_SILO_ERROR(silo_error,
                                 " creating state optlist (time, cycle) ");
    }

    return res;
}

//---------------------------------------------------------------------------//
// return a pair where the first entry is the coordset type
// and the second is the labels for the coordinates
std::pair<int, const std::vector<std::string>>
get_coordset_type_labels(const Node &values)
{
    std::string sys =
        conduit::blueprint::mesh::utils::coordset::coordsys(values);
    if (sys == "cartesian")
        return std::make_pair(DB_CARTESIAN, CARTESIAN_AXES);
    else if (sys == "cylindrical")
        return std::make_pair(DB_CYLINDRICAL, CYLINDRICAL_AXES);
    else if (sys == "spherical")
        return std::make_pair(DB_SPHERICAL, SPHERICAL_AXES);
    else
        CONDUIT_ERROR("Unrecognized coordinate system " << sys);
}

//---------------------------------------------------------------------------//
void silo_write_field(DBfile *dbfile,
                      const std::string &var_name,
                      const Node &n_var,
                      Node &n_mesh_info)
{

    if (!n_var.has_path("topology"))
    {
        CONDUIT_ERROR("Missing linked topology! "
                      << "fields/" << var_name << "/topology");
    }

    const std::string topo_name = n_var["topology"].as_string();

    if (!n_mesh_info.has_path(topo_name))
    {
        CONDUIT_ERROR("Invalid linked topology! "
                      << "fields/" << var_name
                      << "/topology: " << topo_name);
    }

    std::string mesh_type = n_mesh_info[topo_name]["type"].as_string();
    int num_elems = n_mesh_info[topo_name]["num_elems"].to_value();
    int num_pts = n_mesh_info[topo_name]["num_pts"].to_value();

    int centering = 0;
    int num_values = 0;

    if (!n_var.has_path("association"))
    {
        CONDUIT_ERROR("Missing association! "
                      << "fields/" << var_name << "/association");
    }

    const std::string association = n_var["association"].as_string();
    if (association == "element")
    {
        centering = DB_ZONECENT;
        num_values = num_elems;
    }
    else if (association == "vertex")
    {
        centering = DB_NODECENT;
        num_values = num_pts;
    }
    else
    {
        CONDUIT_ERROR("Unknown association in " << association);
    }

    if (!n_var.has_path("values"))
    {
        CONDUIT_ERROR("Missing field data ! "
                      << "fields/" << var_name << "/values");
    }

    // we compact to support a strided array cases
    Node n_values;
    n_var["values"].compact_to(n_values);

    // create a name
    int vals_type = 0;
    void *vals_ptr = NULL;

    DataType dtype = n_var["values"].dtype();

    if (dtype.is_float())
    {
        vals_type = DB_FLOAT;
        vals_ptr = (void *)n_values.as_float_ptr();
    }
    else if (dtype.is_double())
    {
        vals_type = DB_DOUBLE;
        vals_ptr = (void *)n_values.as_double_ptr();
    }
    else if (dtype.is_int())
    {
        vals_type = DB_INT;
        vals_ptr = (void *)n_values.as_int_ptr();
    }
    else if (dtype.is_long())
    {
        vals_type = DB_LONG;
        vals_ptr = (void *)n_values.as_long_ptr();
    }
    else if (dtype.is_long_long())
    {
        vals_type = DB_LONG_LONG;
        vals_ptr = (void *)n_values.as_long_long_ptr();
    }
    else if (dtype.is_char())
    {
        vals_type = DB_CHAR;
        vals_ptr = (void *)n_values.as_char_ptr();
    }
    else if (dtype.is_short())
    {
        vals_type = DB_SHORT;
        vals_ptr = (void *)n_values.as_short_ptr();
    }
    else
    {
        // skip the field if we don't support its type
        CONDUIT_INFO("skipping field "
                     << var_name
                     << ", since its type is not implemented, found "
                     << dtype.name());
        continue;
    }

    int silo_error = 0;

    if (mesh_type == "unstructured")
    {
        silo_error = DBPutUcdvar1(dbfile, 
                                  var_name.c_str(),
                                  topo_name.c_str(),
                                  vals_ptr,
                                  num_values,
                                  NULL,
                                  0,
                                  vals_type,
                                  centering,
                                  NULL);
    }
    else if (mesh_type == "rectilinear" || 
             mesh_type == "uniform" ||
             mesh_type == "structured")
    {
        int dims[3] = {0, 0, 0};
        int num_dims = 2;

        dims[0] = n_mesh_info[topo_name]["elements/i"].value();
        dims[1] = n_mesh_info[topo_name]["elements/j"].value();

        if (n_mesh_info[topo_name]["elements"].has_path("k"))
        {
            num_dims = 3;
            dims[2] = n_mesh_info[topo_name]["elements/k"].value();
        }

        if (centering == DB_NODECENT)
        {
            dims[0] += 1;
            dims[1] += 1;
            dims[2] += 1;
        }

        silo_error = DBPutQuadvar1( dbfile,
                                    var_name.c_str(),
                                    topo_name.c_str(),
                                    vals_ptr,
                                    dims,
                                    num_dims,
                                    NULL,
                                    0,
                                    vals_type,
                                    centering,
                                    NULL);
    }
    else if (mesh_type == "points") 
    {

        silo_error = DBPutPointvar1(dbfile, // dbfile Database file pointer.
                                    var_name.c_str(),  // variable name
                                    topo_name.c_str(), // mesh name
                                    vals_ptr,          // data values
                                    num_pts, // Number of elements (points).
                                    vals_type, // Datatype of the variable.
                                    NULL);
    }
    else
    {
        CONDUIT_ERROR("only DBPutQuadvar1 + DBPutUcdvar1 + DBPutPointvar1 var are supported");
    }

    CONDUIT_CHECK_SILO_ERROR(silo_error,
                             " after creating field " << var_name);
}

//---------------------------------------------------------------------------//
int
assign_coords_ptrs(void *coords_ptrs[3],
                   int ndims,
                   conduit::Node &n_coords_compact,
                   const std::vector<std::string> &coordsys_labels)
{

    DataType dtype = n_coords_compact[coordsys_labels[0]].dtype();
    CONDUIT_ASSERT(dtype.compatible(n_coords_compact[coordsys_labels[1]].dtype()),
                   "all coordinate arrays must have same type, got " << dtype.to_string()
                    << " and " << n_coords_compact[coordsys_labels[1]].dtype().to_string());
    if (ndims == 3)
    {
        CONDUIT_ASSERT(dtype.compatible(n_coords_compact[coordsys_labels[2]].dtype()),
                       "all coordinate arrays must have same type");
    }

    if (dtype.is_float())
    {
        coords_ptrs[0] = (void *)n_coords_compact[coordsys_labels[0]].as_float_ptr();
        coords_ptrs[1] = (void *)n_coords_compact[coordsys_labels[1]].as_float_ptr();
        if (ndims == 3)
            coords_ptrs[2] = (void *)n_coords_compact[coordsys_labels[2]].as_float_ptr();
        return DB_FLOAT;
    }
    else if (dtype.is_double())
    {
        
        coords_ptrs[0] = (void *)n_coords_compact[coordsys_labels[0]].as_double_ptr();
        coords_ptrs[1] = (void *)n_coords_compact[coordsys_labels[1]].as_double_ptr();
        if (ndims == 3)
            coords_ptrs[2] = (void *)n_coords_compact[coordsys_labels[2]].as_double_ptr();
        return DB_DOUBLE;
    }
    else
    {
        CONDUIT_ERROR("coords data type not implemented, found "
                      << dtype.name());
        return -1;
    }
}

//---------------------------------------------------------------------------//
void silo_write_pointmesh(DBfile *dbfile,
                          const std::string &topo_name,
                          const Node &n_coords,
                          DBoptlist *state_optlist,
                          Node &n_mesh_info) 
{

    int ndims = conduit::blueprint::mesh::utils::coordset::dims(n_coords);
    auto coordsys_type_labels = get_coordset_type_labels(n_coords);
    CONDUIT_CHECK_SILO_ERROR( DBAddOption(state_optlist,
                                          DBOPT_COORDSYS,
                                          &coordsys_type_labels.first),
                             "error adding coordsys option");

    Node n_coords_compact;
    // compaction is necessary to support ragged arrays
    n_coords["values"].compact_to(n_coords_compact);

    int num_pts = n_coords_compact[coordsys_type_labels.second[0]].dtype().number_of_elements();

    n_mesh_info[topo_name]["num_pts"].set(num_pts);
    n_mesh_info[topo_name]["num_elems"].set(num_pts);

    void *coords_ptrs[3] = {NULL, NULL, NULL};
    int coords_dtype = assign_coords_ptrs(coords_ptrs,
                                          ndims,
                                          n_coords_compact,
                                          coordsys_type_labels.second);

    int silo_error = DBPutPointmesh(dbfile,            // silo file ptr
                                    topo_name.c_str(), // mesh name
                                    ndims,             // num_dims
                                    coords_ptrs,       // coords values
                                    num_pts,           // num eles = num pts
                                    coords_dtype,      // type of data array
                                    state_optlist);    // opt list

    CONDUIT_CHECK_SILO_ERROR(silo_error, " after saving DBPutPointmesh");
}

//---------------------------------------------------------------------------//
void silo_write_ucd_zonelist(DBfile *dbfile,
                             const std::string &topo_name,
                             const Node &n_topo,
                             Node &n_mesh_info) 
{
    Node ucd_zlist;

    index_t num_shapes = 0;
    ucd_zlist["shapetype"].set(DataType::c_int(1));
    ucd_zlist["shapesize"].set(DataType::c_int(1));
    ucd_zlist["shapecnt"].set(DataType::c_int(1));

    const Node &n_elements = n_topo["elements"];
    std::string coordset_name = n_topo["coordset"].as_string();

    bool shape_list = true;

    if (n_elements.dtype().is_object())
    {
        // simple path case
        num_shapes = 1;
    } 
    else if (n_elements.dtype().is_list())
    {
        shape_list = false;
        num_shapes = n_elements.number_of_children();
    } 
    else
    {
        CONDUIT_ERROR("Invalid elements for 'unstructured' case");
    }

    int *shapetype = ucd_zlist["shapetype"].value();
    int *shapesize = ucd_zlist["shapesize"].value();
    int *shapecnt = ucd_zlist["shapecnt"].value();

    int total_num_elems = 0;

    const Node *shape_block = &n_elements;
    Node n_conn;

    for (index_t i = 0; i < num_shapes; i++)
    {
        if (shape_list) 
        {
            // TODO: This is wrong, re work silo logic post bp verify merge
            // const Node *shape_block = n_elements.child_ptr(i);
        }

        std::string topo_shape = shape_block->fetch("shape").as_string();

<<<<<<< HEAD
        const Node &n_mesh_conn = shape_block->fetch("connectivity");

        // convert to compact ints ...
        if (shape_list)
        {
            n_mesh_conn.compact_to(n_conn.append());
        }
        else 
        {
            n_mesh_conn.compact_to(n_conn);
        }

        if (topo_shape == "quad")
        {
            // TODO: check for explicit # of elems
            int num_elems = n_mesh_conn.dtype().number_of_elements() / 4;
            shapetype[i] = DB_ZONETYPE_QUAD;
            shapesize[i] = 4;
            shapecnt[i] = num_elems;
            total_num_elems += num_elems;

        }
        else if (topo_shape == "tri")
        {
            // TODO: check for explicit # of elems
            int num_elems = n_mesh_conn.dtype().number_of_elements() / 3;
            shapetype[i] = DB_ZONETYPE_TRIANGLE;
            shapesize[i] = 3;
            shapecnt[i] = num_elems;
            total_num_elems += num_elems;
        }
        else if (topo_shape == "hex")
        {
            // TODO: check for explicit # of elems
            int num_elems = n_mesh_conn.dtype().number_of_elements() / 8;
            shapetype[i] = DB_ZONETYPE_HEX;
            shapesize[i] = 8;
            shapecnt[i] = num_elems;
            total_num_elems += num_elems;

        }
        else if (topo_shape == "tet")
        {
            // TODO: check for explicit # of elems
            int num_elems = n_mesh_conn.dtype().number_of_elements() / 4;
            shapetype[i] = DB_ZONETYPE_TET;
            shapesize[i] = 4;
            shapecnt[i] = num_elems;
            total_num_elems += num_elems;
        }
        else if (topo_shape == "line")
        {
            // TODO: check for explicit # of elems
            int num_elems = n_mesh_conn.dtype().number_of_elements() / 2;
            shapetype[i] = DB_ZONETYPE_BEAM;
            shapesize[i] = 2;
            shapecnt[i] = num_elems;
            total_num_elems += num_elems;
        }
    }

    // Final Compaction
    Node n_conn_final;
    n_conn.compact_to(n_conn_final);

    int conn_len = n_conn_final.total_bytes_compact() / sizeof(int);
    int *conn_ptr = (int *)n_conn_final.data_ptr();

    n_mesh_info[topo_name]["num_elems"].set(total_num_elems);

    std::string zlist_name = topo_name + "_connectivity";

    int silo_error =
        DBPutZonelist2(dbfile,             // silo file
                       zlist_name.c_str(), // silo obj name
                       total_num_elems,    // number of elements
                       2,                  // spatial dims
                       conn_ptr,           // connectivity array
                       conn_len,           // len of connectivity array
                       0,                  // base offset
                       0,                  // # ghosts low
                       0,                  // # ghosts high
                       shapetype,          // list of shapes ids
                       shapesize,          // number of points per shape id
                       shapecnt, // number of elements each shape id is used for
                       num_shapes, // number of shapes ids
                       NULL);      // optlist

    CONDUIT_CHECK_SILO_ERROR(silo_error, " after saving ucd quad topology");
}

//---------------------------------------------------------------------------//
void silo_write_ucd_mesh(DBfile *dbfile,
                         const std::string &topo_name,
                         const Node &n_coords,
                         DBoptlist *state_optlist,
                         Node &n_mesh_info)
{

    // check if we are 2d or 3d
    int ndims = conduit::blueprint::mesh::utils::coordset::dims(n_coords);
    auto coordsys_type_labels = get_coordset_type_labels(n_coords);

    CONDUIT_CHECK_SILO_ERROR( DBAddOption(state_optlist,
                                          DBOPT_COORDSYS,
                                          &coordsys_type_labels.first),
                              "Failed to create coordsystem labels");

    Node n_coords_compact;
    // compaction is necessary to support ragged arrays
    n_coords["values"].compact_to(n_coords_compact);

    int num_pts = n_coords_compact[coordsys_type_labels.second[0]].dtype().number_of_elements();
    // TODO: check that y & z have the same number of points

    n_mesh_info[topo_name]["num_pts"].set(num_pts);

    void *coords_ptrs[3] = {NULL, NULL, NULL};
    int coords_dtype = assign_coords_ptrs(coords_ptrs,
                                          ndims,
                                          n_coords_compact,
                                          coordsys_type_labels.second);

    int num_elems = n_mesh_info[topo_name]["num_elems"].value();

    std::string zlist_name = topo_name + "_connectivity";

    char const * const coordnames[3] = {coordsys_type_labels.second[0].c_str(),
                                        coordsys_type_labels.second[1].c_str(),
                                        coordsys_type_labels.second[2].c_str()};

    int silo_error = DBPutUcdmesh(dbfile,                      // silo file ptr
                                  topo_name.c_str(),           // mesh name
                                  ndims,                       // number of dims
                                  coordnames, // coord names
                                  coords_ptrs,                 // coords values
                                  num_pts,            // number of points
                                  num_elems,          // number of elements
                                  zlist_name.c_str(), // zone list name
                                  NULL,               // face list names
                                  coords_dtype,       // type of data array
                                  state_optlist);     // opt list

    CONDUIT_CHECK_SILO_ERROR(silo_error, " DBPutUcdmesh");
}

//---------------------------------------------------------------------------//
void silo_write_quad_rect_mesh(DBfile *dbfile,
                               const std::string &topo_name,
                               const Node &n_coords,
                               DBoptlist *state_optlist,
                               Node &n_mesh_info) 
{
    // TODO: also support interleaved:
    // xy, xyz

    // check if we are 2d or 3d
    int ndims = conduit::blueprint::mesh::utils::coordset::dims(n_coords);
    auto coordsys_type_labels = get_coordset_type_labels(n_coords);
    CONDUIT_CHECK_SILO_ERROR( DBAddOption(state_optlist,
                                          DBOPT_COORDSYS,
                                          &coordsys_type_labels.first),
                              "Failed to create coordsystem labels");

    Node n_coords_compact;
    // compaction is necessary to support ragged arrays
    n_coords["values"].compact_to(n_coords_compact);

    int pts_dims[3];
    pts_dims[0] = n_coords_compact[coordsys_type_labels.second[0]].dtype().number_of_elements();
    pts_dims[1] = n_coords_compact[coordsys_type_labels.second[1]].dtype().number_of_elements();
    pts_dims[2] = 1;

    int num_pts = pts_dims[0] * pts_dims[1];
    int num_elems = (pts_dims[0] - 1) * (pts_dims[1] - 1);
    if (ndims == 3)
    {
        pts_dims[2] = n_coords_compact[coordsys_type_labels.second[2]].dtype().number_of_elements();
        num_pts *= pts_dims[2];
        num_elems *= (pts_dims[2] - 1);
    }

    n_mesh_info[topo_name]["num_pts"].set(num_pts);
    n_mesh_info[topo_name]["num_elems"].set(num_elems);
    n_mesh_info[topo_name]["elements/i"] = pts_dims[0] - 1;
    n_mesh_info[topo_name]["elements/j"] = pts_dims[1] - 1;
    
    if (ndims == 3) 
    {
        n_mesh_info[topo_name]["elements/k"] = pts_dims[2] - 1;
    }

    void *coords_ptrs[3] = {NULL, NULL, NULL};
    int coords_dtype = assign_coords_ptrs(coords_ptrs,
                                          ndims,
                                          n_coords_compact,
                                          coordsys_type_labels.second);

    char const * const coordnames[3] = {coordsys_type_labels.second[0].c_str(),
                                        coordsys_type_labels.second[1].c_str(),
                                        coordsys_type_labels.second[2].c_str()};

    int silo_error =
        DBPutQuadmesh(dbfile,                      // silo file ptr
                      topo_name.c_str(),           // mesh name
                      coordnames, // coord names
                      coords_ptrs,                 // coords values
                      pts_dims,                    // dims vals
                      ndims,                       // number of dims
                      coords_dtype,                // type of data array
                      DB_COLLINEAR,   // DB_COLLINEAR or DB_NONCOLLINEAR
                      state_optlist); // opt list

    CONDUIT_CHECK_SILO_ERROR(silo_error, " DBPutUcdmesh");
}

//---------------------------------------------------------------------------//
void silo_write_structured_mesh(DBfile *dbfile,
                                const std::string &topo_name,
                                const Node &n_topo,
                                const Node &n_coords,
                                DBoptlist *state_optlist,
                                Node &n_mesh_info) 
{
    // also support interleaved:
    // xy, xyz

    // check if we are 2d or 3d
    int ndims = conduit::blueprint::mesh::utils::coordset::dims(n_coords);

    CONDUIT_ASSERT(2 <= ndims && ndims <= 3, "Dimension count not accepted: " << ndims);
    auto coordsys_type_labels = get_coordset_type_labels(n_coords);
    CONDUIT_CHECK_SILO_ERROR( DBAddOption(state_optlist,
                                          DBOPT_COORDSYS,
                                          &coordsys_type_labels.first),
                              "Error adding option");

    Node n_coords_compact;
    // compaction is necessary to support ragged arrays
    n_coords["values"].compact_to(n_coords_compact);

    int num_pts = n_coords_compact[coordsys_type_labels.second[0]].dtype().number_of_elements();
    CONDUIT_ASSERT(num_pts ==
                   n_coords_compact[coordsys_type_labels.second[1]].dtype().number_of_elements(),
                   "element count mismatch");

    n_mesh_info[topo_name]["num_pts"].set(num_pts);

    void *coords_ptrs[3] = {NULL, NULL, NULL};

    int coords_dtype = assign_coords_ptrs(coords_ptrs,
                                          ndims,
                                          n_coords_compact,
                                          coordsys_type_labels.second);

    int ele_dims[3];
    ele_dims[0] = n_topo["elements/dims/i"].to_value();
    ele_dims[1] = n_topo["elements/dims/j"].to_value();
    ele_dims[2] = 0;

    index_t num_elems = ele_dims[0] * ele_dims[1];

    if (n_topo["elements/dims"].has_path("k"))
    {
        ele_dims[2] = n_topo["elements/dims/k"].to_value();
        num_elems *= ele_dims[2];
    }

    // silo needs the node dims to define a structured grid
    int pts_dims[3];

    pts_dims[0] = ele_dims[0] + 1;
    pts_dims[1] = ele_dims[1] + 1;
    pts_dims[2] = 1;

    n_mesh_info[topo_name]["num_pts"].set(num_pts);
    n_mesh_info[topo_name]["num_elems"].set(num_elems);
    n_mesh_info[topo_name]["elements/i"] = ele_dims[0];
    n_mesh_info[topo_name]["elements/j"] = ele_dims[1];

    if (ndims == 3)
    {
        n_mesh_info[topo_name]["elements/k"] = ele_dims[2];
        pts_dims[2] = ele_dims[2] + 1;
    }

    char const * const coordnames[3] = {coordsys_type_labels.second[0].c_str(),
                                        coordsys_type_labels.second[1].c_str(),
                                        coordsys_type_labels.second[2].c_str()};

    int silo_error =
        DBPutQuadmesh(dbfile,                      // silo file ptr
                      topo_name.c_str(),           // mesh name
                      coordnames, // coord names
                      coords_ptrs,                 // coords values
                      pts_dims,                    // dims vals
                      ndims,                       // number of dims
                      coords_dtype,                // type of data array
                      DB_NONCOLLINEAR, // DB_COLLINEAR or DB_NONCOLLINEAR
                      state_optlist);  // opt list

    CONDUIT_CHECK_SILO_ERROR(silo_error, " DBPutQuadmesh");
}

//---------------------------------------------------------------------------//
void silo_mesh_write(const Node &n, 
                     DBfile *dbfile,
                     const std::string &silo_obj_path)
{
    int silo_error = 0;
    char silo_prev_dir[256];

    if (!silo_obj_path.empty())
    {
        silo_error += DBGetDir(dbfile, silo_prev_dir);
        silo_error += DBMkDir(dbfile, silo_obj_path.c_str());
        silo_error += DBSetDir(dbfile, silo_obj_path.c_str());

        CONDUIT_CHECK_SILO_ERROR(silo_error,
                                 " failed to make silo directory:"
                                 << silo_obj_path);
    }

    DBoptlist *state_optlist = silo_generate_state_optlist(n);

    Node n_mesh_info;

    auto topo_itr = n["topologies"].children();
    while (topo_itr.has_next())
    {
        const Node &n_topo = topo_itr.next();

        std::string topo_name = topo_itr.name();

        std::string topo_type = n_topo["type"].as_string();

        n_mesh_info[topo_name]["type"].set(topo_type);

        if (topo_type == "unstructured")
        {
            std::string ele_shape = n_topo["elements/shape"].as_string();
            if( ele_shape != "point")
            {
                // we need a zone list for a ucd mesh
                silo_write_ucd_zonelist(dbfile,
                                        topo_name,
                                        n_topo,
                                        n_mesh_info);
            }
            else
            {
                topo_type = "points";
                n_mesh_info[topo_name]["type"].set(topo_type);
            }
        }

        // make sure we have coordsets

        if (!n.has_path("coordsets"))
        {
            CONDUIT_ERROR("mesh missing: coordsets");
        }

        // get this topo's coordset name
        std::string coordset_name = n_topo["coordset"].as_string();

        n_mesh_info[topo_name]["coordset"].set(coordset_name);
=======
        Node n_mesh_conn;
        
        // We are using the vtk ordering for our wedges; silo wedges (prisms)
        // expect a different ordering. Thus before we output to silo, we must
        // change the ordering of each of our wedges.
        if (topo_shape == "wedge")
        {
            n_mesh_conn.set(shape_block->fetch("connectivity"));
            // swizzle the connectivity
            if (n_mesh_conn.dtype().is_uint64())
            {
                conduit_wedge_connectivity_to_silo<uint64>(n_mesh_conn);
            }
            else if (n_mesh_conn.dtype().is_uint32())
            {
                conduit_wedge_connectivity_to_silo<uint32>(n_mesh_conn);
            }
            else if (n_mesh_conn.dtype().is_int64())
            {
                conduit_wedge_connectivity_to_silo<int64>(n_mesh_conn);
            }
            else if (n_mesh_conn.dtype().is_int32())
            {
                conduit_wedge_connectivity_to_silo<int32>(n_mesh_conn);
            }
            else
            {
                CONDUIT_ERROR("Unsupported connectivity type in " << n_mesh_conn.dtype().to_yaml());
            }
        }
        else
        {
            n_mesh_conn.set_external(shape_block->fetch("connectivity"));
        }
>>>>>>> e721bba8

        // obtain the coordset with the name
        if (!n["coordsets"].has_path(coordset_name))
        {
            CONDUIT_ERROR("mesh is missing coordset named "
                          << coordset_name << " for topology named "
                          << topo_name);
        }

        const Node &n_coords = n["coordsets"][coordset_name];

        if (topo_type == "unstructured")
        {
            silo_write_ucd_mesh(dbfile, topo_name, n_coords,
                                state_optlist, n_mesh_info);
        }
        else if (topo_type == "rectilinear") 
        {
            silo_write_quad_rect_mesh(dbfile, topo_name, n_coords,
                                      state_optlist, n_mesh_info);
        }
        else if (topo_type == "uniform") 
        {
            // silo doesn't have a direct path for a uniform mesh
            // we need to convert its implicit uniform coords to
            // implicit rectilinear coords

            Node n_rect;
            Node &n_rect_coords = n_rect["coordsets"][coordset_name];
            Node &n_rect_topo = n_rect["topologies"][topo_name];
            blueprint::mesh::topology::uniform::to_rectilinear(
                n_topo, n_rect_topo, n_rect_coords);

            silo_write_quad_rect_mesh(dbfile, topo_name, n_rect_coords,
                                      state_optlist, n_mesh_info);

        }
<<<<<<< HEAD
        else if (topo_type == "structured")
=======
        else if( topo_shape == "wedge")
        {
            // TODO: check for explicit # of elems
            int num_elems    = n_mesh_conn.dtype().number_of_elements() / 6;
            shapetype[i] = DB_ZONETYPE_PRISM;
            shapesize[i] = 6;
            shapecnt[i]  = num_elems;
            total_num_elems  += num_elems;
        }
        else if( topo_shape == "pyramid")
        {
            // TODO: check for explicit # of elems
            int num_elems    = n_mesh_conn.dtype().number_of_elements() / 5;
            shapetype[i] = DB_ZONETYPE_PYRAMID;
            shapesize[i] = 5;
            shapecnt[i]  = num_elems;
            total_num_elems  += num_elems;
        }
        else  if( topo_shape == "tet")
>>>>>>> e721bba8
        {
            silo_write_structured_mesh(dbfile, topo_name, n_topo, n_coords,
                                       state_optlist, n_mesh_info);
        }
        else if (topo_type == "points")
        {
            silo_write_pointmesh(dbfile, topo_name, n_coords,
                                 state_optlist, n_mesh_info);
        }
    }

    if (n.has_path("fields")) 
    {
        auto itr = n["fields"].children();
        while (itr.has_next())
        {
            const Node &n_var = itr.next();
            std::string var_name = itr.name();

            silo_write_field(dbfile, var_name, n_var, n_mesh_info);
        }
    }

    if(state_optlist)
    {
        silo_error = DBFreeOptlist(state_optlist);
    }

    CONDUIT_CHECK_SILO_ERROR(silo_error,
                             " freeing state optlist.");

    if (!silo_obj_path.empty()) 
    {
        silo_error = DBSetDir(dbfile, silo_prev_dir);

        CONDUIT_CHECK_SILO_ERROR(silo_error,
                                 " changing silo directory to previous path");
    }
}

//-----------------------------------------------------------------------------
// return the directory within a silo file where a mesh domain's info
// (mesh object, materials, fields, ...) will be stored
std::string
get_domain_silo_directory(int domain,
                          int nfiles,
                          int ndomains)
{
    if (ndomains < nfiles)
    {
        return "domain" + std::to_string(domain);
    }
    else
    {
        return "";
    }
}

//-----------------------------------------------------------------------------
// return the path to the file where a mesh domain will be stored
std::string
get_domain_file(int curr_domain,
                int ndomains,
                int nfiles,
                const std::string &root_file) 
{
    if (nfiles <= 0) 
    {
        return root_file;
    }
    else if (ndomains == nfiles)
    {
        return "domain" + std::to_string(curr_domain) + ".silo";
    }
    else
    {
        // ndomains > nfiles
        // see overlink spec
        int remainder = ndomains % nfiles;
        int a = 1 + int(ndomains / nfiles);
        if (curr_domain < remainder * a)
        {
            return "domfile" + std::to_string(int(curr_domain / a)) + ".silo";
        }
        else
        {
            return "domfile" + std::to_string(int((curr_domain - remainder) / (a - 1))) + ".silo";
        }
    }
}

//-----------------------------------------------------------------------------
std::string
get_mesh_domain_name(const conduit::Node &topo, bool overlink) 
{
    CONDUIT_ASSERT(topo.number_of_children() == 1,
                   "Multiple topologies not supported");
    if (overlink)
    {
        return "MESH";
    }

    return topo.children().next().name();
}

//-----------------------------------------------------------------------------
void write_multimesh(DBfile *root,
                     const std::string &mmesh_name,
                     std::vector<std::string> &mesh_domain_names,
                     std::vector<int> &mesh_domain_types) 
{
    std::vector<const char *> domain_name_ptrs;

    for (auto domain : mesh_domain_names)
    {
        domain_name_ptrs.push_back(domain.c_str());
    }

    CONDUIT_CHECK_SILO_ERROR( DBPutMultimesh(root,
                                             mmesh_name.c_str(),
                                             domain_name_ptrs.size(),
                                             domain_name_ptrs.data(),
                                             mesh_domain_types.data(),
                                             NULL),
                              "Error putting multimesh");
}

//-----------------------------------------------------------------------------
void
write_multimaterial(DBfile *root,
                    const std::string &mmat_name,
                    const std::string &mmesh_name,
                    std::vector<std::string> mat_domains) 
{
    std::vector<const char *> domain_name_ptrs;
    std::unique_ptr<DBoptlist, decltype(&DBFreeOptlist)> optlist{ DBMakeOptlist(1),
                                                                  &DBFreeOptlist};

    if (!optlist.get())
    {
        optlist.release();
        CONDUIT_ERROR("Error creating options");
    }

    // have to const_cast because converting to void *
    CONDUIT_CHECK_SILO_ERROR( DBAddOption(optlist.get(),
                                          DBOPT_MMESH_NAME,
                                          const_cast<char *>(mmesh_name.c_str())),
                              "Error creating options for putting multimat");
    
    for (auto domain : mat_domains) 
    {
        domain_name_ptrs.push_back(domain.c_str());
    }

    CONDUIT_CHECK_SILO_ERROR( DBPutMultimat(root,
                                            mmat_name.c_str(),
                                            mat_domains.size(),
                                            domain_name_ptrs.data(),
                                            optlist.get()),
                              "Error putting multimaterial");
}

//-----------------------------------------------------------------------------
void
write_multivar(DBfile *root,
               const std::string &mvar_name,
               const std::string &mmesh_name,
               std::vector<std::pair<std::string, int>> var_domains)
{
    std::vector<const char *> domain_name_ptrs;
    std::unique_ptr<DBoptlist, decltype(&DBFreeOptlist)> optlist{DBMakeOptlist(1),
                                                                 &DBFreeOptlist};
    std::vector<int> domain_var_types;
    
    if (!optlist.get())
    {
        optlist.release();
        CONDUIT_ERROR("Error creating options");
    }

    // have to const_cast because converting to void *
    CONDUIT_CHECK_SILO_ERROR( DBAddOption(optlist.get(),
                                          DBOPT_MMESH_NAME,
                                          const_cast<char *>(mmesh_name.c_str())),
                              "Error creating options for putting multivar");
    for (auto domain : var_domains)
    {
        domain_name_ptrs.push_back(domain.first.c_str());
        domain_var_types.push_back(domain.second);
    }
    CONDUIT_CHECK_SILO_ERROR( DBPutMultivar(root,
                                            mvar_name.c_str(),
                                            var_domains.size(),
                                            domain_name_ptrs.data(),
                                            domain_var_types.data(),
                                            optlist.get()),
                            "Error putting multivar");
}

//-----------------------------------------------------------------------------
///      silo_type: "default", "pdb", "hdf5", "hdf5_sec2", "hdf5_stdio",
///                 "hdf5_mpio", "hdf5_mpiposix", "taurus", "unknown"
///            when 'path' exists, "default" ==> "unknown"
///            else,               "default" ==> "hdf5"
int
parse_type_option(const std::string &path,
                  const conduit::Node &opts)
{
    int type = 0;

    if (conduit::utils::is_file(path)) 
    {
        type = DB_UNKNOWN;
    }
    else
    {
        type = DB_HDF5;
    }
    
    if (opts.has_path("silo_type"))
    {
        std::string silo_type = opts["silo_type"].as_string();
        if (silo_type == "pdb")
        {
            type = DB_PDB;
        }
        else if (silo_type == "hdf5")
        {
            type = DB_HDF5;
        }
        else if (silo_type == "hdf5_sec2")
        {
            type = DB_HDF5_SEC2;
        }
        else if (silo_type == "hdf5_stdio")
        {
            type = DB_HDF5_STDIO;
        }
        else if (silo_type == "hdf5_mpio")
        {
            type = DB_HDF5_MPIO;
        }
        // TODO when can I uncomment this
        // else if (silo_type == "hdf5_mpiposix")
        // {
        //     type = DB_HDF5_MPIPOSIX; 
        // }
        else if (silo_type == "taurus") 
        {
            type = DB_TAURUS;
        }
        else if (silo_type == "unknown") 
        {
            type = DB_UNKNOWN;
        }
        else
        {
            CONDUIT_ASSERT(silo_type == "default",
                           "Unrecognized 'silo_type' option " << silo_type);
        }
    }
    return type;
}

//-----------------------------------------------------------------------------
/// The following options can be passed via the opts Node:
//-----------------------------------------------------------------------------
/// opts:
///
///      file_style: "default", "root_only", "multi_file", "overlink"
///            when # of domains == 1,  "default"   ==> "root_only"
///            else,                    "default"   ==> "multi_file"
///
///      silo_type: "default", "pdb", "hdf5", ARE ALL WE WANT FOR NOW

// these other ones are BONUS
// "hdf5_sec2", "hdf5_stdio",
///                 "hdf5_mpio", "hdf5_mpiposix", "taurus", "unknown"
///            when 'path' exists, "default" ==> "unknown"
///            else,               "default" ==> "hdf5"
///
///      suffix: "default", "cycle", "none"
///            when # of domains == 1,  "default"   ==> "none"
///            else,                    "default"   ==> "cycle"
///
///      mesh_name:  (used if present, default ==> "mesh")
///
///      number_of_files:  {# of files}
///            when "multi_file" or "overlink":
///                 <= 0, use # of files == # of domains
///                  > 0, # of files == number_of_files
///
//-----------------------------------------------------------------------------
void CONDUIT_RELAY_API write_mesh(const conduit::Node &mesh,
                                  const std::string &path,
                                  const conduit::Node &opts,
                                  CONDUIT_RELAY_COMMUNICATOR_ARG(MPI_Comm mpi_comm))
{
    // The assumption here is that everything is multi domain

    std::string opts_file_style = "default";
    std::string opts_suffix     = "default";
    std::string opts_mesh_name  = "mesh";
    int         opts_num_files  = -1;
    bool        opts_truncate   = false;
    bool        overlink        = false; // TODO make sure this is honored
    // TODO we don't need a bool for this just use the file_style adn compare to "overlink"

    // check for + validate file_style option
    if(opts.has_child("file_style") && opts["file_style"].dtype().is_string())
    {
        opts_file_style = opts["file_style"].as_string();

        if(opts_file_style != "default" && 
           opts_file_style != "root_only" &&
           opts_file_style != "multi_file" &&
           opts_file_style != "overlink")
        {
            CONDUIT_ERROR("write_mesh invalid file_style option: \"" 
                          << opts_file_style << "\"\n"
                          " expected: \"default\", \"root_only\", "
                          "\"multi_file\", or \"overlink\",");
        }

    }

    // check for + validate silo_type option
    // TODO

    // check for + validate suffix option
    if(opts.has_child("suffix") && opts["suffix"].dtype().is_string())
    {
        opts_suffix = opts["suffix"].as_string();

        if(opts_suffix != "default" && 
           opts_suffix != "cycle" &&
           opts_suffix != "none" )
        {
            CONDUIT_ERROR("write_mesh invalid suffix option: \"" 
                          << opts_suffix << "\"\n"
                          " expected: \"default\", \"cycle\", or \"none\"");
        }
    }
    
    // check for + validate mesh_name option
    if(opts.has_child("mesh_name") && opts["mesh_name"].dtype().is_string())
    {
        opts_mesh_name = opts["mesh_name"].as_string();
    }
    

    // check for number_of_files, 0 or -1 implies #files => # domains
    if(opts.has_child("number_of_files") && opts["number_of_files"].dtype().is_integer())
    {
        opts_num_files = (int) opts["number_of_files"].to_int();
    }

    // check for truncate (overwrite)
    if(opts.has_child("truncate") && opts["truncate"].dtype().is_string())
    {
        const std::string ow_string = opts["truncate"].as_string();
        if(ow_string == "true")
            opts_truncate = true;
    }

    // special logic for overlink
    if (overlink = opts_file_style == "overlink")
    {
        opts_mesh_name = "MMESH";
        opts_file_style == "multi_file";
    }

    int num_files = opts_num_files;

#ifdef CONDUIT_RELAY_IO_MPI_ENABLED
    // nodes used for MPI comm (share them for many operations)
    Node n_local, n_reduced;
#endif

    // -----------------------------------------------------------
    // make sure some MPI task has data
    // -----------------------------------------------------------
    Node multi_dom;
#ifdef CONDUIT_RELAY_IO_MPI_ENABLED
    bool is_valid = detail::clean_mesh(mesh, multi_dom, mpi_comm);
#else
    bool is_valid = detail::clean_mesh(mesh, multi_dom);
#endif

    int par_rank = 0;
    int par_size = 1;
    // we may not have any domains so init to max
    int cycle = std::numeric_limits<int>::max();

    int local_boolean = is_valid ? 1 : 0;
    int global_boolean = local_boolean;


#ifdef CONDUIT_RELAY_IO_MPI_ENABLED
    par_rank = relay::mpi::rank(mpi_comm);
    par_size = relay::mpi::size(mpi_comm);

    // reduce to check to see if any valid data exists

    n_local = (int)cycle;
    relay::mpi::sum_all_reduce(n_local,
                               n_reduced,
                               mpi_comm);

    global_boolean = n_reduced.as_int();

#endif

    if(global_boolean == 0)
    {
      CONDUIT_INFO("Silo save: no valid data exists. Skipping save");
      return;
    }

    // -----------------------------------------------------------
    // get the number of local domains and the cycle info
    // -----------------------------------------------------------

    int local_num_domains = (int)multi_dom.number_of_children();
    // figure out what cycle we are
    if(local_num_domains > 0 && is_valid)
    {
        Node dom = multi_dom.child(0);
        if(!dom.has_path("state/cycle"))
        {
            if(opts_suffix == "cycle")
            {
                static std::map<std::string,int> counters;
                CONDUIT_INFO("Silo save: no 'state/cycle' present."
                             " Defaulting to counter");
                cycle = counters[path];
                counters[path]++;
            }
            else
            {
                opts_suffix = "none";
            }
        }
        else if(opts_suffix == "default")
        {
            cycle = dom["state/cycle"].to_int();
            opts_suffix = "cycle";
        }
    }

#ifdef CONDUIT_RELAY_IO_MPI_ENABLED
    // reduce to get the cycle (some tasks might not have domains)
    n_local = (int)cycle;

    relay::mpi::min_all_reduce(n_local,
                               n_reduced,
                               mpi_comm);

    cycle = n_reduced.as_int();
#endif
    
    // -----------------------------------------------------------
    // find the # of global domains
    // -----------------------------------------------------------
    int global_num_domains = (int)local_num_domains;

#ifdef CONDUIT_RELAY_IO_MPI_ENABLED
    n_local = local_num_domains;

    relay::mpi::sum_all_reduce(n_local,
                               n_reduced,
                               mpi_comm);

    global_num_domains = n_reduced.as_int();
#endif

    if(global_num_domains == 0)
    {
      if(par_rank == 0)
      {
          CONDUIT_WARN("There no data to save. Doing nothing.");
      }
      return;
    }

    std::string output_dir = "";

    // resolve file_style == default
    // 
    // default implies multi_file if more than one domain
    if(opts_file_style == "default")
    {
        if( global_num_domains > 1)
        {
            opts_file_style = "multi_file";
        }
        else // other wise, use root only
        {
            opts_file_style = "root_only";
        }
    }

    // ----------------------------------------------------
    // if using multi_file, create output dir
    // ----------------------------------------------------
    if(opts_file_style == "multi_file")
    {
        // setup the directory
        output_dir = path;
        // at this point for suffix, we should only see
        // cycle or none -- default has been resolved
        if(opts_suffix == "cycle")
        {
            output_dir += conduit_fmt::format(".cycle_{:06d}",cycle);
        }

        bool dir_ok = false;

        // let rank zero handle dir creation
        if(par_rank == 0)
        {
            // check if the dir exists
            dir_ok = utils::is_directory(output_dir);
            if(!dir_ok)
            {
                // if not try to let rank zero create it
                dir_ok = utils::create_directory(output_dir);
            }
        }

        // make sure everyone knows if dir creation was successful 

#ifdef CONDUIT_RELAY_IO_MPI_ENABLED
        // use an mpi sum to check if the dir exists
        n_local = dir_ok ? 1 : 0;

        relay::mpi::sum_all_reduce(n_local,
                                   n_reduced,
                                   mpi_comm);

        dir_ok = (n_reduced.as_int() == 1);
#endif

        if(!dir_ok)
        {
            CONDUIT_ERROR("Error: failed to create directory " << output_dir);
        }
    }


    // ----------------------------------------------------
    // setup root file name
    // ----------------------------------------------------
    std::string root_filename = path;

    // at this point for suffix, we should only see 
    // cycle or none -- default has been resolved
    if(opts_suffix == "cycle")
    {
        root_filename += conduit_fmt::format(".cycle_{:06d}",cycle);
    }

    root_filename += ".silo";

    // zero or negative (default cases), use one file per domain
    if(num_files <= 0)
    {
        num_files = global_num_domains;
    }

    // if global domains > num_files, warn and use one file per domain
    if(global_num_domains < num_files)
    {
        CONDUIT_INFO("Requested more files than actual domains, "
                     "writing one file per domain");
        num_files = global_num_domains;
    }

    // at this point for file_style,
    // default has been resolved, we need to just handle:
    //   root_only, multi_file
    if(opts_file_style == "root_only")
    {
        // if truncate, first touch needs to open the file with
        //          open_opts["mode"] = "wt";

        // write out local domains, since all tasks will
        // write to single file in this case, we need baton.
        // the outer loop + par_rank == current_writer implements
        // the baton.
        
        Node local_root_file_created;
        Node global_root_file_created;
        local_root_file_created.set((int)0);
        global_root_file_created.set((int)0);

        for(int current_writer=0; current_writer < par_size; current_writer++)
        {
            if(par_rank == current_writer)
            {
                for(int i = 0; i < local_num_domains; ++i)
                {
                    // if truncate, first rank to touch the file needs
                    // to open at
                    Node open_opts;
                    if( (global_root_file_created.as_int() == 0) 
                        && opts_truncate)
                    {
                        CONDUIT_ERROR("TODO Truncate case not yet implemented");
                        // Node open_opts;
                        // open_opts["mode"] = "wt";
                        // // TODO I need a way to support truncate?
                        // // How to open a file with opts for silo?
                        // hnd.open(root_filename,file_protocol,open_opts);
                        // local_root_file_created.set((int)1);
                    }
                    
                    if(!hnd.is_open())
                    {
                        hnd.open(root_filename,file_protocol);
                    }

                    const Node &dom = multi_dom.child(i);
                    // figure out the proper mesh path the file
                    std::string mesh_path = "";

                    if(global_num_domains == 1)
                    {
                        // no domain prefix, write to mesh name
                        mesh_path = opts_mesh_name;
                    }
                    else
                    {
                        // multiple domains, we need to use a domain prefix
                        uint64 domain = dom["state/domain_id"].to_uint64();
                        mesh_path = conduit_fmt::format("domain_{:06d}/{}",
                                                        domain,
                                                        opts_mesh_name);
                    }
                    // TODO help where did my dbfile come from!
                    silo_mesh_write(dom, dbfile, mesh_path);
                }
            }

        // Reduce to sync up (like a barrier) and solve first writer need
        #ifdef CONDUIT_RELAY_IO_MPI_ENABLED
            mpi::max_all_reduce(local_root_file_created,
                                global_root_file_created,
                                mpi_comm);
        #else
            global_root_file_created.set(local_root_file_created);
        #endif
        }
    }
    else if(global_num_domains == num_files)
    {
        // write out each domain
        // writes are independent, so no baton here
        for(int i = 0; i < local_num_domains; ++i)
        {
            const Node &dom = multi_dom.child(i);
            uint64 domain = dom["state/domain_id"].to_uint64();

            std::string output_file  = conduit::utils::join_file_path(output_dir,
                                                conduit_fmt::format("domain_{:06d}.{}:{}",
                                                                    domain,
                                                                    file_protocol,
                                                                    opts_mesh_name));
            // properly support truncate vs non truncate
            if(opts_truncate)
            {
                // TODO does silo have a truncate option?
                relay::io::save(dom, output_file);
            }
            else
            {
                relay::io::save_merged(dom, output_file);
            }
        }
    }
    else // more complex case, N domains to M files
    {
        //
        // recall: we have re-labeled domain ids from 0 - > N-1, however
        // some mpi tasks may have no data.
        //

        // books we keep:
        Node books;
        books["local_domain_to_file"].set(DataType::int32(local_num_domains));
        books["local_domain_status"].set(DataType::int32(local_num_domains));

        // batons
        books["local_file_batons"].set(DataType::int32(num_files));
        books["global_file_batons"].set(DataType::int32(num_files));

        // used to track first touch
        books["local_file_created"].set(DataType::int32(num_files));
        books["global_file_created"].set(DataType::int32(num_files));

        // size local # of domains
        int32_array local_domain_to_file = books["local_domain_to_file"].value();
        int32_array local_domain_status  = books["local_domain_status"].value();

        // size num total files
        /// batons
        int32_array local_file_batons    = books["local_file_batons"].value();
        int32_array global_file_batons   = books["global_file_batons"].value();
        /// file created flags
        int32_array local_file_created    = books["local_file_created"].value();
        int32_array global_file_created   = books["global_file_created"].value();


        Node d2f_map;
        detail::gen_domain_to_file_map(global_num_domains,
                                       num_files,
                                       books);
        int32_array global_d2f = books["global_domain_to_file"].value();

        // init our local map and status array
        for(int d = 0; d < local_num_domains; ++d)
        {
            const Node &dom = multi_dom.child(d);
            uint64 domain = dom["state/domain_id"].to_uint64();
            // local domain index to file map
            local_domain_to_file[d] = global_d2f[domain];
            local_domain_status[d] = 1; // pending (1), vs done (0)
        }

        //
        // Round and round we go, will we deadlock I believe no :-)
        //
        // Here is how this works:
        //  At each round, if a rank has domains pending to write to a file,
        //  we put the rank id in the local file_batons vec.
        //  This vec is then mpi max'ed, and the highest rank
        //  that needs access to each file will write this round.
        //
        //  When a rank does not need to write to a file, we
        //  put -1 for this rank.
        //
        //  During each round, max of # files writers are participating
        //
        //  We are done when the mpi max of the batons is -1 for all files.
        //

        bool another_twirl = true;
        int twirls = 0;

        int local_all_is_good  = 1;
        int global_all_is_good = 1;

        books["local_all_is_good"].set_external(&local_all_is_good,1);
        books["global_all_is_good"].set_external(&global_all_is_good,1);

        std::string local_io_exception_msg = "";

        while(another_twirl)
        {
            // update baton requests
            for(int f = 0; f < num_files; ++f)
            {
                for(int d = 0; d < local_num_domains; ++d)
                {
                    if(local_domain_status[d] == 1)
                        local_file_batons[f] = par_rank;
                    else
                        local_file_batons[f] = -1;
                }
            }

            // mpi max file batons array
            #ifdef CONDUIT_RELAY_IO_MPI_ENABLED
                mpi::max_all_reduce(books["local_file_batons"],
                                    books["global_file_batons"],
                                    mpi_comm);
            #else
                global_file_batons.set(local_file_batons);
            #endif

            // mpi max file created array
            #ifdef CONDUIT_RELAY_IO_MPI_ENABLED
                mpi::max_all_reduce(books["local_file_created"],
                                    books["global_file_created"],
                                    mpi_comm);
            #else
                global_file_created.set(local_file_created);
            #endif


            // we now have valid batons (global_file_batons)
            for(int f = 0; f < num_files && local_all_is_good == 1 ; ++f)
            {
                // check if this rank has the global baton for this file
                if( global_file_batons[f] == par_rank )
                {
                    // check the domains this rank has pending
                    for(int d = 0; d < local_num_domains && local_all_is_good == 1; ++d)
                    {
                        // reuse this handle for all domains in the file
                        relay::io::IOHandle hnd;
                        if(local_domain_status[d] == 1 &&  // pending
                           local_domain_to_file[d] == f) // destined for this file
                        {
                            // now is the time to write!
                            // pattern is:
                            //  file_%06llu.{protocol}:/domain_%06llu/...
                            const Node &dom = multi_dom.child(d);
                            uint64 domain_id = dom["state/domain_id"].to_uint64();

                            // construct file name
                            std::string file_name = conduit_fmt::format(
                                                        "file_{:06d}.{}",
                                                        f,
                                                        file_protocol);

                            std::string output_file = conduit::utils::join_file_path(output_dir,
                                                                                     file_name);

                            // now the path in the file, and domain id
                            std::string curr_path = conduit_fmt::format(
                                                            "domain_{:06d}/{}",
                                                             domain_id,
                                                             opts_mesh_name);

                            try
                            {
                                // if truncate == true check if this is the first time we are
                                // touching file, and use wt
                                Node open_opts;
                                if(opts_truncate && global_file_created[f] == 0)
                                {
                                   open_opts["mode"] = "wt";

                                   local_file_created[f]  = 1;
                                   global_file_created[f] = 1;
                                }

                                if(!hnd.is_open())
                                {
                                    hnd.open(output_file, open_opts);
                                }

                                // CONDUIT_INFO("rank " << par_rank << " output_file"
                                //              << output_file << " path " << path);

                                // TODO help me get a dbfile!
                                silo_mesh_write(dom, dbfile, curr_path);
                                
                                // update status, we are done with this doman
                                local_domain_status[d] = 0;
                            }
                            catch(conduit::Error &e)
                            {
                                local_all_is_good = 0;
                                local_io_exception_msg = e.message();
                            }
                        }
                    }
                }
            }

            // if any I/O errors happened stop and have all
            // tasks bail out with an exception (to avoid hangs)
            #ifdef CONDUIT_RELAY_IO_MPI_ENABLED
                mpi::min_all_reduce(books["local_all_is_good"],
                                    books["global_all_is_good"],
                                    mpi_comm);
            #else
                global_all_is_good = local_all_is_good;
            #endif

            if(global_all_is_good == 0)
            {
                std::string emsg = "Failed to write mesh data on one more more ranks.";

                if(!local_io_exception_msg.empty())
                {
                     emsg += conduit_fmt::format("Exception details from rank {}: {}.",
                                                 par_rank, local_io_exception_msg);
                }
                CONDUIT_ERROR(emsg);
            }
            // If you  need to debug the baton alog:
            // std::cout << "[" << par_rank << "] "
            //              << " twirls: " << twirls
            //              << " details\n"
            //              << books.to_yaml();

            // check if we have another round
            // stop when all batons are -1
            another_twirl = false;

            for(int f = 0; f < num_files && !another_twirl; ++f)
            {
                // if any entry is not -1, we still have more work to do
                if(global_file_batons[f] != -1)
                {
                    another_twirl = true;
                    twirls++;
                }
            }
        }
    }

    int root_file_writer = 0;
    if(local_num_domains == 0)
    {
        root_file_writer = -1;
    }
#ifdef CONDUIT_RELAY_IO_MPI_ENABLED
    // Rank 0 could have an empty domain, so we have to check
    // to find someone with a data set to write out the root file.
    Node out;
    out = local_num_domains;
    Node rcv;

    mpi::all_gather_using_schema(out, rcv, mpi_comm);
    root_file_writer = -1;
    int* res_ptr = (int*)rcv.data_ptr();
    for(int i = 0; i < par_size; ++i)
    {
        if(res_ptr[i] != 0)
        {
            root_file_writer = i;
            break;
        }
    }

    MPI_Barrier(mpi_comm);
#endif

    if(root_file_writer == -1)
    {
        // this should not happen. global doms is already 0
        CONDUIT_WARN("Relay: there are no domains to write out");
    }

    // root_file_writer will now write out the root file
    if(par_rank == root_file_writer)
    {
        std::string output_dir_base, output_dir_path;
        conduit::utils::rsplit_file_path(output_dir,
                                         output_dir_base,
                                         output_dir_path);

        std::string output_tree_pattern;
        std::string output_file_pattern;

        if(opts_file_style == "root_only")
        {
            output_file_pattern = root_filename;
            if(global_num_domains == 1)
            {
                output_tree_pattern = "/";
            }
            else
            {
                output_tree_pattern = "/domain_%06d/";
            }
        }
        else if(global_num_domains == num_files)
        {
            output_tree_pattern = "/";
            output_file_pattern = conduit::utils::join_file_path(
                                                output_dir_base,
                                                "domain_%06d." + file_protocol);
        }
        else
        {
            output_tree_pattern = "/domain_%06d";
            output_file_pattern = conduit::utils::join_file_path(
                                                output_dir_base,
                                                "file_%06d." + file_protocol);
        }

        Node root;
        Node &bp_idx = root["blueprint_index"];

        // TODO: Use MPI ver vs providing the domains?
        ::conduit::blueprint::mesh::generate_index(multi_dom.child(0),
                                                   opts_mesh_name,
                                                   global_num_domains,
                                                   bp_idx[opts_mesh_name]);

        // work around conduit and manually add state fields
        if(multi_dom.child(0).has_path("state/cycle"))
        {
          bp_idx[ opts_mesh_name + "/state/cycle"] = multi_dom.child(0)["state/cycle"].to_int32();
        }

        if(multi_dom.child(0).has_path("state/time"))
        {
          bp_idx[opts_mesh_name + "/state/time"] = multi_dom.child(0)["state/time"].to_double();
        }

        root["protocol/name"]    = file_protocol;
        root["protocol/version"] = CONDUIT_VERSION;

        root["number_of_files"]  = num_files;
        root["number_of_trees"]  = global_num_domains;

        // TODO: make sure this is relative
        root["file_pattern"]     = output_file_pattern;
        root["tree_pattern"]     = output_tree_pattern;

        relay::io::IOHandle hnd;

        // if not root only, this is the first time we are writing 
        // to the root file -- make sure to properly support truncate
        Node open_opts;
        if(opts_file_style != "root_only" && opts_truncate)
        {
            open_opts["mode"] = "wt";
        }

        hnd.open(root_filename, file_protocol, open_opts);
        hnd.write(root);
        // TODO here is where we write multimesh and multivars
        hnd.close();
    }

    // barrier at end of work to avoid file system race
    // (non root task could write the root file in write_mesh, 
    // but root task is always the one to read the root file
    // in read_mesh.

    #ifdef CONDUIT_RELAY_IO_MPI_ENABLED
        MPI_Barrier(mpi_comm);
    #endif
}


void CONDUIT_RELAY_API write_mesh_OUTDATED(const conduit::Node &mesh,
                                  const std::string &path,
                                  const conduit::Node &opts)
{
    // TODO scrap this and use the blueprint version instead, fill in where it uses iohandle for silo calls

    int i, type, ndomains, nfiles;
    std::string mmesh_name = "mesh";
    bool overlink = false;
    DBfile *silofile;
    std::map<std::string, std::unique_ptr<DBfile, decltype(&DBClose)>> filemap;
    std::vector<const conduit::Node *> domains = blueprint::mesh::domains(mesh);
    // nfiles is the number of non-root files, so 0 implies root-only
    // nfiles will == # domains unless:
    // a) root_only option passed
    // b) no style option passed and domains == 1
    // c) number_of_files > 0 specified
    nfiles = ndomains = domains.size();

    // parse out options
    type = parse_type_option(path, opts);
    if (opts.has_path("mesh_name"))
    {
        mmesh_name = opts["mesh_name"].as_string();
    }

    if (opts.has_path("file_style"))
    {
        std::string file_style = opts["file_style"].as_string();
        if (file_style == "overlink")
        {
            mmesh_name = "MMESH";
            overlink = true;
        }
        else if (file_style == "multi")
        {
            // nothing to do
        }
        else if (file_style == "root_only")
        {
            nfiles = 0;
        }
        else
        {
            CONDUIT_ASSERT(file_style == "default",
                           "Unrecognized file_style option " << file_style);
            if (nfiles == 1)
            {
                nfiles = 0;
            }
        }
    }
    else
    {
        if (nfiles == 1)
        {
            nfiles = 0;
        }
    }
    
    if (opts.has_path("number_of_files") && nfiles > 0) 
    {
        if (opts["number_of_files"].as_int() > 0 && nfiles > 0) 
        {
            nfiles = opts["number_of_files"].as_int();
        }

        CONDUIT_ASSERT(nfiles <= ndomains, "More files ("
                                               << nfiles << ") than domains ("
                                               << ndomains << ") not allowed");
    }

    // end option parsing
    silofile = get_or_create(filemap, path, type);

    std::vector<std::string> silo_mesh_paths;
    std::vector<int> silo_mesh_types;
    std::map<std::string, std::vector<std::string>> silo_material_paths;
    std::map<std::string, std::vector<std::pair<std::string, int>>> silo_variable_paths;

    for (i = 0; i < ndomains; ++i)
    {
        std::string domain_file = get_domain_file(i, ndomains, nfiles, path);
        std::string silo_dir = get_domain_silo_directory(i, nfiles, ndomains);
        const Node *dom = domains[i];
        Node fix_name_collisions, replace_field_names;

        std::string mesh_domain_name = conduit::utils::join_path(
            silo_dir, 
            get_mesh_domain_name(
                    (*dom)["topologies"],
                    overlink));

        // TODO
        // instead of renaming everything to domain_000000 + lalalala
        // we want to make subdirectories called domain_000000 and then put the things in there
        // we don't need to change the topo names

        // maybe just rework this entirely so that it does "write_topo" and then "write_field"

        // see blueprint write mesh too! - steal it and change this up to work for silo

        int var_type;

        // prepare multivar paths
        if (dom->has_path("fields"))
        {
            auto field_itr = (*dom)["fields"].children();

            while (field_itr.has_next())
            {
                const Node &curr_field = field_itr.next();
                std::string var_name{field_itr.name()};
                // TODO fix this so that it writes to fixed width of 6
                std::string new_var_name{VN("domain_00000" + std::to_string(i) + "_" + var_name)};

                replace_field_names["fields"][new_var_name].set_external(curr_field);

                bool singleFile{nfiles == 0};

                std::stringstream tmp;
                if (singleFile)
                {
                    // CONDUIT_ERROR("Uh oh spaghettio");
                    // tmp << "block" << i << "/" << VN(var_name);
                    tmp << new_var_name;
                }
                else
                {
                    tmp << domain_file << ":" << new_var_name;
                }

                silo_variable_paths[var_name].push_back(std::make_pair(tmp.str(), var_type));
            }
        }
        // TODO material paths as well

        silo_mesh_write(*dom,
                        get_or_create(filemap, domain_file, type), 
                        silo_dir);

        if (domain_file == path) 
        {
            // domain is in root file
            silo_mesh_paths.push_back(mesh_domain_name);
        }
        else
        {
            // domain is not in root file
            silo_mesh_paths.push_back(domain_file + ":" + mesh_domain_name);
        }
    }
    // We always will want a multimesh so this is unconditional
    write_multimesh(silofile, mmesh_name, silo_mesh_paths, silo_mesh_types);
    if (silo_material_paths.size() > 0) 
    {
        for (const auto &pair : silo_material_paths) 
        {
            CONDUIT_ASSERT( pair.second.size() == static_cast<std::size_t>(ndomains),
                           "material " << pair.first << " not specified for all domains");
            write_multimaterial(silofile, pair.first, mmesh_name, pair.second);
        }
    }

    if (silo_variable_paths.size() > 0) 
    {
        for (const auto &pair : silo_variable_paths)
        {
            CONDUIT_ASSERT(
                pair.second.size() == static_cast<std::size_t>(ndomains),
                "variable " << pair.first << " not specified for all domains");
            write_multivar(silofile, pair.first, mmesh_name, pair.second);
        }
    }
}

//-----------------------------------------------------------------------------
// Write a blueprint mesh to silo
//-----------------------------------------------------------------------------
/// These methods assume `mesh` is a valid blueprint mesh.
///
/// Note: These methods use "write" semantics, they will append to existing
///       files.
///
///
//-----------------------------------------------------------------------------
void CONDUIT_RELAY_API write_mesh(const conduit::Node &mesh,
                                  const std::string &path) 
{
    // empty opts
    Node opts;
    write_mesh(mesh, path, opts);
}

//-----------------------------------------------------------------------------
// Save a blueprint mesh to silo
//-----------------------------------------------------------------------------
/// These methods assume `mesh` is a valid blueprint mesh.
///
/// Note: These methods use "save" semantics, they will overwrite existing
///       files.
///
///
//-----------------------------------------------------------------------------
void CONDUIT_RELAY_API save_mesh(const conduit::Node &mesh,
                                 const std::string &path) 
{
    // empty opts
    Node opts;
    save_mesh(mesh, path, opts);
}

//-----------------------------------------------------------------------------
/// The following options can be passed via the opts Node:
//-----------------------------------------------------------------------------
/// opts:
///      TODO
///
//-----------------------------------------------------------------------------
void CONDUIT_RELAY_API save_mesh(const conduit::Node &mesh,
                                 const std::string &path,
                                 const conduit::Node &opts) 
{
    conduit::utils::remove_path_if_exists(path);
    write_mesh(mesh, path, opts);
}

}
//-----------------------------------------------------------------------------
// -- end conduit::relay::<mpi>::io::silo --
//-----------------------------------------------------------------------------

}
//-----------------------------------------------------------------------------
// -- end conduit::relay::<mpi>::io --
//-----------------------------------------------------------------------------

#ifdef CONDUIT_RELAY_IO_MPI_ENABLED
}
//-----------------------------------------------------------------------------
// -- end conduit::relay::mpi --
//-----------------------------------------------------------------------------
#endif

}
//-----------------------------------------------------------------------------
// -- end conduit::relay --
//-----------------------------------------------------------------------------


}
//-----------------------------------------------------------------------------
// -- end conduit:: --
//-----------------------------------------------------------------------------<|MERGE_RESOLUTION|>--- conflicted
+++ resolved
@@ -659,14 +659,7 @@
     }
 }
 
-<<<<<<< HEAD
-//-----------------------------------------------------------------------------
-// add complete topology and coordset entries to a mesh domain
-void
-read_pointmesh_domain(DBfile *file,
-                      std::string &mesh_name,
-                      conduit::Node &mesh_domain)
-=======
+
 //---------------------------------------------------------------------------//
 template<typename T>
 void
@@ -691,13 +684,13 @@
     }
 }
 
-//---------------------------------------------------------------------------//
-void 
-silo_write_ucd_zonelist(DBfile *dbfile, 
-                        const std::string &topo_name,
-                        const Node &n_topo,
-                        Node &n_mesh_info)
->>>>>>> e721bba8
+
+//-----------------------------------------------------------------------------
+// add complete topology and coordset entries to a mesh domain
+void
+read_pointmesh_domain(DBfile *file,
+                      std::string &mesh_name,
+                      conduit::Node &mesh_domain)
 {
     DBpointmesh *pointmesh_ptr;
     if (!(pointmesh_ptr = DBGetPointmesh(file, mesh_name.c_str())))
@@ -1674,375 +1667,6 @@
 
         std::string topo_shape = shape_block->fetch("shape").as_string();
 
-<<<<<<< HEAD
-        const Node &n_mesh_conn = shape_block->fetch("connectivity");
-
-        // convert to compact ints ...
-        if (shape_list)
-        {
-            n_mesh_conn.compact_to(n_conn.append());
-        }
-        else 
-        {
-            n_mesh_conn.compact_to(n_conn);
-        }
-
-        if (topo_shape == "quad")
-        {
-            // TODO: check for explicit # of elems
-            int num_elems = n_mesh_conn.dtype().number_of_elements() / 4;
-            shapetype[i] = DB_ZONETYPE_QUAD;
-            shapesize[i] = 4;
-            shapecnt[i] = num_elems;
-            total_num_elems += num_elems;
-
-        }
-        else if (topo_shape == "tri")
-        {
-            // TODO: check for explicit # of elems
-            int num_elems = n_mesh_conn.dtype().number_of_elements() / 3;
-            shapetype[i] = DB_ZONETYPE_TRIANGLE;
-            shapesize[i] = 3;
-            shapecnt[i] = num_elems;
-            total_num_elems += num_elems;
-        }
-        else if (topo_shape == "hex")
-        {
-            // TODO: check for explicit # of elems
-            int num_elems = n_mesh_conn.dtype().number_of_elements() / 8;
-            shapetype[i] = DB_ZONETYPE_HEX;
-            shapesize[i] = 8;
-            shapecnt[i] = num_elems;
-            total_num_elems += num_elems;
-
-        }
-        else if (topo_shape == "tet")
-        {
-            // TODO: check for explicit # of elems
-            int num_elems = n_mesh_conn.dtype().number_of_elements() / 4;
-            shapetype[i] = DB_ZONETYPE_TET;
-            shapesize[i] = 4;
-            shapecnt[i] = num_elems;
-            total_num_elems += num_elems;
-        }
-        else if (topo_shape == "line")
-        {
-            // TODO: check for explicit # of elems
-            int num_elems = n_mesh_conn.dtype().number_of_elements() / 2;
-            shapetype[i] = DB_ZONETYPE_BEAM;
-            shapesize[i] = 2;
-            shapecnt[i] = num_elems;
-            total_num_elems += num_elems;
-        }
-    }
-
-    // Final Compaction
-    Node n_conn_final;
-    n_conn.compact_to(n_conn_final);
-
-    int conn_len = n_conn_final.total_bytes_compact() / sizeof(int);
-    int *conn_ptr = (int *)n_conn_final.data_ptr();
-
-    n_mesh_info[topo_name]["num_elems"].set(total_num_elems);
-
-    std::string zlist_name = topo_name + "_connectivity";
-
-    int silo_error =
-        DBPutZonelist2(dbfile,             // silo file
-                       zlist_name.c_str(), // silo obj name
-                       total_num_elems,    // number of elements
-                       2,                  // spatial dims
-                       conn_ptr,           // connectivity array
-                       conn_len,           // len of connectivity array
-                       0,                  // base offset
-                       0,                  // # ghosts low
-                       0,                  // # ghosts high
-                       shapetype,          // list of shapes ids
-                       shapesize,          // number of points per shape id
-                       shapecnt, // number of elements each shape id is used for
-                       num_shapes, // number of shapes ids
-                       NULL);      // optlist
-
-    CONDUIT_CHECK_SILO_ERROR(silo_error, " after saving ucd quad topology");
-}
-
-//---------------------------------------------------------------------------//
-void silo_write_ucd_mesh(DBfile *dbfile,
-                         const std::string &topo_name,
-                         const Node &n_coords,
-                         DBoptlist *state_optlist,
-                         Node &n_mesh_info)
-{
-
-    // check if we are 2d or 3d
-    int ndims = conduit::blueprint::mesh::utils::coordset::dims(n_coords);
-    auto coordsys_type_labels = get_coordset_type_labels(n_coords);
-
-    CONDUIT_CHECK_SILO_ERROR( DBAddOption(state_optlist,
-                                          DBOPT_COORDSYS,
-                                          &coordsys_type_labels.first),
-                              "Failed to create coordsystem labels");
-
-    Node n_coords_compact;
-    // compaction is necessary to support ragged arrays
-    n_coords["values"].compact_to(n_coords_compact);
-
-    int num_pts = n_coords_compact[coordsys_type_labels.second[0]].dtype().number_of_elements();
-    // TODO: check that y & z have the same number of points
-
-    n_mesh_info[topo_name]["num_pts"].set(num_pts);
-
-    void *coords_ptrs[3] = {NULL, NULL, NULL};
-    int coords_dtype = assign_coords_ptrs(coords_ptrs,
-                                          ndims,
-                                          n_coords_compact,
-                                          coordsys_type_labels.second);
-
-    int num_elems = n_mesh_info[topo_name]["num_elems"].value();
-
-    std::string zlist_name = topo_name + "_connectivity";
-
-    char const * const coordnames[3] = {coordsys_type_labels.second[0].c_str(),
-                                        coordsys_type_labels.second[1].c_str(),
-                                        coordsys_type_labels.second[2].c_str()};
-
-    int silo_error = DBPutUcdmesh(dbfile,                      // silo file ptr
-                                  topo_name.c_str(),           // mesh name
-                                  ndims,                       // number of dims
-                                  coordnames, // coord names
-                                  coords_ptrs,                 // coords values
-                                  num_pts,            // number of points
-                                  num_elems,          // number of elements
-                                  zlist_name.c_str(), // zone list name
-                                  NULL,               // face list names
-                                  coords_dtype,       // type of data array
-                                  state_optlist);     // opt list
-
-    CONDUIT_CHECK_SILO_ERROR(silo_error, " DBPutUcdmesh");
-}
-
-//---------------------------------------------------------------------------//
-void silo_write_quad_rect_mesh(DBfile *dbfile,
-                               const std::string &topo_name,
-                               const Node &n_coords,
-                               DBoptlist *state_optlist,
-                               Node &n_mesh_info) 
-{
-    // TODO: also support interleaved:
-    // xy, xyz
-
-    // check if we are 2d or 3d
-    int ndims = conduit::blueprint::mesh::utils::coordset::dims(n_coords);
-    auto coordsys_type_labels = get_coordset_type_labels(n_coords);
-    CONDUIT_CHECK_SILO_ERROR( DBAddOption(state_optlist,
-                                          DBOPT_COORDSYS,
-                                          &coordsys_type_labels.first),
-                              "Failed to create coordsystem labels");
-
-    Node n_coords_compact;
-    // compaction is necessary to support ragged arrays
-    n_coords["values"].compact_to(n_coords_compact);
-
-    int pts_dims[3];
-    pts_dims[0] = n_coords_compact[coordsys_type_labels.second[0]].dtype().number_of_elements();
-    pts_dims[1] = n_coords_compact[coordsys_type_labels.second[1]].dtype().number_of_elements();
-    pts_dims[2] = 1;
-
-    int num_pts = pts_dims[0] * pts_dims[1];
-    int num_elems = (pts_dims[0] - 1) * (pts_dims[1] - 1);
-    if (ndims == 3)
-    {
-        pts_dims[2] = n_coords_compact[coordsys_type_labels.second[2]].dtype().number_of_elements();
-        num_pts *= pts_dims[2];
-        num_elems *= (pts_dims[2] - 1);
-    }
-
-    n_mesh_info[topo_name]["num_pts"].set(num_pts);
-    n_mesh_info[topo_name]["num_elems"].set(num_elems);
-    n_mesh_info[topo_name]["elements/i"] = pts_dims[0] - 1;
-    n_mesh_info[topo_name]["elements/j"] = pts_dims[1] - 1;
-    
-    if (ndims == 3) 
-    {
-        n_mesh_info[topo_name]["elements/k"] = pts_dims[2] - 1;
-    }
-
-    void *coords_ptrs[3] = {NULL, NULL, NULL};
-    int coords_dtype = assign_coords_ptrs(coords_ptrs,
-                                          ndims,
-                                          n_coords_compact,
-                                          coordsys_type_labels.second);
-
-    char const * const coordnames[3] = {coordsys_type_labels.second[0].c_str(),
-                                        coordsys_type_labels.second[1].c_str(),
-                                        coordsys_type_labels.second[2].c_str()};
-
-    int silo_error =
-        DBPutQuadmesh(dbfile,                      // silo file ptr
-                      topo_name.c_str(),           // mesh name
-                      coordnames, // coord names
-                      coords_ptrs,                 // coords values
-                      pts_dims,                    // dims vals
-                      ndims,                       // number of dims
-                      coords_dtype,                // type of data array
-                      DB_COLLINEAR,   // DB_COLLINEAR or DB_NONCOLLINEAR
-                      state_optlist); // opt list
-
-    CONDUIT_CHECK_SILO_ERROR(silo_error, " DBPutUcdmesh");
-}
-
-//---------------------------------------------------------------------------//
-void silo_write_structured_mesh(DBfile *dbfile,
-                                const std::string &topo_name,
-                                const Node &n_topo,
-                                const Node &n_coords,
-                                DBoptlist *state_optlist,
-                                Node &n_mesh_info) 
-{
-    // also support interleaved:
-    // xy, xyz
-
-    // check if we are 2d or 3d
-    int ndims = conduit::blueprint::mesh::utils::coordset::dims(n_coords);
-
-    CONDUIT_ASSERT(2 <= ndims && ndims <= 3, "Dimension count not accepted: " << ndims);
-    auto coordsys_type_labels = get_coordset_type_labels(n_coords);
-    CONDUIT_CHECK_SILO_ERROR( DBAddOption(state_optlist,
-                                          DBOPT_COORDSYS,
-                                          &coordsys_type_labels.first),
-                              "Error adding option");
-
-    Node n_coords_compact;
-    // compaction is necessary to support ragged arrays
-    n_coords["values"].compact_to(n_coords_compact);
-
-    int num_pts = n_coords_compact[coordsys_type_labels.second[0]].dtype().number_of_elements();
-    CONDUIT_ASSERT(num_pts ==
-                   n_coords_compact[coordsys_type_labels.second[1]].dtype().number_of_elements(),
-                   "element count mismatch");
-
-    n_mesh_info[topo_name]["num_pts"].set(num_pts);
-
-    void *coords_ptrs[3] = {NULL, NULL, NULL};
-
-    int coords_dtype = assign_coords_ptrs(coords_ptrs,
-                                          ndims,
-                                          n_coords_compact,
-                                          coordsys_type_labels.second);
-
-    int ele_dims[3];
-    ele_dims[0] = n_topo["elements/dims/i"].to_value();
-    ele_dims[1] = n_topo["elements/dims/j"].to_value();
-    ele_dims[2] = 0;
-
-    index_t num_elems = ele_dims[0] * ele_dims[1];
-
-    if (n_topo["elements/dims"].has_path("k"))
-    {
-        ele_dims[2] = n_topo["elements/dims/k"].to_value();
-        num_elems *= ele_dims[2];
-    }
-
-    // silo needs the node dims to define a structured grid
-    int pts_dims[3];
-
-    pts_dims[0] = ele_dims[0] + 1;
-    pts_dims[1] = ele_dims[1] + 1;
-    pts_dims[2] = 1;
-
-    n_mesh_info[topo_name]["num_pts"].set(num_pts);
-    n_mesh_info[topo_name]["num_elems"].set(num_elems);
-    n_mesh_info[topo_name]["elements/i"] = ele_dims[0];
-    n_mesh_info[topo_name]["elements/j"] = ele_dims[1];
-
-    if (ndims == 3)
-    {
-        n_mesh_info[topo_name]["elements/k"] = ele_dims[2];
-        pts_dims[2] = ele_dims[2] + 1;
-    }
-
-    char const * const coordnames[3] = {coordsys_type_labels.second[0].c_str(),
-                                        coordsys_type_labels.second[1].c_str(),
-                                        coordsys_type_labels.second[2].c_str()};
-
-    int silo_error =
-        DBPutQuadmesh(dbfile,                      // silo file ptr
-                      topo_name.c_str(),           // mesh name
-                      coordnames, // coord names
-                      coords_ptrs,                 // coords values
-                      pts_dims,                    // dims vals
-                      ndims,                       // number of dims
-                      coords_dtype,                // type of data array
-                      DB_NONCOLLINEAR, // DB_COLLINEAR or DB_NONCOLLINEAR
-                      state_optlist);  // opt list
-
-    CONDUIT_CHECK_SILO_ERROR(silo_error, " DBPutQuadmesh");
-}
-
-//---------------------------------------------------------------------------//
-void silo_mesh_write(const Node &n, 
-                     DBfile *dbfile,
-                     const std::string &silo_obj_path)
-{
-    int silo_error = 0;
-    char silo_prev_dir[256];
-
-    if (!silo_obj_path.empty())
-    {
-        silo_error += DBGetDir(dbfile, silo_prev_dir);
-        silo_error += DBMkDir(dbfile, silo_obj_path.c_str());
-        silo_error += DBSetDir(dbfile, silo_obj_path.c_str());
-
-        CONDUIT_CHECK_SILO_ERROR(silo_error,
-                                 " failed to make silo directory:"
-                                 << silo_obj_path);
-    }
-
-    DBoptlist *state_optlist = silo_generate_state_optlist(n);
-
-    Node n_mesh_info;
-
-    auto topo_itr = n["topologies"].children();
-    while (topo_itr.has_next())
-    {
-        const Node &n_topo = topo_itr.next();
-
-        std::string topo_name = topo_itr.name();
-
-        std::string topo_type = n_topo["type"].as_string();
-
-        n_mesh_info[topo_name]["type"].set(topo_type);
-
-        if (topo_type == "unstructured")
-        {
-            std::string ele_shape = n_topo["elements/shape"].as_string();
-            if( ele_shape != "point")
-            {
-                // we need a zone list for a ucd mesh
-                silo_write_ucd_zonelist(dbfile,
-                                        topo_name,
-                                        n_topo,
-                                        n_mesh_info);
-            }
-            else
-            {
-                topo_type = "points";
-                n_mesh_info[topo_name]["type"].set(topo_type);
-            }
-        }
-
-        // make sure we have coordsets
-
-        if (!n.has_path("coordsets"))
-        {
-            CONDUIT_ERROR("mesh missing: coordsets");
-        }
-
-        // get this topo's coordset name
-        std::string coordset_name = n_topo["coordset"].as_string();
-
-        n_mesh_info[topo_name]["coordset"].set(coordset_name);
-=======
         Node n_mesh_conn;
         
         // We are using the vtk ordering for our wedges; silo wedges (prisms)
@@ -2077,47 +1701,55 @@
         {
             n_mesh_conn.set_external(shape_block->fetch("connectivity"));
         }
->>>>>>> e721bba8
-
-        // obtain the coordset with the name
-        if (!n["coordsets"].has_path(coordset_name))
-        {
-            CONDUIT_ERROR("mesh is missing coordset named "
-                          << coordset_name << " for topology named "
-                          << topo_name);
-        }
-
-        const Node &n_coords = n["coordsets"][coordset_name];
-
-        if (topo_type == "unstructured")
-        {
-            silo_write_ucd_mesh(dbfile, topo_name, n_coords,
-                                state_optlist, n_mesh_info);
-        }
-        else if (topo_type == "rectilinear") 
-        {
-            silo_write_quad_rect_mesh(dbfile, topo_name, n_coords,
-                                      state_optlist, n_mesh_info);
-        }
-        else if (topo_type == "uniform") 
-        {
-            // silo doesn't have a direct path for a uniform mesh
-            // we need to convert its implicit uniform coords to
-            // implicit rectilinear coords
-
-            Node n_rect;
-            Node &n_rect_coords = n_rect["coordsets"][coordset_name];
-            Node &n_rect_topo = n_rect["topologies"][topo_name];
-            blueprint::mesh::topology::uniform::to_rectilinear(
-                n_topo, n_rect_topo, n_rect_coords);
-
-            silo_write_quad_rect_mesh(dbfile, topo_name, n_rect_coords,
-                                      state_optlist, n_mesh_info);
-
-        }
-<<<<<<< HEAD
-        else if (topo_type == "structured")
-=======
+
+        // convert to compact ints ...
+        if (shape_list)
+        {
+            n_mesh_conn.compact_to(n_conn.append());
+        }
+        else 
+        {
+            n_mesh_conn.compact_to(n_conn);
+        }
+
+        if (topo_shape == "quad")
+        {
+            // TODO: check for explicit # of elems
+            int num_elems = n_mesh_conn.dtype().number_of_elements() / 4;
+            shapetype[i] = DB_ZONETYPE_QUAD;
+            shapesize[i] = 4;
+            shapecnt[i] = num_elems;
+            total_num_elems += num_elems;
+
+        }
+        else if (topo_shape == "tri")
+        {
+            // TODO: check for explicit # of elems
+            int num_elems = n_mesh_conn.dtype().number_of_elements() / 3;
+            shapetype[i] = DB_ZONETYPE_TRIANGLE;
+            shapesize[i] = 3;
+            shapecnt[i] = num_elems;
+            total_num_elems += num_elems;
+        }
+        else if (topo_shape == "hex")
+        {
+            // TODO: check for explicit # of elems
+            int num_elems = n_mesh_conn.dtype().number_of_elements() / 8;
+            shapetype[i] = DB_ZONETYPE_HEX;
+            shapesize[i] = 8;
+            shapecnt[i] = num_elems;
+            total_num_elems += num_elems;
+
+        }
+        else if (topo_shape == "tet")
+        {
+            // TODO: check for explicit # of elems
+            int num_elems = n_mesh_conn.dtype().number_of_elements() / 4;
+            shapetype[i] = DB_ZONETYPE_TET;
+            shapesize[i] = 4;
+            shapecnt[i] = num_elems;
+            total_num_elems += num_elems;
+        }
         else if( topo_shape == "wedge")
         {
             // TODO: check for explicit # of elems
@@ -2136,8 +1768,360 @@
             shapecnt[i]  = num_elems;
             total_num_elems  += num_elems;
         }
-        else  if( topo_shape == "tet")
->>>>>>> e721bba8
+        else if (topo_shape == "line")
+        {
+            // TODO: check for explicit # of elems
+            int num_elems = n_mesh_conn.dtype().number_of_elements() / 2;
+            shapetype[i] = DB_ZONETYPE_BEAM;
+            shapesize[i] = 2;
+            shapecnt[i] = num_elems;
+            total_num_elems += num_elems;
+        }
+    }
+
+    // Final Compaction
+    Node n_conn_final;
+    n_conn.compact_to(n_conn_final);
+
+    int conn_len = n_conn_final.total_bytes_compact() / sizeof(int);
+    int *conn_ptr = (int *)n_conn_final.data_ptr();
+
+    n_mesh_info[topo_name]["num_elems"].set(total_num_elems);
+
+    std::string zlist_name = topo_name + "_connectivity";
+
+    int silo_error =
+        DBPutZonelist2(dbfile,             // silo file
+                       zlist_name.c_str(), // silo obj name
+                       total_num_elems,    // number of elements
+                       2,                  // spatial dims
+                       conn_ptr,           // connectivity array
+                       conn_len,           // len of connectivity array
+                       0,                  // base offset
+                       0,                  // # ghosts low
+                       0,                  // # ghosts high
+                       shapetype,          // list of shapes ids
+                       shapesize,          // number of points per shape id
+                       shapecnt, // number of elements each shape id is used for
+                       num_shapes, // number of shapes ids
+                       NULL);      // optlist
+
+    CONDUIT_CHECK_SILO_ERROR(silo_error, " after saving ucd quad topology");
+}
+
+//---------------------------------------------------------------------------//
+void silo_write_ucd_mesh(DBfile *dbfile,
+                         const std::string &topo_name,
+                         const Node &n_coords,
+                         DBoptlist *state_optlist,
+                         Node &n_mesh_info)
+{
+    // check if we are 2d or 3d
+    int ndims = conduit::blueprint::mesh::utils::coordset::dims(n_coords);
+    auto coordsys_type_labels = get_coordset_type_labels(n_coords);
+
+    CONDUIT_CHECK_SILO_ERROR( DBAddOption(state_optlist,
+                                          DBOPT_COORDSYS,
+                                          &coordsys_type_labels.first),
+                              "Failed to create coordsystem labels");
+
+    Node n_coords_compact;
+    // compaction is necessary to support ragged arrays
+    n_coords["values"].compact_to(n_coords_compact);
+
+    int num_pts = n_coords_compact[coordsys_type_labels.second[0]].dtype().number_of_elements();
+    // TODO: check that y & z have the same number of points
+
+    n_mesh_info[topo_name]["num_pts"].set(num_pts);
+
+    void *coords_ptrs[3] = {NULL, NULL, NULL};
+    int coords_dtype = assign_coords_ptrs(coords_ptrs,
+                                          ndims,
+                                          n_coords_compact,
+                                          coordsys_type_labels.second);
+
+    int num_elems = n_mesh_info[topo_name]["num_elems"].value();
+
+    std::string zlist_name = topo_name + "_connectivity";
+
+    char const * const coordnames[3] = {coordsys_type_labels.second[0].c_str(),
+                                        coordsys_type_labels.second[1].c_str(),
+                                        coordsys_type_labels.second[2].c_str()};
+
+    int silo_error = DBPutUcdmesh(dbfile,                      // silo file ptr
+                                  topo_name.c_str(),           // mesh name
+                                  ndims,                       // number of dims
+                                  coordnames, // coord names
+                                  coords_ptrs,                 // coords values
+                                  num_pts,            // number of points
+                                  num_elems,          // number of elements
+                                  zlist_name.c_str(), // zone list name
+                                  NULL,               // face list names
+                                  coords_dtype,       // type of data array
+                                  state_optlist);     // opt list
+
+    CONDUIT_CHECK_SILO_ERROR(silo_error, " DBPutUcdmesh");
+}
+
+//---------------------------------------------------------------------------//
+void silo_write_quad_rect_mesh(DBfile *dbfile,
+                               const std::string &topo_name,
+                               const Node &n_coords,
+                               DBoptlist *state_optlist,
+                               Node &n_mesh_info) 
+{
+    // TODO: also support interleaved:
+    // xy, xyz
+
+    // check if we are 2d or 3d
+    int ndims = conduit::blueprint::mesh::utils::coordset::dims(n_coords);
+    auto coordsys_type_labels = get_coordset_type_labels(n_coords);
+    CONDUIT_CHECK_SILO_ERROR( DBAddOption(state_optlist,
+                                          DBOPT_COORDSYS,
+                                          &coordsys_type_labels.first),
+                              "Failed to create coordsystem labels");
+
+    Node n_coords_compact;
+    // compaction is necessary to support ragged arrays
+    n_coords["values"].compact_to(n_coords_compact);
+
+    int pts_dims[3];
+    pts_dims[0] = n_coords_compact[coordsys_type_labels.second[0]].dtype().number_of_elements();
+    pts_dims[1] = n_coords_compact[coordsys_type_labels.second[1]].dtype().number_of_elements();
+    pts_dims[2] = 1;
+
+    int num_pts = pts_dims[0] * pts_dims[1];
+    int num_elems = (pts_dims[0] - 1) * (pts_dims[1] - 1);
+    if (ndims == 3)
+    {
+        pts_dims[2] = n_coords_compact[coordsys_type_labels.second[2]].dtype().number_of_elements();
+        num_pts *= pts_dims[2];
+        num_elems *= (pts_dims[2] - 1);
+    }
+
+    n_mesh_info[topo_name]["num_pts"].set(num_pts);
+    n_mesh_info[topo_name]["num_elems"].set(num_elems);
+    n_mesh_info[topo_name]["elements/i"] = pts_dims[0] - 1;
+    n_mesh_info[topo_name]["elements/j"] = pts_dims[1] - 1;
+    
+    if (ndims == 3) 
+    {
+        n_mesh_info[topo_name]["elements/k"] = pts_dims[2] - 1;
+    }
+
+    void *coords_ptrs[3] = {NULL, NULL, NULL};
+    int coords_dtype = assign_coords_ptrs(coords_ptrs,
+                                          ndims,
+                                          n_coords_compact,
+                                          coordsys_type_labels.second);
+
+    char const * const coordnames[3] = {coordsys_type_labels.second[0].c_str(),
+                                        coordsys_type_labels.second[1].c_str(),
+                                        coordsys_type_labels.second[2].c_str()};
+
+    int silo_error =
+        DBPutQuadmesh(dbfile,                      // silo file ptr
+                      topo_name.c_str(),           // mesh name
+                      coordnames, // coord names
+                      coords_ptrs,                 // coords values
+                      pts_dims,                    // dims vals
+                      ndims,                       // number of dims
+                      coords_dtype,                // type of data array
+                      DB_COLLINEAR,   // DB_COLLINEAR or DB_NONCOLLINEAR
+                      state_optlist); // opt list
+
+    CONDUIT_CHECK_SILO_ERROR(silo_error, " DBPutUcdmesh");
+}
+
+//---------------------------------------------------------------------------//
+void silo_write_structured_mesh(DBfile *dbfile,
+                                const std::string &topo_name,
+                                const Node &n_topo,
+                                const Node &n_coords,
+                                DBoptlist *state_optlist,
+                                Node &n_mesh_info) 
+{
+    // also support interleaved:
+    // xy, xyz
+
+    // check if we are 2d or 3d
+    int ndims = conduit::blueprint::mesh::utils::coordset::dims(n_coords);
+
+    CONDUIT_ASSERT(2 <= ndims && ndims <= 3, "Dimension count not accepted: " << ndims);
+    auto coordsys_type_labels = get_coordset_type_labels(n_coords);
+    CONDUIT_CHECK_SILO_ERROR( DBAddOption(state_optlist,
+                                          DBOPT_COORDSYS,
+                                          &coordsys_type_labels.first),
+                              "Error adding option");
+
+    Node n_coords_compact;
+    // compaction is necessary to support ragged arrays
+    n_coords["values"].compact_to(n_coords_compact);
+
+    int num_pts = n_coords_compact[coordsys_type_labels.second[0]].dtype().number_of_elements();
+    CONDUIT_ASSERT(num_pts ==
+                   n_coords_compact[coordsys_type_labels.second[1]].dtype().number_of_elements(),
+                   "element count mismatch");
+
+    n_mesh_info[topo_name]["num_pts"].set(num_pts);
+
+    void *coords_ptrs[3] = {NULL, NULL, NULL};
+
+    int coords_dtype = assign_coords_ptrs(coords_ptrs,
+                                          ndims,
+                                          n_coords_compact,
+                                          coordsys_type_labels.second);
+
+    int ele_dims[3];
+    ele_dims[0] = n_topo["elements/dims/i"].to_value();
+    ele_dims[1] = n_topo["elements/dims/j"].to_value();
+    ele_dims[2] = 0;
+
+    index_t num_elems = ele_dims[0] * ele_dims[1];
+
+    if (n_topo["elements/dims"].has_path("k"))
+    {
+        ele_dims[2] = n_topo["elements/dims/k"].to_value();
+        num_elems *= ele_dims[2];
+    }
+
+    // silo needs the node dims to define a structured grid
+    int pts_dims[3];
+
+    pts_dims[0] = ele_dims[0] + 1;
+    pts_dims[1] = ele_dims[1] + 1;
+    pts_dims[2] = 1;
+
+    n_mesh_info[topo_name]["num_pts"].set(num_pts);
+    n_mesh_info[topo_name]["num_elems"].set(num_elems);
+    n_mesh_info[topo_name]["elements/i"] = ele_dims[0];
+    n_mesh_info[topo_name]["elements/j"] = ele_dims[1];
+
+    if (ndims == 3)
+    {
+        n_mesh_info[topo_name]["elements/k"] = ele_dims[2];
+        pts_dims[2] = ele_dims[2] + 1;
+    }
+
+    char const * const coordnames[3] = {coordsys_type_labels.second[0].c_str(),
+                                        coordsys_type_labels.second[1].c_str(),
+                                        coordsys_type_labels.second[2].c_str()};
+
+    int silo_error =
+        DBPutQuadmesh(dbfile,                      // silo file ptr
+                      topo_name.c_str(),           // mesh name
+                      coordnames, // coord names
+                      coords_ptrs,                 // coords values
+                      pts_dims,                    // dims vals
+                      ndims,                       // number of dims
+                      coords_dtype,                // type of data array
+                      DB_NONCOLLINEAR, // DB_COLLINEAR or DB_NONCOLLINEAR
+                      state_optlist);  // opt list
+
+    CONDUIT_CHECK_SILO_ERROR(silo_error, " DBPutQuadmesh");
+}
+
+//---------------------------------------------------------------------------//
+void silo_mesh_write(const Node &n, 
+                     DBfile *dbfile,
+                     const std::string &silo_obj_path)
+{
+    int silo_error = 0;
+    char silo_prev_dir[256];
+
+    if (!silo_obj_path.empty())
+    {
+        silo_error += DBGetDir(dbfile, silo_prev_dir);
+        silo_error += DBMkDir(dbfile, silo_obj_path.c_str());
+        silo_error += DBSetDir(dbfile, silo_obj_path.c_str());
+
+        CONDUIT_CHECK_SILO_ERROR(silo_error,
+                                 " failed to make silo directory:"
+                                 << silo_obj_path);
+    }
+
+    DBoptlist *state_optlist = silo_generate_state_optlist(n);
+
+    Node n_mesh_info;
+
+    auto topo_itr = n["topologies"].children();
+    while (topo_itr.has_next())
+    {
+        const Node &n_topo = topo_itr.next();
+
+        std::string topo_name = topo_itr.name();
+
+        std::string topo_type = n_topo["type"].as_string();
+
+        n_mesh_info[topo_name]["type"].set(topo_type);
+
+        if (topo_type == "unstructured")
+        {
+            std::string ele_shape = n_topo["elements/shape"].as_string();
+            if( ele_shape != "point")
+            {
+                // we need a zone list for a ucd mesh
+                silo_write_ucd_zonelist(dbfile,
+                                        topo_name,
+                                        n_topo,
+                                        n_mesh_info);
+            }
+            else
+            {
+                topo_type = "points";
+                n_mesh_info[topo_name]["type"].set(topo_type);
+            }
+        }
+
+        // make sure we have coordsets
+
+        if (!n.has_path("coordsets"))
+        {
+            CONDUIT_ERROR("mesh missing: coordsets");
+        }
+
+        // get this topo's coordset name
+        std::string coordset_name = n_topo["coordset"].as_string();
+
+        n_mesh_info[topo_name]["coordset"].set(coordset_name);
+
+        // obtain the coordset with the name
+        if (!n["coordsets"].has_path(coordset_name))
+        {
+            CONDUIT_ERROR("mesh is missing coordset named "
+                          << coordset_name << " for topology named "
+                          << topo_name);
+        }
+
+        const Node &n_coords = n["coordsets"][coordset_name];
+
+        if (topo_type == "unstructured")
+        {
+            silo_write_ucd_mesh(dbfile, topo_name, n_coords,
+                                state_optlist, n_mesh_info);
+        }
+        else if (topo_type == "rectilinear") 
+        {
+            silo_write_quad_rect_mesh(dbfile, topo_name, n_coords,
+                                      state_optlist, n_mesh_info);
+        }
+        else if (topo_type == "uniform") 
+        {
+            // silo doesn't have a direct path for a uniform mesh
+            // we need to convert its implicit uniform coords to
+            // implicit rectilinear coords
+
+            Node n_rect;
+            Node &n_rect_coords = n_rect["coordsets"][coordset_name];
+            Node &n_rect_topo = n_rect["topologies"][topo_name];
+            blueprint::mesh::topology::uniform::to_rectilinear(
+                n_topo, n_rect_topo, n_rect_coords);
+
+            silo_write_quad_rect_mesh(dbfile, topo_name, n_rect_coords,
+                                      state_optlist, n_mesh_info);
+
+        }
+        else if (topo_type == "structured")
         {
             silo_write_structured_mesh(dbfile, topo_name, n_topo, n_coords,
                                        state_optlist, n_mesh_info);
