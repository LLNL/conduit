// Copyright (c) Lawrence Livermore National Security, LLC and other Conduit
// Project developers. See top-level LICENSE AND COPYRIGHT files for dates and
// other details. No copyright assignment is required to contribute to Conduit.

//-----------------------------------------------------------------------------
///
/// file: conduit_relay_io_silo.cpp
///
//-----------------------------------------------------------------------------

#ifdef CONDUIT_RELAY_IO_MPI_ENABLED
    #include "conduit_relay_mpi_io_silo.hpp"
#else
    #include "conduit_relay_io_silo.hpp"
#endif

//-----------------------------------------------------------------------------
// standard lib includes
//-----------------------------------------------------------------------------
#include <iostream>
#include <string.h>
#include <memory>
#include <map>

//-----------------------------------------------------------------------------
// conduit lib includes
//-----------------------------------------------------------------------------
#include "conduit_blueprint.hpp"
#include "conduit_blueprint_mesh_utils.hpp"
#include "conduit_fmt/conduit_fmt.h"

#ifdef CONDUIT_RELAY_IO_MPI_ENABLED
    #include "conduit_blueprint_mpi.hpp"
    #include "conduit_relay_mpi.hpp"
    #include "conduit_relay_mpi_io_blueprint.hpp"
#else
    #include "conduit_relay_io_blueprint.hpp"
#endif

//-----------------------------------------------------------------------------
// external lib includes
//-----------------------------------------------------------------------------
#include <silo.h>

#ifdef CONDUIT_RELAY_IO_MPI_ENABLED
// Define an argument macro that adds the communicator argument.
#define CONDUIT_RELAY_COMMUNICATOR_ARG(ARG) ,ARG
#else
// Define an argument macro that does not add the communicator argument.
#define CONDUIT_RELAY_COMMUNICATOR_ARG(ARG) 
#endif

//-----------------------------------------------------------------------------
//
/// The CONDUIT_CHECK_SILO_ERROR macro is used to check error codes from silo.
//-----------------------------------------------------------------------------
#define CONDUIT_CHECK_SILO_ERROR( silo_err, msg )                   \
{                                                                   \
    if( (silo_err) != 0)                                            \
    {                                                               \
        std::ostringstream silo_err_oss;                            \
        silo_err_oss << "Silo Error code "                          \
            << (silo_err) << " " << DBErrString()                   \
            << " " << msg;                                          \
        CONDUIT_ERROR( silo_err_oss.str());                         \
    }                                                               \
}                                                                   \

//-----------------------------------------------------------------------------
// -- begin conduit:: --
//-----------------------------------------------------------------------------
namespace conduit
{

//-----------------------------------------------------------------------------
// -- begin conduit::relay --
//-----------------------------------------------------------------------------
namespace relay
{

#ifdef CONDUIT_RELAY_IO_MPI_ENABLED
//-----------------------------------------------------------------------------
// -- begin conduit::relay::mpi --
//-----------------------------------------------------------------------------
namespace mpi
{
#endif

//-----------------------------------------------------------------------------
// -- begin conduit::relay::<mpi>::io --
//-----------------------------------------------------------------------------
namespace io
{

//---------------------------------------------------------------------------//
void
silo_write(const Node &node,
           const std::string &path)
{
    // check for ":" split
    std::string file_path;
    std::string silo_obj_base;
    conduit::utils::split_file_path(path,
                                    std::string(":"),
                                    file_path,
                                    silo_obj_base);

    /// If silo_obj_base is empty, we have a problem ...
    CONDUIT_ASSERT(silo_obj_base.size() != 0, "Invalid path for save: " << path);

    silo_write(node,file_path,silo_obj_base);
}

//---------------------------------------------------------------------------//
void
silo_read(const std::string &path,
          Node &node)
{
    // check for ":" split
    std::string file_path;
    std::string silo_obj_base;
    conduit::utils::split_file_path(path,
                                    std::string(":"),
                                    file_path,
                                    silo_obj_base);

    /// If silo_obj_base is empty, we have a problem ...
    CONDUIT_ASSERT(silo_obj_base.size() != 0, "Invalid path for load: " << path);

    silo_read(file_path,silo_obj_base,node);
}


//---------------------------------------------------------------------------//
void silo_write(const Node &node,
                const std::string &file_path,
                const std::string &silo_obj_path)
{
    DBfile *dbfile = DBCreate(file_path.c_str(),
                              DB_CLOBBER,
                              DB_LOCAL,
                              NULL,
                              DB_HDF5);

    CONDUIT_ASSERT(dbfile, "Error opening Silo file for writing: " << file_path);
    silo_write(node,dbfile,silo_obj_path);
    CONDUIT_ASSERT(DBClose(dbfile) == 0, "Error closing Silo file: " << file_path);
}

//---------------------------------------------------------------------------//
void silo_read(const std::string &file_path,
               const std::string &silo_obj_path,
               Node &n)
{
    DBfile *dbfile = DBOpen(file_path.c_str(), DB_HDF5, DB_READ);

    CONDUIT_ASSERT(dbfile, "Error opening Silo file for reading: " << file_path);
    silo_read(dbfile,silo_obj_path,n);
    CONDUIT_ASSERT(DBClose(dbfile) == 0, "Error closing Silo file: " << file_path);
}


//---------------------------------------------------------------------------//
void silo_write(const  Node &node,
                DBfile *dbfile,
                const std::string &silo_obj_path)
{
    Schema schema_c;
    node.schema().compact_to(schema_c);
    std::string schema = schema_c.to_json();
    int schema_len = schema.length() + 1;

    std::vector<uint8> data;
    node.serialize(data);
    int data_len = data.size();

    // use path to construct dest silo obj paths

    std::string dest_json = silo_obj_path +  "_conduit_json";
    std::string dest_data = silo_obj_path +  "_conduit_bin";

    int silo_error = 0;
    silo_error += DBWrite(dbfile,
                          dest_json.c_str(),
                          schema.c_str(),
                          &schema_len,
                          1,
                          DB_CHAR);
    silo_error += DBWrite(dbfile,
                          dest_data.c_str(),
                          &data[0],
                          &data_len,
                          1,
                          DB_CHAR);

    CONDUIT_CHECK_SILO_ERROR(silo_error,
                             "Error writing conduit Node to Silo file");
}


//---------------------------------------------------------------------------//
void silo_read(DBfile *dbfile,
               const std::string &silo_obj_path,
               Node &node)
{
    std::string src_json = silo_obj_path +  "_conduit_json";
    std::string src_data = silo_obj_path +  "_conduit_bin";

    int schema_len = DBGetVarLength(dbfile, src_json.c_str());
    int data_len   = DBGetVarLength(dbfile, src_data.c_str());

    char *schema = new char[schema_len];
    char *data   = new char[data_len];


    DBReadVar(dbfile, src_json.c_str(), schema);
    DBReadVar(dbfile, src_data.c_str(), data);

    CONDUIT_ASSERT(!(schema == NULL || data == NULL), 
        "Error extracting data conduit Node from Silo file");

    Generator node_gen(schema, "conduit_json", data);
    /// gen copy
    node_gen.walk(node);

    delete [] schema;
    delete [] data;
}


//-----------------------------------------------------------------------------
// -- begin conduit::relay::<mpi>::io::silo --
//-----------------------------------------------------------------------------
namespace silo
{

//-----------------------------------------------------------------------------
// -- begin conduit::relay::<mpi>::io::silo::detail --
//-----------------------------------------------------------------------------
namespace detail
{

template <class T, class Deleter>
class SiloObjectWrapper
{
private:
    T *obj;
    Deleter del;

public:
    SiloObjectWrapper(T *o, Deleter d) : 
        obj(o), del{d} {}
    T* getSiloObject() { return obj; }
    void setSiloObject(T *o) { obj = o; }
    ~SiloObjectWrapper()
    {
        if (obj)
        {
            del(obj);
        }
    }
};

template <class T, class Deleter>
class SiloObjectWrapperCheckError
{
private:
    T *obj;
    Deleter del;
    std::string errmsg = "";

public:
    SiloObjectWrapperCheckError(T *o, Deleter d, std::string err) : 
        obj(o), del{d}, errmsg{err} {}
    SiloObjectWrapperCheckError(T *o, Deleter d) : 
        obj(o), del{d} {}
    T* getSiloObject() { return obj; }
    void setSiloObject(T *o) { obj = o; }
    void setErrMsg(std::string newmsg) { errmsg = newmsg; }
    ~SiloObjectWrapperCheckError()
    {
        CONDUIT_ASSERT(!(obj && del(obj) != 0 && !errmsg.empty()), errmsg);
    }
};

class SiloTreePathGenerator
{
private:
    bool nameschemes;
    // TODO more work is required to support nameschemes

public:
    SiloTreePathGenerator(bool nameschemes_on) : nameschemes(nameschemes_on) {}
    void GeneratePaths(const std::string &path,
                       const std::string &relative_dir,
                       std::string &file_path,
                       std::string &silo_name)
    {
        conduit::utils::rsplit_file_path(path, ":", silo_name, file_path);
        if (silo_name.length() > 1 && silo_name[0] == '/')
        {
            silo_name = silo_name.substr(1);
        }
        if (!file_path.empty())
        {
            file_path = conduit::utils::join_file_path(relative_dir, file_path);
        }
    }
};

//-----------------------------------------------------------------------------
std::string sanitize_silo_varname(const std::string &varname)
{
    std::stringstream newvarname;
    for (uint i = 0; i < varname.size(); i ++)
    {
        if (std::isalnum(varname[i]))
            newvarname << varname[i];
        else
            newvarname << "_";
    }
    return newvarname.str();
}

//-----------------------------------------------------------------------------
// ATTR_INTEGER      0  /* Integer variable */
// ATTR_FLOAT        1  /* Double precision floating point variable */
int silo_type_to_ovl_attr_type(int silo_type)
{
    const int ATTR_INTEGER = 0;
    const int ATTR_FLOAT = 1;

    if (silo_type == DB_FLOAT ||
        silo_type == DB_DOUBLE)
    {
        return ATTR_FLOAT;
    }
    else if (silo_type == DB_NOTYPE)
    {
        return -1;
    }
    else
    {
        return ATTR_INTEGER;
    }
}

//-----------------------------------------------------------------------------
int dtype_to_silo_type(DataType dtype)
{
    if (dtype.is_float())
    {
        return DB_FLOAT;
    }
    else if (dtype.is_double())
    {
        return DB_DOUBLE;
    }
    else if (dtype.is_int())
    {
        return DB_INT;
    }
    else if (dtype.is_long())
    {
        return DB_LONG;
    }
    else if (dtype.is_long_long())
    {
        return DB_LONG_LONG;
    }
    else if (dtype.is_char())
    {
        return DB_CHAR;
    }
    else if (dtype.is_short())
    {
        return DB_SHORT;
    }
    return DB_NOTYPE;
}

//-----------------------------------------------------------------------------
std::string
shapetype_to_string(int shapetype)
{
    if (shapetype == DB_ZONETYPE_BEAM)
    {
        return "line";
    }
    else if (shapetype == DB_ZONETYPE_TRIANGLE)
    {
        return "tri";
    }
    else if (shapetype == DB_ZONETYPE_QUAD)
    {
        return "quad";
    }
    else if (shapetype == DB_ZONETYPE_TET)
    {
        return "tet";
    }
    else if (shapetype == DB_ZONETYPE_HEX)
    {
        return "hex";
    }
    else if (shapetype == DB_ZONETYPE_PRISM)
    {
        return "wedge";
    }
    else if (shapetype == DB_ZONETYPE_PYRAMID)
    {
        return "pyramid";
    }
    else if (shapetype == DB_ZONETYPE_POLYHEDRON)
    {
        return "polyhedral";
    }
    else if (shapetype == DB_ZONETYPE_POLYGON)
    {
        return "polygonal";
    }

    CONDUIT_ERROR("Unsupported zone type " << shapetype);
    return "";
}

//---------------------------------------------------------------------------//
template<typename T>
void
silo_wedge_connectivity_to_conduit(Node &n_mesh_conn)
{
    const int conn_size = n_mesh_conn.dtype().number_of_elements();
    T *conn_ptr = n_mesh_conn.value();
    for (int i = 0; i < conn_size; i += 6)
    {
        auto conn0 = conn_ptr[i + 0];
        auto conn2 = conn_ptr[i + 2];
        auto conn4 = conn_ptr[i + 4];
        auto conn5 = conn_ptr[i + 5];
        conn_ptr[i + 0] = conn2;
        conn_ptr[i + 2] = conn5;
        conn_ptr[i + 4] = conn0;
        conn_ptr[i + 5] = conn4;
    }
}

//---------------------------------------------------------------------------//
template<typename T>
void
conduit_wedge_connectivity_to_silo(Node &n_mesh_conn)
{
    const int conn_size = n_mesh_conn.dtype().number_of_elements();
    T *conn_ptr = n_mesh_conn.value();
    for (int i = 0; i < conn_size; i += 6)
    {
        auto conn0 = conn_ptr[i + 0];
        auto conn2 = conn_ptr[i + 2];
        auto conn4 = conn_ptr[i + 4];
        auto conn5 = conn_ptr[i + 5];
        conn_ptr[i + 2] = conn0;
        conn_ptr[i + 5] = conn2;
        conn_ptr[i + 0] = conn4;
        conn_ptr[i + 4] = conn5;
    }
}


//---------------------------------------------------------------------------//
int get_coordset_silo_type(const std::string &sys)
{
    if (sys == "cartesian")
    {
        return DB_CARTESIAN;
    }
    else if (sys == "cylindrical")
    {
        return DB_CYLINDRICAL;
    }
    else if (sys == "spherical")
    {
        return DB_SPHERICAL;
    }
    CONDUIT_ERROR("Unrecognized coordinate system " << sys);
    return -1;
}

//---------------------------------------------------------------------------//
std::vector<const char *>
get_coordset_axis_labels(const int sys)
{
    std::vector<const char *> coordnames;
    if (sys == DB_CARTESIAN)
    {
        coordnames.push_back(conduit::blueprint::mesh::utils::CARTESIAN_AXES[0].c_str());
        coordnames.push_back(conduit::blueprint::mesh::utils::CARTESIAN_AXES[1].c_str());
        coordnames.push_back(conduit::blueprint::mesh::utils::CARTESIAN_AXES[2].c_str());
    }
    else if (sys == DB_CYLINDRICAL)
    {
        coordnames.push_back(conduit::blueprint::mesh::utils::CYLINDRICAL_AXES[0].c_str());
        coordnames.push_back(conduit::blueprint::mesh::utils::CYLINDRICAL_AXES[1].c_str());
        coordnames.push_back(nullptr);
    }
    else if (sys == DB_SPHERICAL)
    {
        coordnames.push_back(conduit::blueprint::mesh::utils::SPHERICAL_AXES[0].c_str());
        coordnames.push_back(conduit::blueprint::mesh::utils::SPHERICAL_AXES[1].c_str());
        coordnames.push_back(conduit::blueprint::mesh::utils::SPHERICAL_AXES[2].c_str());
    }
    else if (sys == DB_NUMERICAL)
    {
        CONDUIT_ERROR("Conduit Blueprint does not support DB_NUMERICAL coordinate systems.");
    }
    else if (sys == DB_OTHER)
    {
        CONDUIT_INFO("Encountered DB_OTHER, we will default to a cartesian coordinate system.");
        coordnames.push_back(conduit::blueprint::mesh::utils::CARTESIAN_AXES[0].c_str());
        coordnames.push_back(conduit::blueprint::mesh::utils::CARTESIAN_AXES[1].c_str());
        coordnames.push_back(conduit::blueprint::mesh::utils::CARTESIAN_AXES[2].c_str());
    }
    else
    {
        CONDUIT_ERROR("Invalid coordinate system " << sys);
    }
    return coordnames;
}

//-----------------------------------------------------------------------------
// recursively compacts nodes if they are not already compact
void conditional_compact(const Node &n_src,
                         Node &n_dest)
{
    // are we already compact?
    if (n_src.dtype().is_compact())
    {
        n_dest.set_external(n_src);
    }
    else
    {
        if (n_src.dtype().is_object())
        {
            auto val_itr = n_src.children();
            while (val_itr.has_next())
            {
                val_itr.next();
                const std::string label = val_itr.name();
                conditional_compact(n_src[label], n_dest[label]);
            }
        }
        else
        {
            n_src.compact_to(n_dest);
        }
    }
}

//-----------------------------------------------------------------------------
// recursively converts nodes to double arrays if they are not already double 
// arrays
// will give you a result that is compact
void convert_to_double_array(const Node &n_src,
                             Node &n_dest)
{
    if (n_src.dtype().is_object())
    {
        auto val_itr = n_src.children();
        while (val_itr.has_next())
        {
            val_itr.next();
            const std::string label = val_itr.name();
            convert_to_double_array(n_src[label], n_dest[label]);
        }
    }
    else
    {
        // if it's already a double array, we just need to compact it
        if (n_src.dtype().is_double())
        {
            conditional_compact(n_src, n_dest);
        }
        else
        {
            n_src.to_double_array(n_dest);
        }
    }
}

//-----------------------------------------------------------------------------
void
copy_point_coords(const int datatype,
                  void *coords[3],
                  int ndims,
                  int *dims,
                  const int coord_sys,
                  Node &node)
{
    ndims = ndims < 3 ? ndims : 3;
    std::vector<const char *> labels = get_coordset_axis_labels(coord_sys);
    CONDUIT_ASSERT(!(coord_sys == DB_CYLINDRICAL && ndims >= 3), 
        "Blueprint only supports 2D cylindrical coordinates");
    for (int i = 0; i < ndims; i ++)
    {
        if (coords[i] != NULL)
        {
            if (datatype == DB_DOUBLE)
            {
                node[labels[i]].set(static_cast<double *>(coords[i]), dims[i]);
            }
            else if (datatype == DB_FLOAT)
            {
                node[labels[i]].set(static_cast<float *>(coords[i]), dims[i]);
            }
            else
            {
                CONDUIT_ERROR("Unsupported mesh data type " << datatype);
            }
        }
        else
        {
            return;
        }
    }
}

//-----------------------------------------------------------------------------
void
add_offsets(DBzonelist *zones,
            Node &elements)
{
    int offset = 0;
    int *offset_arr = new int[zones->nzones];
    for (int i = 0; i < zones->nzones; ++i)
    {
        offset_arr[i] = offset;
        offset += zones->shapesize[i];
    }
    elements["offsets"].set(offset_arr, zones->nzones);
}

//-----------------------------------------------------------------------------
void
add_shape_info(DBzonelist *zones,
               Node &elements)
{
    for (int i = 0; i < zones->nshapes; ++i)
    {
        CONDUIT_ASSERT(zones->shapetype[0] == zones->shapetype[i],
                       "Expected a single shape type, got "
                           << zones->shapetype[0] << " and "
                           << zones->shapetype[i]);
    }

    elements["shape"] = shapetype_to_string(zones->shapetype[0]);
    elements["connectivity"].set(zones->nodelist, zones->lnodelist);
    if (zones->shapetype[0] == DB_ZONETYPE_PRISM)
    {
        // we must reorder the wedge connectivity b/c conduit uses the 
        // vtk ordering, NOT the silo ordering
        DataType dtype = elements["connectivity"].dtype();

        // swizzle the connectivity
        if (dtype.is_uint64())
        {
            silo_wedge_connectivity_to_conduit<uint64>(elements["connectivity"]);
        }
        else if (dtype.is_uint32())
        {
            silo_wedge_connectivity_to_conduit<uint32>(elements["connectivity"]);
        }
        else if (dtype.is_int64())
        {
            silo_wedge_connectivity_to_conduit<int64>(elements["connectivity"]);
        }
        else if (dtype.is_int32())
        {
            silo_wedge_connectivity_to_conduit<int32>(elements["connectivity"]);
        }
        else
        {
            CONDUIT_ERROR("Unsupported connectivity type in " << dtype.to_yaml());
        }
    }

    // TODO polytopal support
    if (zones->shapetype[0] == DB_ZONETYPE_POLYHEDRON)
    {
        CONDUIT_ERROR("Polyhedra not yet supported");
        elements["sizes"].set(zones->shapesize, zones->nzones);
        // TODO double check this approach
        add_offsets(zones, elements["subelements"]); 
    }
    if (zones->shapetype[0] == DB_ZONETYPE_POLYGON)
    {
        CONDUIT_ERROR("Polygons not yet supported");
        // TODO zones->shapesize is NOT zones->nzones elements long; see docs
        // TODO need to loop over the shapes array and expand it out to resemble the blueprint approach
        elements["sizes"].set(zones->shapesize, zones->nzones);
        add_offsets(zones, elements);
    }
}

//-----------------------------------------------------------------------------
template <class T>
void
assign_values_helper(int nvals,
                     int nels,
                     void **vals,
                     Node &field_values)
{
    if (nvals == 1)
    {
        field_values.set(static_cast<T *>(vals[0]), nels);
    }
    else
    {
        for (int i = 0; i < nvals; i ++)
        {
            // need to put the values under a vector component
            field_values[std::to_string(i)].set(static_cast<T *>(vals[i]), nels);
        }
    }
}

//-----------------------------------------------------------------------------
void
assign_values(int datatype,
              int nvals,
              int nels,
              void **vals,
              Node &field_out)
{
    if (datatype == DB_INT)
    {
        assign_values_helper<int>(nvals, nels, vals, field_out);
    }
    else if (datatype == DB_SHORT)
    {
        assign_values_helper<short>(nvals, nels, vals, field_out);
    }
    else if (datatype == DB_LONG)
    {
        assign_values_helper<long>(nvals, nels, vals, field_out);
    }
    else if (datatype == DB_FLOAT)
    {
        assign_values_helper<float>(nvals, nels, vals, field_out);
    }
    else if (datatype == DB_DOUBLE)
    {
        assign_values_helper<double>(nvals, nels, vals, field_out);
    }
    else if (datatype == DB_LONG_LONG)
    {
        assign_values_helper<long long>(nvals, nels, vals, field_out);
    }
    else if (datatype == DB_CHAR)
    {
        CONDUIT_ERROR("Variable values cannot be strings.");
    }
    else
    {
        CONDUIT_ERROR("Unsupported type in " << datatype);
    }
}

//-----------------------------------------------------------------------------
index_t
generate_silo_names_determine_domain_or_file(const Node &n_mesh_state,
                                             const std::string domain_or_file,
                                             index_t global_domain_id)
{
    if (n_mesh_state.has_path("partition_map/" + domain_or_file))
    {
        index_t_accessor part_map_domain_or_file_vals = n_mesh_state["partition_map"][domain_or_file].value();
        return part_map_domain_or_file_vals[global_domain_id];
    }
    else
    {
        return global_domain_id;
    }
}

//-----------------------------------------------------------------------------
std::string
generate_silo_names_cases(const Node &n_mesh_state,
                          const std::string &silo_path,
                          const std::string &safe_name,
                          const bool root_only,
                          const int global_num_domains,
                          const int num_files,
                          const index_t domain_index,
                          const index_t global_domain_id)
{
    std::string silo_name;
    // we have three cases, just as we had in write_mesh
    // we don't want to be making any choices here, just using 
    // what was already decided in write_mesh

    // single file case
    if (root_only)
    {
        if (global_num_domains == 1)
        {
            silo_name = conduit_fmt::format(silo_path, safe_name);
        }
        else
        {
            silo_name = conduit_fmt::format(silo_path, domain_index, safe_name);
        }
    }
    // num domains == num files case
    else if (global_num_domains == num_files)
    {
        silo_name = conduit_fmt::format(silo_path, domain_index, safe_name);
    }
    // m to n case
    else
    {
        // determine which file
        index_t f = generate_silo_names_determine_domain_or_file(n_mesh_state, "file", global_domain_id);;
        silo_name = conduit_fmt::format(silo_path, f, domain_index, safe_name);
    }

    return silo_name;
}

//-----------------------------------------------------------------------------
void
generate_silo_names(const Node &n_mesh_state,
                    const std::string &silo_path,
                    const std::string &safe_name,
                    const int num_files,
                    const int global_num_domains,
                    const bool root_only,
                    const Node &types_for_mesh_or_var,
                    const int default_type,
                    std::vector<std::string> &name_strings,
                    std::vector<int> &types)
{
    int_accessor stored_types = types_for_mesh_or_var.value();
    for (index_t i = 0; i < global_num_domains; i ++)
    {
        std::string silo_name;

        // determine which domain
        index_t d = generate_silo_names_determine_domain_or_file(n_mesh_state, "domain", i);

        // we are missing a domain
        if (stored_types[d] == -1)
        {
            silo_name = "EMPTY";

            types.push_back(default_type);
        }
        else
        {
            silo_name = generate_silo_names_cases(n_mesh_state,
                                                  silo_path,
                                                  safe_name,
                                                  root_only,
                                                  global_num_domains,
                                                  num_files,
                                                  d,
                                                  i);
            types.push_back(stored_types[d]);
        }

        // we create the silo names
        name_strings.push_back(silo_name);
    }
}

//-----------------------------------------------------------------------------
void
generate_silo_material_names(const Node &n_mesh_state,
                             const std::string &silo_path,
                             const std::string &safe_name,
                             const int num_files,
                             const int global_num_domains,
                             const bool root_only,
                             const Node &matset_domain_flags,
                             std::vector<std::string> &name_strings)
{
    int_accessor domain_flags = matset_domain_flags.value();
    for (index_t i = 0; i < global_num_domains; i ++)
    {
        std::string silo_name;

        // determine which domain
        index_t d = generate_silo_names_determine_domain_or_file(n_mesh_state, "domain", i);

        // we are missing a domain
        if (domain_flags[d] == -1)
        {
            silo_name = "EMPTY";
        }
        else
        {
            silo_name = generate_silo_names_cases(n_mesh_state,
                                                  silo_path,
                                                  safe_name,
                                                  root_only,
                                                  global_num_domains,
                                                  num_files,
                                                  d,
                                                  i);
        }

        // we create the silo names
        name_strings.push_back(silo_name);
    }
}

//-----------------------------------------------------------------------------
void
track_local_type_domain_info(Node &local_type_domain_info,
                             const std::string &comp, // "meshes", "vars", or "matsets"
                             const std::string &comp_name, // meshname, varname, or matsetname
                             index_t local_num_domains,
                             index_t local_domain_index,
                             index_t global_domain_id,
                             index_t comp_type,
                             index_t var_data_type = -1)
{
    Node &local_type_domain_info_comp = local_type_domain_info[comp];

    if (! local_type_domain_info_comp.has_child(comp_name))
    {
        local_type_domain_info_comp[comp_name]["domain_ids"].set(DataType::index_t(local_num_domains));
        index_t_array domain_ids = local_type_domain_info_comp[comp_name]["domain_ids"].value();
        domain_ids.fill(-1); // we want missing domains to have -1 and not 0 to avoid confusion
        
        // matsets do not have type information that must be tracked
        if (comp != "matsets")
        {
            local_type_domain_info_comp[comp_name]["types"].set(DataType::index_t(local_num_domains));
        }

        // for overlink, we must save the var data type for each var (int or float)
        // this is used later when writing out the var attributes
        if (comp == "vars")
        {
            // we only need to do this once since overlink assumes all domains have
            // the same data type.
            local_type_domain_info_comp[comp_name]["ovl_datatype"] = var_data_type;
        }
    }
    index_t_array domain_ids = local_type_domain_info_comp[comp_name]["domain_ids"].value();
    domain_ids[local_domain_index] = global_domain_id;
    if (comp != "matsets")
    {
        index_t_array comp_types = local_type_domain_info_comp[comp_name]["types"].value();
        comp_types[local_domain_index] = comp_type;
    }
}

}
//-----------------------------------------------------------------------------
// -- end conduit::relay::<mpi>::io::silo::detail --
//-----------------------------------------------------------------------------

//-----------------------------------------------------------------------------
// add complete topology and coordset entries to a mesh domain
void
read_ucdmesh_domain(DBucdmesh *ucdmesh_ptr,
                    const std::string &mesh_name,
                    const std::string &multimesh_name,
                    Node &mesh_domain)
{
    if (ucdmesh_ptr->zones)
    {
        CONDUIT_ASSERT(!ucdmesh_ptr->phzones,
                       "Both phzones and zones are defined in mesh "
                           << mesh_name);
        detail::add_shape_info(ucdmesh_ptr->zones,
                               mesh_domain["topologies"][multimesh_name]["elements"]);
    }
    else if (ucdmesh_ptr->phzones)
    {
        // TODO implement support for phzones
        CONDUIT_ERROR("Silo ucdmesh phzones not yet supported");
        mesh_domain["topologies"][multimesh_name]["elements"]["shape"] =
            detail::shapetype_to_string(DB_ZONETYPE_POLYHEDRON);
    }
    else
    {
        CONDUIT_ERROR("Neither phzones nor zones is defined in mesh "
                      << mesh_name);
    }

    mesh_domain["topologies"][multimesh_name]["coordset"] = multimesh_name;
    mesh_domain["coordsets"][multimesh_name]["type"] = "explicit";
    mesh_domain["topologies"][multimesh_name]["type"] = "unstructured";

    // explicit coords
    int dims[] = {ucdmesh_ptr->nnodes,
                  ucdmesh_ptr->nnodes,
                  ucdmesh_ptr->nnodes};

    detail::copy_point_coords(ucdmesh_ptr->datatype,
                              ucdmesh_ptr->coords,
                              ucdmesh_ptr->ndims,
                              dims,
                              ucdmesh_ptr->coord_sys,
                              mesh_domain["coordsets"][multimesh_name]["values"]);
}

//-----------------------------------------------------------------------------
// add complete topology and coordset entries to a mesh domain
void
read_quadmesh_domain(DBquadmesh *quadmesh_ptr,
                     const std::string &multimesh_name,
                     Node &mesh_domain)
{
    int coordtype{quadmesh_ptr->coordtype};
    int ndims{quadmesh_ptr->ndims};
    int dims[] = {quadmesh_ptr->nnodes,
                  quadmesh_ptr->nnodes,
                  quadmesh_ptr->nnodes};
    int *real_dims = dims;

    if (coordtype == DB_COLLINEAR)
    {
        mesh_domain["coordsets"][multimesh_name]["type"] = "rectilinear";
        mesh_domain["topologies"][multimesh_name]["type"] = "rectilinear";
        real_dims = quadmesh_ptr->dims;
    }
    else if (coordtype == DB_NONCOLLINEAR)
    {
        mesh_domain["coordsets"][multimesh_name]["type"] = "explicit";
        mesh_domain["topologies"][multimesh_name]["type"] = "structured";

        // We subtract 1 from each of these because in silo these dims are node dims, not element dims
        mesh_domain["topologies"][multimesh_name]["elements/dims/i"] = quadmesh_ptr->dims[0] - 1;
        if (ndims > 1)
        {
            mesh_domain["topologies"][multimesh_name]["elements/dims/j"] = quadmesh_ptr->dims[1] - 1;
        }
        if (ndims > 2)
        {
            mesh_domain["topologies"][multimesh_name]["elements/dims/k"] = quadmesh_ptr->dims[2] - 1;
        }
    }
    else
    {
        CONDUIT_ERROR("Undefined coordtype in " << coordtype);
    }

    mesh_domain["topologies"][multimesh_name]["coordset"] = multimesh_name;

    // If the origin is not the default value, then we need to specify it
    if (quadmesh_ptr->base_index[0] != 0 && 
        quadmesh_ptr->base_index[1] != 0 && 
        quadmesh_ptr->base_index[2] != 0)
    {
        Node &origin = mesh_domain["topologies"][multimesh_name]["elements"]["origin"];
        origin["i"] = quadmesh_ptr->base_index[0];
        if (ndims > 1)
        {
            origin["i"] = quadmesh_ptr->base_index[1];
        }
        if (ndims > 2)
        {
            origin["i"] = quadmesh_ptr->base_index[2];
        }
    }

    detail::copy_point_coords(quadmesh_ptr->datatype,
                              quadmesh_ptr->coords,
                              ndims,
                              real_dims,
                              quadmesh_ptr->coord_sys,
                              mesh_domain["coordsets"][multimesh_name]["values"]);
}

//-----------------------------------------------------------------------------
// add complete topology and coordset entries to a mesh domain
void
read_pointmesh_domain(DBpointmesh *pointmesh_ptr,
                      const std::string &multimesh_name,
                      Node &mesh_domain)
{
    mesh_domain["topologies"][multimesh_name]["type"] = "points";
    mesh_domain["topologies"][multimesh_name]["coordset"] = multimesh_name;
    mesh_domain["coordsets"][multimesh_name]["type"] = "explicit";
    int dims[] = {pointmesh_ptr->nels,
                  pointmesh_ptr->nels,
                  pointmesh_ptr->nels};

    detail::copy_point_coords(pointmesh_ptr->datatype,
                              pointmesh_ptr->coords,
                              pointmesh_ptr->ndims,
                              dims,
                              DB_CARTESIAN,
                              mesh_domain["coordsets"][multimesh_name]["values"]);
}

//-----------------------------------------------------------------------------
bool
read_mesh_domain(const int meshtype,
                 DBfile *mesh_domain_file_to_use,
                 const std::string &mesh_name,
                 const std::string &multimesh_name,
                 const std::string &domain_path,
                 Node &mesh)
{
    if (meshtype == DB_UCDMESH)
    {
        detail::SiloObjectWrapper<DBucdmesh, decltype(&DBFreeUcdmesh)> ucdmesh{
            DBGetUcdmesh(mesh_domain_file_to_use, mesh_name.c_str()), 
            &DBFreeUcdmesh};
        if (!ucdmesh.getSiloObject())
        {
            // If we cannot fetch this mesh we will skip
            return false;
        }
        read_ucdmesh_domain(ucdmesh.getSiloObject(), 
                            mesh_name, 
                            multimesh_name, 
                            mesh[domain_path]);
    }
    else if (meshtype == DB_QUADMESH ||
             meshtype == DB_QUADCURV ||
             meshtype == DB_QUADRECT)
    {
        detail::SiloObjectWrapper<DBquadmesh, decltype(&DBFreeQuadmesh)> quadmesh{
            DBGetQuadmesh(mesh_domain_file_to_use, mesh_name.c_str()), 
            &DBFreeQuadmesh};
        if (!quadmesh.getSiloObject())
        {
            // If we cannot fetch this mesh we will skip
            return false;
        }
        read_quadmesh_domain(quadmesh.getSiloObject(), 
                             multimesh_name, 
                             mesh[domain_path]);
    }
    else if (meshtype == DB_POINTMESH)
    {
        detail::SiloObjectWrapper<DBpointmesh, decltype(&DBFreePointmesh)> pointmesh{
            DBGetPointmesh(mesh_domain_file_to_use, mesh_name.c_str()), 
            &DBFreePointmesh};
        if (!pointmesh.getSiloObject())
        {
            // If we cannot fetch this mesh we will skip
            return false;
        }
        read_pointmesh_domain(pointmesh.getSiloObject(), 
                              multimesh_name, 
                              mesh[domain_path]);
    }
    else
    {
        CONDUIT_ERROR("Unsupported mesh type " << meshtype);
    }

    return true;
}

//-----------------------------------------------------------------------------
template <typename T>
void
read_matset_values(const Node &silo_mixvals,
                   const Node &matset_field_reconstruction,
                   Node &field_out)
{
    std::vector<T> matset_values;

    const T *silo_mixvals_ptr = silo_mixvals.value();
    const T *bp_field_vals    = field_out["values"].value();

    int_accessor recipe = matset_field_reconstruction["recipe"].value();
    int_accessor sizes  = matset_field_reconstruction["sizes"].value();

    int num_elems = matset_field_reconstruction["sizes"].dtype().number_of_elements();
    int bp_vals_index = 0;
    int recipe_index = 0;

    // iterate thru the zones
    for (int i = 0; i < num_elems; i ++)
    {
        // this is not a mixed zone
        if (sizes[i] == 1) // and recipe[i] == -1
        {
            // we can simply copy from the field values
            matset_values.push_back(bp_field_vals[bp_vals_index]);
            // we have advanced thru one bp field value
            bp_vals_index ++;
            // we have advanced thru one recipe value
            recipe_index ++;
        }
        // this zone is mixed
        else
        {
            // fetch how many materials are in the zone
            int size = sizes[i];
            // we want to copy one value for every material
            while (size > 0)
            {
                // the recipe contains the index of the silo mixval we want
                int silo_mixval_index = recipe[recipe_index];
                // we grab that mixval and save it
                matset_values.push_back(silo_mixvals_ptr[silo_mixval_index]);
                // we have advanced thru one recipe value
                recipe_index ++;
                // advanced thru one material
                size --;
            }
            // we have only advanced thru one bp field value b/c the zone was mixed
            bp_vals_index ++;
        }
    }

    field_out["matset_values"].set(matset_values.data(), matset_values.size());
}

//-----------------------------------------------------------------------------
// only to be used for ucdvars and quadvars
template <class T>
void
read_variable_domain_mixvals(const T *var_ptr,
                             const std::string &var_name,
                             Node &mesh_out,
                             Node &field_out,
                             const Node &matset_field_reconstruction)
{
    if (var_ptr->mixlen <= 0)
    {
        return;
    }

    CONDUIT_ASSERT(var_ptr->mixvals,
        "mixlen is > 0 but no mixvals are provided for var " << var_name);
    CONDUIT_ASSERT(var_ptr->mixvals[0], "mixvals are NULL for var " << var_name);
    CONDUIT_ASSERT(mesh_out.has_child("matsets"),
        "Missing matset despite field " << var_name << "requiring one.");
    // should be enforced earlier, but doesn't hurt to check again
    CONDUIT_ASSERT(mesh_out["matsets"].number_of_children() == 1,
        "This mesh has multiple matsets, which is ambiguous.");

    const std::string matset_name = mesh_out["matsets"].children().next().name();
    field_out["matset"].set(matset_name);

    Node silo_mixvals;
    detail::assign_values(var_ptr->datatype,
                          var_ptr->nvals,
                          var_ptr->mixlen,
                          var_ptr->mixvals,
                          silo_mixvals);

    if (var_ptr->datatype == DB_INT)
    {
        read_matset_values<int>(silo_mixvals,
                                matset_field_reconstruction,
                                field_out);
    }
    else if (var_ptr->datatype == DB_SHORT)
    {
        read_matset_values<short>(silo_mixvals,
                                  matset_field_reconstruction,
                                  field_out);
    }
    else if (var_ptr->datatype == DB_LONG)
    {
        read_matset_values<long>(silo_mixvals,
                                 matset_field_reconstruction,
                                 field_out);
    }
    else if (var_ptr->datatype == DB_FLOAT)
    {
        read_matset_values<float>(silo_mixvals,
                                  matset_field_reconstruction,
                                  field_out);
    }
    else if (var_ptr->datatype == DB_DOUBLE)
    {
        read_matset_values<double>(silo_mixvals,
                                   matset_field_reconstruction,
                                   field_out);
    }
    else if (var_ptr->datatype == DB_LONG_LONG)
    {
        read_matset_values<long long>(silo_mixvals,
                                      matset_field_reconstruction,
                                      field_out);
    }
    else if (var_ptr->datatype == DB_CHAR)
    {
        CONDUIT_ERROR("Mixvar values cannot be strings.");
    }
    else
    {
        CONDUIT_ERROR("Unsupported type in " << var_ptr->datatype);
    }
}

//-----------------------------------------------------------------------------
template <class T>
bool
read_variable_domain_helper(const T *var_ptr,
                            const std::string &var_name,
                            const std::string &multimesh_name,
                            const std::string &multivar_name,
                            const int vartype,
                            const std::string &bottom_level_mesh_name,
                            const std::string &volume_dependent,
                            Node &mesh_out)
{
    // If we cannot fetch this var we will skip
    if (!var_ptr)
    {
        return false;
    }

    // check that this var is associated with the mesh
    std::string var_meshname = var_ptr->meshname;
    if (var_meshname.length() > 1 && var_meshname[0] == '/')
    {
        var_meshname = var_meshname.substr(1);
    }
    if (var_meshname != bottom_level_mesh_name)
    {
        std::string vartype_str;
        if (vartype == DB_UCDVAR)
        {
            vartype_str = "DB_UCDVAR";
        }
        else if (vartype == DB_QUADVAR)
        {
            vartype_str = "DB_QUADVAR";
        }
        else // if (vartype == DB_POINTVAR)
        {
            vartype_str = "DB_POINTVAR";
        }
        CONDUIT_INFO(vartype_str + " " + var_name + " is not "
                     "associated with mesh " + bottom_level_mesh_name +
                     ". Skipping.");
        return false;
    }

    // create an entry for this field in the output
    Node &field_out = mesh_out["fields"][multivar_name];

    field_out["topology"] = multimesh_name;

    // handle association
    if (vartype == DB_UCDVAR)
    {
        field_out["association"] = var_ptr->centering == DB_ZONECENT ? "element" : "vertex";
    }
    else if (vartype == DB_QUADVAR)
    {
        field_out["association"] = var_ptr->centering == DB_NODECENT ? "vertex" : "element";
    }
    else // if (vartype == DB_POINTVAR)
    {
        field_out["association"] = "vertex";
    }

    // if we have volume dependence we can track it
    if (! volume_dependent.empty())
    {
        field_out["volume_dependent"] = volume_dependent;
    }

    // TODO investigate the dims, major_order, and stride for vars. Should match the mesh;
    // what to do if it is different? Will I need to walk these arrays differently?

    detail::assign_values(var_ptr->datatype,
                          var_ptr->nvals,
                          var_ptr->nels,
                          var_ptr->vals,
                          field_out["values"]);

    return true;
}

//-----------------------------------------------------------------------------
bool
read_variable_domain(const int vartype,
                     DBfile* var_domain_file_to_use,
                     const std::string &var_name,
                     const std::string &multimesh_name,
                     const std::string &multivar_name,
                     const std::string &bottom_level_mesh_name,
                     const std::string &volume_dependent,
                     const Node &matset_field_reconstruction,
                     Node &mesh_out)
{
    if (vartype == DB_UCDVAR)
    {
        // create ucd var
        detail::SiloObjectWrapper<DBucdvar, decltype(&DBFreeUcdvar)> ucdvar{
            DBGetUcdvar(var_domain_file_to_use, var_name.c_str()),
            &DBFreeUcdvar};

        if (!read_variable_domain_helper<DBucdvar>(
            ucdvar.getSiloObject(), var_name, multimesh_name, multivar_name,
            vartype, bottom_level_mesh_name, volume_dependent, mesh_out))
        {
            return false; // we hit a case where we want to skip this var
        }
        
        read_variable_domain_mixvals<DBucdvar>(ucdvar.getSiloObject(), 
            var_name, mesh_out, mesh_out["fields"][multivar_name],
            matset_field_reconstruction);
    }
    else if (vartype == DB_QUADVAR)
    {
        // create quad var
        detail::SiloObjectWrapper<DBquadvar, decltype(&DBFreeQuadvar)> quadvar{
            DBGetQuadvar(var_domain_file_to_use, var_name.c_str()), 
            &DBFreeQuadvar};

        if (!read_variable_domain_helper<DBquadvar>(
            quadvar.getSiloObject(), var_name, multimesh_name, multivar_name,
            vartype, bottom_level_mesh_name, volume_dependent, mesh_out))
        {
            return false; // we hit a case where we want to skip this var
        }

        read_variable_domain_mixvals<DBquadvar>(quadvar.getSiloObject(), 
            var_name, mesh_out, mesh_out["fields"][multivar_name],
            matset_field_reconstruction);
    }
    else if (vartype == DB_POINTVAR)
    {
        // create point var
        detail::SiloObjectWrapper<DBmeshvar, decltype(&DBFreeMeshvar)> meshvar{
            DBGetPointvar(var_domain_file_to_use, var_name.c_str()), 
            &DBFreeMeshvar};

        if (!read_variable_domain_helper<DBmeshvar>(
            meshvar.getSiloObject(), var_name, multimesh_name, multivar_name,
            vartype, bottom_level_mesh_name, volume_dependent, mesh_out))
        {
            return false; // we hit a case where we want to skip this var
        }
    }
    else
    {
        CONDUIT_ERROR("Unsupported variable type " << vartype);
    }

    return true;
}

//-----------------------------------------------------------------------------
bool
read_matset_domain(DBfile* matset_domain_file_to_use,
                   const std::string &matset_name,
                   const std::string &multimesh_name,
                   const std::string &multimat_name,
                   const std::string &bottom_level_mesh_name,
                   Node &matset_field_reconstruction,
                   Node &mesh_out)
{
    // create silo matset
    detail::SiloObjectWrapper<DBmaterial, decltype(&DBFreeMaterial)> material{
        DBGetMaterial(matset_domain_file_to_use, matset_name.c_str()),
        &DBFreeMaterial};

    const DBmaterial* matset_ptr = material.getSiloObject();

    // If we cannot fetch this matset we will skip
    if (!matset_ptr)
    {
        return false;
    }

    // check that this matset is associated with the mesh
    std::string matset_meshname = matset_ptr->meshname;
    if (matset_meshname.length() > 1 && matset_meshname[0] == '/')
    {
        matset_meshname = matset_meshname.substr(1);
    }
    if (matset_meshname != bottom_level_mesh_name)
    {
        CONDUIT_INFO("DBmaterial " + matset_name + " is not "
                     "associated with mesh " + bottom_level_mesh_name +
                     ". Skipping.");
        return false;
    }

    CONDUIT_ASSERT(matset_ptr->allowmat0 == 0,
        "Material " << matset_name << " for multimesh " << multimesh_name << 
        " may contain zones with no materials defined on them." << 
        "We currently do not support this case. Either contact a Conduit developer" <<
        " or disable DBOPT_ALLOWMAT0 in calls to DBPutMaterial().");

    // create an entry for this matset in the output
    Node &matset_out = mesh_out["matsets"][multimat_name];

    matset_out["topology"] = multimesh_name;

    // we are choosing to do sparse by element
    // TODO later support sparse by material and full

    Node &material_map = matset_out["material_map"];
    for (int i = 0; i < matset_ptr->nmat; i ++)
    {
        const int matno = matset_ptr->matnos[i];
        if (matset_ptr->matnames) // may be null
        {
            material_map[matset_ptr->matnames[i]] = matno;
        }
        else // matnos should always be there
        {
            material_map[std::to_string(matno)] = matno;
        }
    }

    std::vector<double> volume_fractions;
    std::vector<int> material_ids;
    std::vector<int> sizes;
    std::vector<int> offsets;
    int curr_offset = 0;

    // The field reconstruction recipe is an array that will help us to
    // reconstruct the blueprint matset_values for any fields that use
    // this matset. I put -1 into it whenever I am supposed to read from
    // the regular values, and a positive index into it whenever I am 
    // supposed to read from the mixvals from silo.
    std::vector<int> field_reconstruction_recipe;

    auto read_matlist_entry = [&](const int matlist_index)
    {
        int matlist_entry = matset_ptr->matlist[matlist_index];
        if (matlist_entry >= 0) // this relies on matset_ptr->allowmat0 == 0
        {
            field_reconstruction_recipe.push_back(-1);
            volume_fractions.push_back(1.0);
            material_ids.push_back(matlist_entry);
            sizes.push_back(1);
            offsets.push_back(curr_offset);
            curr_offset ++;
        }
        else
        {
            // for mixed zones, the numbers in the matlist are negated 1-indices into
            // the silo mixed data arrays. To turn them into zero-indices, we must add
            // 1 and negate the result. Example:
            // indices: -1 -2 -3 -4 ...
            // become:   0  1  2  3 ...

            int mix_id = -1 * (matlist_entry + 1);
            int curr_size = 0;

            // when mix_id is 0, we are on the last one
            while (mix_id >= 0)
            {
                material_ids.push_back(matset_ptr->mix_mat[mix_id]);

                // mix_vf is a void ptr so we must cast
                if (matset_ptr->datatype == DB_DOUBLE)
                {
                    volume_fractions.push_back(static_cast<double *>(matset_ptr->mix_vf)[mix_id]);
                }
                else if (matset_ptr->datatype == DB_FLOAT)
                {
                    volume_fractions.push_back(static_cast<float *>(matset_ptr->mix_vf)[mix_id]);
                }
                else
                {
                    CONDUIT_ERROR("Volume fractions must be doubles or floats." <<
                        "Unknown type for volume fractions for " << matset_name);
                }
                field_reconstruction_recipe.push_back(mix_id);

                curr_size ++;
                // since mix_id is a 1-index, we must subtract one
                // this makes sure that mix_id = 0 is the last case,
                // since it will make our mix_id == -1, which ends
                // the while loop.
                mix_id = matset_ptr->mix_next[mix_id] - 1;
            }

            sizes.push_back(curr_size);
            offsets.push_back(curr_offset);
            curr_offset += curr_size;
        }
    };

    int nx = matset_ptr->dims[0];
    int ny = 1;
    int nz = 1;

    if (matset_ptr->ndims > 1)
    {
        ny = matset_ptr->dims[1];
    }
    if (matset_ptr->ndims > 2)
    {
        nz = matset_ptr->dims[2];
    }

    if (matset_ptr->major_order == DB_ROWMAJOR)
    {
        for (int z = 0; z < nz; z ++)
        {
            for (int y = 0; y < ny; y ++)
            {
                for (int x = 0; x < nx; x ++)
                {
                    read_matlist_entry(x + y * nx + z * nx * ny);
                }
            }
        }
    }
    else // COLMAJOR
    {
        for (int x = 0; x < nx; x ++)
        {
            for (int y = 0; y < ny; y ++)
            {
                for (int z = 0; z < nz; z ++)
                {
                    read_matlist_entry(z + y * nz + x * nz * ny);
                }
            }
        }
    }

    // TODO find colmajor data to test this
    // TODO are there other places where I'm reading where things could be rowmajor or colmajor

    matset_out["material_ids"].set(material_ids.data(), material_ids.size());
    matset_out["volume_fractions"].set(volume_fractions.data(), volume_fractions.size());
    matset_out["sizes"].set(sizes.data(), sizes.size());
    matset_out["offsets"].set(offsets.data(), offsets.size());

    matset_field_reconstruction["recipe"].set(field_reconstruction_recipe.data(), 
                                    field_reconstruction_recipe.size());
    matset_field_reconstruction["sizes"].set(sizes.data(), sizes.size());

    return true;
}

//-----------------------------------------------------------------------------
void CONDUIT_RELAY_API
read_mesh(const std::string &root_file_path,
          Node &mesh
          CONDUIT_RELAY_COMMUNICATOR_ARG(MPI_Comm mpi_comm))
{
    Node opts;
#ifdef CONDUIT_RELAY_IO_MPI_ENABLED
    read_mesh(root_file_path,
              opts,
              mesh,
              mpi_comm);
#else
    read_mesh(root_file_path,
              opts,
              mesh);
#endif
}

//-----------------------------------------------------------------------------
// this function can be used for meshes, vars, and materials
// The mesh_domain_filename and mesh_domain_file arguments are only
// to be provided when calling this function for materials and variables.
// When calling for meshes, provide the former as an empty string and 
// the latter as a nullptr.
// This choice was made to ensure that in all three cases, the same logic can be used.
DBfile*
open_or_reuse_file(const bool ovltop_case,
                   std::string &domain_filename,
                   const std::string &mesh_domain_filename,
                   DBfile *mesh_domain_file,
                   detail::SiloObjectWrapperCheckError<DBfile, decltype(&DBClose)> &domain_file)
{
    DBfile *domain_file_to_use = nullptr;
    // handle ovltop.silo case
    if (ovltop_case)
    {
        // first, we will assume valid overlink, so
        // we need to move the mesh/var/mat path to ../
        const std::string old_domain_filename = domain_filename;
        std::string actual_filename, directory;
        conduit::utils::rsplit_file_path(domain_filename, actual_filename, directory);
        if (!directory.empty())
        {
            std::string dir_lvl_up, bottom_lvl_dir;
            conduit::utils::rsplit_file_path(directory, bottom_lvl_dir, dir_lvl_up);

            domain_filename = conduit::utils::join_file_path(dir_lvl_up, actual_filename);
        }
        
        // if we have already opened this file
        if (domain_filename == mesh_domain_filename)
        {
            domain_file_to_use = mesh_domain_file;
        }
        // otherwise we need to open our own file
        else
        {
            domain_file.setSiloObject(DBOpen(domain_filename.c_str(), DB_UNKNOWN, DB_READ));
            domain_file.setErrMsg("Error closing Silo file: " + domain_filename);
            if (! (domain_file_to_use = domain_file.getSiloObject()))
            {
                CONDUIT_INFO("Provided file is not valid Overlink; defaulting "
                             " to absolute path rather than assumed path.")
                // this is not valid overlink so we default to what is in the path
                domain_filename = old_domain_filename;

                // if we have already opened this file
                if (domain_filename == mesh_domain_filename)
                {
                    domain_file_to_use = mesh_domain_file;
                }
                // otherwise we need to open our own file
                else
                {
                    domain_file.setSiloObject(DBOpen(domain_filename.c_str(), DB_UNKNOWN, DB_READ));
                    domain_file.setErrMsg("Error closing Silo file: " + domain_filename);
                    CONDUIT_ASSERT(domain_file_to_use = domain_file.getSiloObject(),
                        "Error opening Silo file for reading: " << domain_filename);
                }
            }
        }
    }
    // standard case
    else
    {
        // if we have already opened this file
        if (domain_filename == mesh_domain_filename)
        {
            domain_file_to_use = mesh_domain_file;
        }
        // otherwise we need to open our own file
        else
        {
            domain_file.setSiloObject(DBOpen(domain_filename.c_str(), DB_UNKNOWN, DB_READ));
            domain_file.setErrMsg("Error closing Silo file: " + domain_filename);
            CONDUIT_ASSERT(domain_file_to_use = domain_file.getSiloObject(),
                "Error opening Silo file for reading: " << domain_filename);
        }
    }

    return domain_file_to_use;
}

//-----------------------------------------------------------------------------
bool
read_multimesh(DBfile *dbfile,
               const std::string &multimesh_name,
               int &nblocks,
               Node &root_node,
               std::ostringstream &error_oss)
{
    // extract the multimesh
    detail::SiloObjectWrapper<DBmultimesh, decltype(&DBFreeMultimesh)> multimesh{
        DBGetMultimesh(dbfile, multimesh_name.c_str()), 
        &DBFreeMultimesh};
    if (! multimesh.getSiloObject())
    {
        error_oss << "Error opening multimesh " << multimesh_name;
        return false;
    }

    nblocks = multimesh.getSiloObject()->nblocks;
    root_node[multimesh_name]["nblocks"] = nblocks;

    bool nameschemes = false;
    if (!multimesh.getSiloObject()->meshnames || !multimesh.getSiloObject()->meshtypes)
    {
        nameschemes = true;
    }
    // TODO nameschemes
    if (nameschemes)
    {
        root_node[multimesh_name]["nameschemes"] = "yes";
        error_oss << "multimesh " << multimesh_name << " uses nameschemes which are not yet supported.";
        return false;
    }
    else
    {
        root_node[multimesh_name]["nameschemes"] = "no";
        root_node[multimesh_name]["mesh_types"].set(DataType::index_t(nblocks));
        index_t_array mesh_types = root_node[multimesh_name]["mesh_types"].value();
        for (int block_id = 0; block_id < nblocks; block_id ++)
        {
            // save the mesh name and mesh type
            Node &mesh_path = root_node[multimesh_name]["mesh_paths"].append();
            mesh_path.set(multimesh.getSiloObject()->meshnames[block_id]);
            mesh_types[block_id] = multimesh.getSiloObject()->meshtypes[block_id];
        }
    }

    return true;
}

//-----------------------------------------------------------------------------
bool
read_multivars(DBtoc *toc,
               DBfile *dbfile,
               const std::string &multimesh_name,
               const int nblocks,
               Node &root_node,
               std::ostringstream &error_oss)
{
    // iterate thru the multivars and find the ones that are associated with
    // the chosen multimesh
    for (int multivar_id = 0; multivar_id < toc->nmultivar; multivar_id ++)
    {
        const std::string multivar_name = toc->multivar_names[multivar_id];
        detail::SiloObjectWrapper<DBmultivar, decltype(&DBFreeMultivar)> multivar{
            DBGetMultivar(dbfile, multivar_name.c_str()), 
            &DBFreeMultivar};
        if (! multivar.getSiloObject())
        {
            error_oss << "Error opening multivar " << multivar_name;
            return false;
        }

        // does this variable use nameschemes?
        bool nameschemes = false;
        if (!multivar.getSiloObject()->varnames || !multivar.getSiloObject()->vartypes)
        {
            nameschemes = true;
            error_oss << "multivar " << multivar_name << " uses nameschemes which are not yet supported.";
            return false;
        }

        // is this multivar associated with a multimesh?
        bool multimesh_assoc = false;

        // there are two cases:
        // 1. the multivar is directly associated with a multimesh
        // 2. the components of the multivar are associated with components of a multimesh

        // we begin with the second case:
        if (!multivar.getSiloObject()->mmesh_name)
        {
            // This multivar has no associated multimesh. 
            // We will assume it is associated with the multimesh
            // And then check later when we are actually reading vars
            multimesh_assoc = true;
        }
        // and then the first case
        else if (multivar.getSiloObject()->mmesh_name == multimesh_name)
        {
            multimesh_assoc = true;
        }

        if (multimesh_assoc)
        {
            if (multivar.getSiloObject()->nvars != nblocks)
            {
                CONDUIT_INFO("Domain count mismatch between multivar " +
                             multivar_name + " and multimesh " + 
                             multimesh_name + ". Skipping.");
                continue;
            }
            Node &var = root_node[multimesh_name]["vars"][multivar_name];
            // TODO nameschemes
            if (nameschemes)
            {
                var["nameschemes"] = "yes";
            }
            else
            {
                var["nameschemes"] = "no";
                var["var_types"].set(DataType::index_t(nblocks));
                index_t_array var_types = var["var_types"].value();
                for (int block_id = 0; block_id < nblocks; block_id ++)
                {
                    // save the var name and var type
                    Node &var_path = var["var_paths"].append();
                    var_path.set(multivar.getSiloObject()->varnames[block_id]);
                    var_types[block_id] = multivar.getSiloObject()->vartypes[block_id];
                }
            }
        }
    }

    return true;
}

//-----------------------------------------------------------------------------
bool
read_multimats(DBtoc *toc,
               DBfile *dbfile,
               const std::string &multimesh_name,
               const int nblocks,
               Node &root_node,
               std::ostringstream &error_oss)
{
    // iterate thru the multimats and find the ones that are associated with
    // the chosen multimesh
    for (int multimat_id = 0; multimat_id < toc->nmultimat; multimat_id ++)
    {
        const std::string multimat_name = toc->multimat_names[multimat_id];
        detail::SiloObjectWrapper<DBmultimat, decltype(&DBFreeMultimat)> multimat{
            DBGetMultimat(dbfile, multimat_name.c_str()), 
            &DBFreeMultimat};
        if (! multimat.getSiloObject())
        {
            error_oss << "Error opening multimat " << multimat_name;
            return false;
        }

        // does this variable use nameschemes?
        bool nameschemes = false;
        if (!multimat.getSiloObject()->matnames)
        {
            nameschemes = true;
            error_oss << "multimat " << multimat_name << " uses nameschemes which are not yet supported.";
            return false;
        }

        // is this multimat associated with a multimesh?
        bool multimesh_assoc = false;

        // there are two cases:
        // 1. the multimat is directly associated with a multimesh
        // 2. the components of the multimat are associated with components of a multimesh

        // we begin with the second case:
        if (!multimat.getSiloObject()->mmesh_name)
        {
            // This multimat has no associated multimesh. 
            // We will assume it is associated with the multimesh
            // And then check later when we are actually reading materials
            multimesh_assoc = true;
        }
        // and then the first case
        else if (multimat.getSiloObject()->mmesh_name == multimesh_name)
        {
            multimesh_assoc = true;
        }

        if (multimesh_assoc)
        {
            if (multimat.getSiloObject()->nmats != nblocks)
            {
                CONDUIT_INFO("Domain count mismatch between multimat " +
                             multimat_name + " and multimesh " + 
                             multimesh_name + ". Skipping.");
                continue;
            }
            Node &material = root_node[multimesh_name]["matsets"][multimat_name];
            // TODO nameschemes
            if (nameschemes)
            {
                material["nameschemes"] = "yes";
            }
            else
            {
                material["nameschemes"] = "no";
                for (int block_id = 0; block_id < nblocks; block_id ++)
                {
                    Node &mat_path = material["matset_paths"].append();
                    mat_path.set(multimat.getSiloObject()->matnames[block_id]);
                }
            }
        }
    }

    return true;
}

//-----------------------------------------------------------------------------
void
read_state(DBfile *dbfile,
           Node &root_node,
           const std::string &multimesh_name)
{
    // look first for dtime, then time if dtime is not found like in VisIt
    if (DBInqVarExists(dbfile, "dtime"))
    {
        double dtime;
        DBReadVar(dbfile, "dtime", &dtime);
        root_node[multimesh_name]["state"]["time"] = dtime;
    }
    else if (DBInqVarExists(dbfile, "time"))
    {
        float ftime;
        DBReadVar(dbfile, "time", &ftime);
        root_node[multimesh_name]["state"]["time"] = (double) ftime;
    }

    if (DBInqVarExists(dbfile, "cycle"))
    {
        int cycle;
        DBReadVar(dbfile, "cycle", &cycle);
        root_node[multimesh_name]["state"]["cycle"] = cycle;
    }
}

//-----------------------------------------------------------------------------
void
read_var_attributes(DBfile *dbfile,
                    const std::string &multimesh_name,
                    Node &root_node)
{
    if (! root_node[multimesh_name].has_child("vars"))
    {
        // nothing to do if there are no vars
        return;
    }

    const std::string var_attr_name = "VAR_ATTRIBUTES";
    if (! DBInqVarExists(dbfile, var_attr_name.c_str()))
    {
        // The var attributes are not present. They are optional, so we can return early
        return;
    }
    if (DBInqVarType(dbfile, var_attr_name.c_str()) != DB_ARRAY)
    {
        // The var attributes are the wrong type. They are optional, so we can return early
        return;
    }
    detail::SiloObjectWrapper<DBcompoundarray, decltype(&DBFreeCompoundarray)> var_attr_obj{
        DBGetCompoundarray(dbfile, var_attr_name.c_str()), 
        &DBFreeCompoundarray};
    DBcompoundarray *var_attr = var_attr_obj.getSiloObject();
    if (! var_attr)
    {
        // we failed to read the variable attributes. We can skip them.
        return;
    }

    // fetch pointers to elements inside the compound array
    char **elemnames = var_attr->elemnames;
    int *elemlengths = var_attr->elemlengths;
    int nelems       = var_attr->nelems;
    int *values      = static_cast<int *>(var_attr->values);
    int datatype     = var_attr->datatype;

    if (datatype != DB_INT)
    {
        // for overlink, the var attributes must contain integer data
        // we don't want to complain however, since we don't know if we are doing overlink
        // or not at this point.
        return;
    }

    // a map from field names (strings) to whether or not it is volume dependent (bools)
    std::map<std::string, bool> field_vol_dep;

    // next we fill our map
    int currpos = 0;
    for (int i = 0; i < nelems; i ++)
    {
        const std::string varname = elemnames[i];
        const int elemlength = elemlengths[i];
        const int scaling_property = values[currpos + 1]; // + 1 b/c scaling property is stored 
        // in the 2nd position

        // scaling property: ATTR_INTENSIVE 0, ATTR_EXTENSIVE 1
        // intensive (0) IS NOT volume dependent
        // extensive (1) IS volume dependent
        const bool vol_dep = scaling_property != 0;

        field_vol_dep[varname] = vol_dep;

        currpos += elemlength;
    }

    // finally we use our map to put information into our fields
    Node &root_fields = root_node[multimesh_name]["vars"];
    for (auto const &mapitem : field_vol_dep)
    {
        std::string fieldname = mapitem.first;
        std::string volume_dependent = mapitem.second ? "true" : "false";

        // we only want this information for variables that we have read
        if (root_fields.has_child(fieldname))
        {
            root_fields[fieldname]["volume_dependent"] = volume_dependent;
        }
    }
}

//-----------------------------------------------------------------------------
bool
read_root_silo_index(const std::string &root_file_path,
                     const Node &opts,
                     Node &root_node, // output
                     std::string &multimesh_name, // output
                     std::ostringstream &error_oss) // output
{
    // clear output vars
    root_node.reset();
    multimesh_name = "";
    error_oss.str("");

    // first, make sure we can open the root file
    std::ifstream ifs;
    ifs.open(root_file_path.c_str());
    if(!ifs.is_open())
    {
        error_oss << "failed to open root file: " << root_file_path;
        return false;
    }
    ifs.close();

    // open silo file
    detail::SiloObjectWrapperCheckError<DBfile, decltype(&DBClose)> dbfile{
        DBOpen(root_file_path.c_str(), DB_UNKNOWN, DB_READ), 
        &DBClose, 
        "Error closing Silo file: " + root_file_path};
    if (! dbfile.getSiloObject())
    {
        error_oss << "Error opening Silo file for reading: " << root_file_path;
        return false;
    }

    // get table of contents
    DBtoc *toc = DBGetToc(dbfile.getSiloObject()); // shouldn't be free'd
    if (!toc)
    {
        error_oss << "Table of contents could not be extracted from file: " << root_file_path;
        return false;
    }
    // check for multimeshes
    if (toc->nmultimesh <= 0)
    {
        error_oss << "No multimesh found in file: " << root_file_path;
        return false;
    }

    // decide what multimesh to extract
    if(opts.has_child("mesh_name") && opts["mesh_name"].dtype().is_string())
    {
        multimesh_name = opts["mesh_name"].as_string();
    }

    // check multimesh name
    if (multimesh_name.empty())
    {
        multimesh_name = toc->multimesh_names[0];
    }
    else
    {
        bool found = false;
        for (int i = 0; i < toc->nmultimesh; i ++)
        {
            if (toc->multimesh_names[i] == multimesh_name)
            {
                found = true;
                break;
            }
        }
        if (!found)
        {
            error_oss << "No multimesh found matching " << multimesh_name;
            return false;
        }
    }

    int nblocks;
    if (! read_multimesh(dbfile.getSiloObject(),
                         multimesh_name,
                         nblocks,
                         root_node,
                         error_oss))
    {
        return false;
    }
    if (! read_multivars(toc,
                         dbfile.getSiloObject(),
                         multimesh_name,
                         nblocks,
                         root_node,
                         error_oss))
    {
        return false;
    }
    if (! read_multimats(toc,
                         dbfile.getSiloObject(),
                         multimesh_name,
                         nblocks,
                         root_node,
                         error_oss))
    {
        return false;
    }

    read_state(dbfile.getSiloObject(), root_node, multimesh_name);

    // overlink-specific
    read_var_attributes(dbfile.getSiloObject(),
                        multimesh_name,
                        root_node);

    // our silo index should look like this:

    // mesh:
    //    state:
    //       cycle: 100
    //       time: 10
    //       dtime: 10
    //    nblocks: 5
    //    nameschemes: "no"
    //    mesh_paths:
    //       - "domain_000000.silo:mesh"
    //       - "domain_000001.silo:mesh" 
    //         ...
    //    mesh_types: [UCD_MESH, UCD_MESH, ...]
    //    vars:
    //       field:
    //          nameschemes: "no"
    //          var_paths:
    //             - "domain_000000.silo:field"
    //             - "domain_000001.silo:field"
    //               ...
    //          var_types: [DB_UCDVAR, DB_UCDVAR, ...]
    //          volume_dependent: "false" // (optional) this can be provided with overlink var attributes
    //       ...
    //    matsets:
    //       material:
    //          nameschemes: "no"
    //          matset_paths:
    //             - "domain_000000.silo:material"
    //             - "domain_000001.silo:material"
    //               ...
    //       ...

    return true;
}

//-----------------------------------------------------------------------------
///
/// opts:
///      mesh_name: "{name}"
///          provide explicit mesh name, for cases where silo data includes
///           more than one mesh.
///
/// note: we have made the choice to read ONLY the multimesh with the name
/// mesh_name. We also read all multivariables which are associated with the
/// chosen multimesh.
//-----------------------------------------------------------------------------
void CONDUIT_RELAY_API
read_mesh(const std::string &root_file_path,
          const Node &opts,
          Node &mesh
          CONDUIT_RELAY_COMMUNICATOR_ARG(MPI_Comm mpi_comm))
{
    int par_rank = 0;
#if CONDUIT_RELAY_IO_MPI_ENABLED
    par_rank = relay::mpi::rank(mpi_comm);
    int par_size = relay::mpi::size(mpi_comm);
#endif

    int error = 0;
    std::ostringstream error_oss;
    std::string multimesh_name;
    Node root_node;

    // only read bp index on rank 0
    if(par_rank == 0)
    {
        if(!read_root_silo_index(root_file_path,
                                 opts,
                                 root_node,
                                 multimesh_name,
                                 error_oss))
        {
            error = 1;
        }
    }

#if CONDUIT_RELAY_IO_MPI_ENABLED
    Node n_local, n_global;
    n_local.set((int)error);
    relay::mpi::sum_all_reduce(n_local,
                               n_global,
                               mpi_comm);

    error = n_global.as_int();

    if(error == 1)
    {
        // we have a problem, broadcast string message
        // from rank 0 all ranks can throw an error
        n_global.set(error_oss.str());
        conduit::relay::mpi::broadcast_using_schema(n_global,
                                                    0,
                                                    mpi_comm);

        CONDUIT_ERROR(n_global.as_string());
    }
    else
    {
        // broadcast the mesh name and the bp index
        // from rank 0 to all ranks
        n_global.set(multimesh_name);
        conduit::relay::mpi::broadcast_using_schema(n_global,
                                                    0,
                                                    mpi_comm);
        multimesh_name = n_global.as_string();
        conduit::relay::mpi::broadcast_using_schema(root_node,
                                                    0,
                                                    mpi_comm);
    }
#else
    // non MPI case, throw error
    if(error == 1)
    {
        CONDUIT_ERROR(error_oss.str());
    }
#endif
    const Node &mesh_index = root_node[multimesh_name];

    // read all domains for given mesh
    int num_domains = mesh_index["nblocks"].to_int();

    std::ostringstream oss;
    int domain_start = 0;
    int domain_end = num_domains;

#if CONDUIT_RELAY_IO_MPI_ENABLED

    int read_size = num_domains / par_size;
    int rem = num_domains % par_size;
    if(par_rank < rem)
    {
        read_size++;
    }

    Node n_read_size;
    Node n_doms_per_rank;

    n_read_size.set_int32(read_size);

    relay::mpi::all_gather_using_schema(n_read_size,
                                        n_doms_per_rank,
                                        mpi_comm);
    int *counts = (int*)n_doms_per_rank.data_ptr();

    int rank_offset = 0;
    for(int i = 0; i < par_rank; ++i)
    {
        rank_offset += counts[i];
    }

    domain_start = rank_offset;
    domain_end = rank_offset + read_size;
#endif

    bool mesh_nameschemes = false;
    if (mesh_index.has_child("nameschemes") &&
        mesh_index["nameschemes"].as_string() == "yes")
    {
        mesh_nameschemes = true;
        CONDUIT_ERROR("TODO no support for nameschemes yet");
    }
    detail::SiloTreePathGenerator mesh_path_gen{mesh_nameschemes};

    std::string root_file_name, relative_dir;
    utils::rsplit_file_path(root_file_path, root_file_name, relative_dir);

    // If the root file is named OvlTop.silo, then there is a very good chance that
    // this file is valid overlink. Therefore, we must modify the paths we get from
    // the root node to reflect this.
    bool ovltop_case = false;
    if (root_file_name == "OvlTop.silo")
    {
        ovltop_case = true;
    }

    for (int domain_id = domain_start; domain_id < domain_end; domain_id ++)
    {
        //
        // Read Mesh
        //

        std::string silo_mesh_path = mesh_index["mesh_paths"][domain_id].as_string();
        int_accessor meshtypes = mesh_index["mesh_types"].value();
        int meshtype = meshtypes[domain_id];

        std::string mesh_name, mesh_domain_filename;
        mesh_path_gen.GeneratePaths(silo_mesh_path, relative_dir, mesh_domain_filename, mesh_name);

        if (mesh_name == "EMPTY")
        {
            continue; // skip this domain
        }

        std::string bottom_level_mesh_name, tmp;
        conduit::utils::rsplit_file_path(mesh_name, "/", bottom_level_mesh_name, tmp);

        // root only case
        if (mesh_domain_filename.empty())
        {
            mesh_domain_filename = root_file_path;
            // we are in the root file only case so overlink is not possible
            ovltop_case = false;
        }

        detail::SiloObjectWrapperCheckError<DBfile, decltype(&DBClose)> mesh_domain_file{
            nullptr, &DBClose};
        DBfile *mesh_domain_file_to_use = open_or_reuse_file(ovltop_case, 
            mesh_domain_filename, "", nullptr, mesh_domain_file);

        // this is for the blueprint mesh output
        std::string domain_path = conduit_fmt::format("domain_{:06d}", domain_id);

        if (! read_mesh_domain(meshtype, mesh_domain_file_to_use, mesh_name, 
                               multimesh_name, domain_path, mesh))
        {
            continue; // we hit a case where we want to skip this mesh domain
        }

        // we know we were for sure successful (we didn't skip ahead to the next domain)
        // so we create the mesh_out now for good
        Node &mesh_out = mesh[domain_path];

        //
        // Read State
        //

        mesh_out["state"]["domain_id"] = domain_id;
        if (mesh_index.has_path("state/time"))
        {
            mesh_out["state"]["time"] = mesh_index["state"]["time"].as_double();
        }
        if (mesh_index.has_path("state/cycle"))
        {
            mesh_out["state"]["cycle"] = (index_t) mesh_index["state"]["cycle"].as_int();
        }

        //
        // Read Materials
        //

        // This node will house the recipe for reconstructing matset_values
        // from silo mixvals.
        Node matset_field_reconstruction;

        // for each mesh domain, we would like to iterate through all the materials
        // and extract the same domain from them.
        if (mesh_index.has_child("matsets"))
        {
            auto matset_itr = mesh_index["matsets"].children();
            while (matset_itr.has_next())
            {
                const Node &n_matset = matset_itr.next();
                std::string multimat_name = matset_itr.name();

                bool matset_nameschemes = false;
                if (n_matset.has_child("nameschemes") &&
                    n_matset["nameschemes"].as_string() == "yes")
                {
                    matset_nameschemes = true;
                    CONDUIT_ERROR("TODO no support for nameschemes yet");
                }
                detail::SiloTreePathGenerator matset_path_gen{matset_nameschemes};

                std::string silo_matset_path = n_matset["matset_paths"][domain_id].as_string();

                std::string matset_name, matset_domain_filename;
                matset_path_gen.GeneratePaths(silo_matset_path, relative_dir, matset_domain_filename, matset_name);

                if (matset_name == "EMPTY")
                {
                    // we choose not to write anything to blueprint
                    continue;
                }

                // root only case
                if (matset_domain_filename.empty())
                {
                    matset_domain_filename = root_file_path;
                    // we are in the root file only case so overlink is not possible
                    ovltop_case = false;
                }

                detail::SiloObjectWrapperCheckError<DBfile, decltype(&DBClose)> matset_domain_file{
                    nullptr, &DBClose};
                DBfile *matset_domain_file_to_use = open_or_reuse_file(
                    ovltop_case, matset_domain_filename, mesh_domain_filename,
                    mesh_domain_file.getSiloObject(), matset_domain_file);

                // If this completes successfully, it means we have found a matset
                // associated with this mesh. Thus we can break iteration here,
                // since there can only be one matset. This is the earliest we can 
                // break iteration because the silo index may have multiple matsets,
                // and we have no way of knowing until now which one is associated
                // with our mesh.
                // In silo, for each mesh, there can only be one matset, because otherwise
                // it would be ambiguous. In Blueprint, we can allow multiple matsets per
                // topo, because the fields explicitly link to the matset they use.
                // Right now, we only ever read one mesh, meaning that there can only
                // be one matset in our newly created blueprint mesh.
                if (read_matset_domain(matset_domain_file_to_use, matset_name,
                                       multimesh_name, multimat_name, bottom_level_mesh_name,
                                       matset_field_reconstruction, mesh_out))
                {
                    break;
                }
            }
        }

        //
        // Read Fields
        //

        // for each mesh domain, we would like to iterate through all the variables
        // and extract the same domain from them.
        if (mesh_index.has_child("vars"))
        {
            auto var_itr = mesh_index["vars"].children();
            while (var_itr.has_next())
            {
                const Node &n_var = var_itr.next();
                std::string multivar_name = var_itr.name();

                bool var_nameschemes = false;
                if (n_var.has_child("nameschemes") &&
                    n_var["nameschemes"].as_string() == "yes")
                {
                    var_nameschemes = true;
                    CONDUIT_ERROR("TODO no support for nameschemes yet");
                }
                detail::SiloTreePathGenerator var_path_gen{var_nameschemes};

                std::string silo_var_path = n_var["var_paths"][domain_id].as_string();
                int_accessor vartypes = n_var["var_types"].value();
                int vartype = vartypes[domain_id];

                std::string var_name, var_domain_filename;
                var_path_gen.GeneratePaths(silo_var_path, relative_dir, var_domain_filename, var_name);

                if (var_name == "EMPTY")
                {
                    // we choose not to write anything to blueprint
                    continue;
                }

                // this info can be tracked with overlink VAR_ATTRIBUTES
                std::string volume_dependent = "";
                if (n_var.has_child("volume_dependent"))
                {
                    volume_dependent = n_var["volume_dependent"].as_string();
                }

                // root only case
                if (var_domain_filename.empty())
                {
                    var_domain_filename = root_file_path;
                    // we are in the root file only case so overlink is not possible
                    ovltop_case = false;
                }

                detail::SiloObjectWrapperCheckError<DBfile, decltype(&DBClose)> var_domain_file{
                    nullptr, &DBClose};
                DBfile *var_domain_file_to_use = open_or_reuse_file(
                    ovltop_case, var_domain_filename, mesh_domain_filename,
                    mesh_domain_file.getSiloObject(), var_domain_file);

                // we don't care if this skips the var or not since this is the
                // last thing in the loop iteration
                read_variable_domain(vartype, var_domain_file_to_use, var_name,
                    multimesh_name, multivar_name, bottom_level_mesh_name,
                    volume_dependent, matset_field_reconstruction, mesh_out);
            }
        }
    }
}

//-----------------------------------------------------------------------------
// The load semantics, the mesh node is reset before reading.
//-----------------------------------------------------------------------------

//-----------------------------------------------------------------------------
void load_mesh(const std::string &root_file_path,
               Node &mesh
               CONDUIT_RELAY_COMMUNICATOR_ARG(MPI_Comm mpi_comm))
{
    mesh.reset();

#ifdef CONDUIT_RELAY_IO_MPI_ENABLED
    read_mesh(root_file_path,
              mesh,
              mpi_comm);
#else
    read_mesh(root_file_path,
              mesh);
#endif
}

//-----------------------------------------------------------------------------
///
/// opts:
///      mesh_name: "{name}"
///          provide explicit mesh name, for cases where silo data includes
///           more than one mesh.
///
/// note: we have made the choice to read ONLY the multimesh with the name
/// mesh_name. We also read all multivariables which are associated with the
/// chosen multimesh.
//-----------------------------------------------------------------------------
void load_mesh(const std::string &root_file_path,
               const Node &opts,
               Node &mesh
               CONDUIT_RELAY_COMMUNICATOR_ARG(MPI_Comm mpi_comm))
{
    mesh.reset();

#ifdef CONDUIT_RELAY_IO_MPI_ENABLED
    read_mesh(root_file_path,
              opts,
              mesh,
              mpi_comm);
#else
    read_mesh(root_file_path,
              opts,
              mesh);
#endif
}

//---------------------------------------------------------------------------//
void** prepare_mixed_field_for_write(const Node &n_var,
                                     const Node &mesh_domain,
                                     const std::string &var_name,
                                     const DataType &vals_dtype,
                                     const int &nvars,
                                     bool &convert_to_double_array,
                                     int &silo_vals_type,
                                     Node &silo_matset,
                                     Node &silo_mixvar_vals_compact,
                                     std::vector<void *> &mixvars_ptrs,
                                     int &mixlen)
{
    if (n_var.has_child("matset"))
    {
        const std::string matset_name = n_var["matset"].as_string();

        CONDUIT_ASSERT(mesh_domain.has_path("matsets/" + matset_name),
            "Missing matset " << matset_name << " for field " << var_name);

        const Node &n_matset = mesh_domain["matsets"][matset_name];
        conduit::blueprint::mesh::field::to_silo(n_var, n_matset, silo_matset);

        DataType mixvar_vals_dtype = silo_matset["field_mixvar_values"].dtype();
        
        // if the field is mixed (has both vals and matset vals) and the types
        // of vals and matset vals DO NOT match, we must convert both to 
        // double arrays.
        convert_to_double_array = vals_dtype.id() != mixvar_vals_dtype.id();
        
        if (convert_to_double_array)
        {
            silo_vals_type = DB_DOUBLE;
            detail::convert_to_double_array(silo_matset["field_mixvar_values"],
                                            silo_mixvar_vals_compact);
        }
        else
        {
            detail::conditional_compact(silo_matset["field_mixvar_values"],
                                        silo_mixvar_vals_compact);
        }

        if (nvars == 1)
        {
            CONDUIT_ASSERT(! silo_mixvar_vals_compact.dtype().is_object(),
                "Number of variable components is 1 but to_silo did not return a leaf node.");

            mixvars_ptrs[0] = silo_mixvar_vals_compact.data_ptr();
            mixlen = silo_mixvar_vals_compact.dtype().number_of_elements();
        }
        else
        {
            CONDUIT_ASSERT(silo_mixvar_vals_compact.dtype().is_object(),
                "Number of variable components is > 1 but to_silo returned a leaf node.");
            CONDUIT_ASSERT(silo_mixvar_vals_compact.number_of_children() == nvars,
                "Number of variable components does not match what was returned from to_silo.");
            
            mixlen = silo_mixvar_vals_compact[0].dtype().number_of_elements();
            for (int i = 0; i < nvars; i ++)
            {
                mixvars_ptrs[i] = silo_mixvar_vals_compact[i].data_ptr();
            }
        }
        return mixvars_ptrs.data();
    }
    return nullptr;
}

//---------------------------------------------------------------------------//
void prepare_field_for_write(const bool &convert_to_double_array,
                             const Node &n_var,
                             const int &nvars,
                             const int &silo_vals_type,
                             const std::string &var_name,
                             Node &n_values_compact,
                             std::vector<std::string> &comp_name_strings,
                             std::vector<const void *> &comp_vals_ptrs,
                             std::vector<const char *> &comp_name_ptrs)
{
    // we compact to support a strided array case
    if (convert_to_double_array)
    {
        detail::convert_to_double_array(n_var["values"], n_values_compact);
    }
    else
    {
        detail::conditional_compact(n_var["values"], n_values_compact);
    }

    // package up field data for silo
    if (nvars == 1)
    {
        comp_name_strings.push_back("unused");
        comp_vals_ptrs.push_back(n_values_compact.element_ptr(0));
    }
    else // we have vector/tensor values
    {
        auto val_itr = n_values_compact.children();
        while (val_itr.has_next())
        {
            const Node &n_comp = val_itr.next();
            const std::string comp_name = val_itr.name();

            CONDUIT_ASSERT(silo_vals_type == detail::dtype_to_silo_type(n_comp.dtype()),
                "Inconsistent values types across vector components in field " << var_name);

            comp_name_strings.push_back(comp_name);
            comp_vals_ptrs.push_back(n_comp.element_ptr(0));
        }
    }

    // package up char ptrs for silo
    for (size_t i = 0; i < comp_name_strings.size(); i ++)
    {
        comp_name_ptrs.push_back(comp_name_strings[i].c_str());
    }
}

//---------------------------------------------------------------------------//
void silo_write_field(DBfile *dbfile,
                      const std::string &var_name,
                      const Node &n_var,
                      const Node &mesh_domain,
                      const bool overlink,
                      const int local_num_domains,
                      const int local_domain_index,
                      const uint64 global_domain_id,
                      Node &local_type_domain_info,
                      Node &n_mesh_info)
{
    if (!n_var.has_path("topology"))
    {
        CONDUIT_INFO("Skipping this variable because we are "
                     "missing a linked topology: "
                      << "fields/" << var_name << "/topology");
        return;
    }

    const std::string topo_name = n_var["topology"].as_string();

    if (!n_mesh_info.has_path(topo_name))
    {
        CONDUIT_INFO("Skipping this variable because the linked "
                     "topology is invalid: "
                      << "fields/" << var_name
                      << "/topology: " << topo_name);
        return;
    }

    const std::string mesh_type = n_mesh_info[topo_name]["type"].as_string();
    const int num_elems = n_mesh_info[topo_name]["num_elems"].to_value();
    const int num_pts = n_mesh_info[topo_name]["num_pts"].to_value();

    int centering = 0;
    int num_values = 0;

    CONDUIT_ASSERT(n_var.has_path("association"),
        "Missing association! " << "fields/" << var_name << "/association");

    const std::string association = n_var["association"].as_string();
    if (association == "element")
    {
        centering = DB_ZONECENT;
        num_values = num_elems;
    }
    else if (association == "vertex")
    {
        centering = DB_NODECENT;
        num_values = num_pts;
    }
    else
    {
        CONDUIT_ERROR("Unknown association in " << association);
    }

    // perhaps in the future we will support the material-dependent case. It 
    // requires doing extra math to reconstruct the per-element values so we 
    // can send them to silo.
    CONDUIT_ASSERT(n_var.has_path("values"), 
        "Missing values for field " << var_name << 
        ". Material dependent fields are not supported.");

    const DataType vals_dtype = n_var["values"].dtype();
    int silo_vals_type = DB_NOTYPE;
    int nvars = 0;

    // determine the number of variable components
    if (vals_dtype.is_object()) // we have vector/tensor values
    {
        nvars = n_var["values"].number_of_children();
        CONDUIT_ASSERT(nvars > 0, "Expected object to have children.");
        silo_vals_type = detail::dtype_to_silo_type(n_var["values"][0].dtype());
    }
    else
    {
        nvars = 1;
        silo_vals_type = detail::dtype_to_silo_type(vals_dtype);
    }
    if (silo_vals_type == DB_NOTYPE)
    {
        // skip the field if we don't support its type
        CONDUIT_INFO("skipping field "
                     << var_name
                     << ", since its type is not implemented, found "
                     << vals_dtype.name());
        return;
    }

    // if we are a mixed field and we do not share a type with our 
    // matset_values then we want to convert both to double arrays
    bool convert_to_double_array = false;

    //
    // Prepare Matset Values (if they exist)
    //

    // the following logic provides values to mixlen and mixvars_ptr_ptr
    // so they can be provided in the silo write calls down below.

    // these have to live out here so that pointers to them are valid later
    Node silo_matset;
    Node silo_mixvar_vals_compact;
    std::vector<void *> mixvars_ptrs(nvars);
    int mixlen = 0;
    void **mixvars_ptr_ptr = 
        prepare_mixed_field_for_write(n_var,
                                      mesh_domain,
                                      var_name,
                                      vals_dtype,
                                      nvars,
                                      convert_to_double_array,
                                      silo_vals_type,
                                      silo_matset,
                                      silo_mixvar_vals_compact,
                                      mixvars_ptrs,
                                      mixlen);

    //
    // Prepare Field Values
    //

    // these have to live out here so that pointers to them are valid later
    Node n_values_compact;
    std::vector<std::string> comp_name_strings;
    std::vector<const void *> comp_vals_ptrs;
    std::vector<const char *> comp_name_ptrs;
    prepare_field_for_write(convert_to_double_array,
                            n_var,
                            nvars,
                            silo_vals_type,
                            var_name,
                            n_values_compact,
                            comp_name_strings,
                            comp_vals_ptrs,
                            comp_name_ptrs);

    const std::string safe_meshname = (overlink ? "MESH" : detail::sanitize_silo_varname(topo_name));
    int var_type = DB_INVALID_OBJECT;
    int silo_error = 0;
    if (mesh_type == "unstructured")
    {
        // save the var type
        var_type = DB_UCDVAR;

        silo_error = DBPutUcdvar(dbfile, // Database file pointer
                                 detail::sanitize_silo_varname(var_name).c_str(), // variable name
                                 safe_meshname.c_str(), // mesh name
                                 nvars, // number of variable components
                                 comp_name_ptrs.data(), // variable component names
                                 comp_vals_ptrs.data(), // the data values
                                 num_values, // number of elements
                                 mixvars_ptr_ptr, // mixed data arrays
                                 mixlen, // length of mixed data arrays
                                 silo_vals_type, // Datatype of the variable
                                 centering, // centering (nodal or zonal)
                                 NULL); // optlist
    }
    else if (mesh_type == "rectilinear" || 
             mesh_type == "uniform" ||
             mesh_type == "structured")
    {
        int dims[3] = {0, 0, 0};
        int num_dims = 2;

        dims[0] = n_mesh_info[topo_name]["elements/i"].value();
        dims[1] = n_mesh_info[topo_name]["elements/j"].value();

        if (n_mesh_info[topo_name]["elements"].has_path("k"))
        {
            num_dims = 3;
            dims[2] = n_mesh_info[topo_name]["elements/k"].value();
        }

        if (centering == DB_NODECENT)
        {
            dims[0] += 1;
            dims[1] += 1;
            dims[2] += 1;
        }

        // save the var type
        var_type = DB_QUADVAR;

        silo_error = DBPutQuadvar(dbfile, // Database file pointer
                                  detail::sanitize_silo_varname(var_name).c_str(), // variable name
                                  safe_meshname.c_str(), // mesh name
                                  nvars, // number of variable components
                                  comp_name_ptrs.data(), // variable component names
                                  comp_vals_ptrs.data(), // the data values
                                  dims, // the dimensions of the data
                                  num_dims, // number of dimensions
                                  mixvars_ptr_ptr, // mixed data arrays
                                  mixlen, // length of mixed data arrays
                                  silo_vals_type, // Datatype of the variable
                                  centering, // centering (nodal or zonal)
                                  NULL); // optlist
    }
    else if (mesh_type == "points")
    {
        // save the var type
        var_type = DB_POINTVAR;

        silo_error = DBPutPointvar(dbfile, // Database file pointer.
                                   detail::sanitize_silo_varname(var_name).c_str(),  // variable name
                                   safe_meshname.c_str(), // mesh name
                                   nvars, // number of variable components
                                   comp_vals_ptrs.data(), // data values
                                   num_pts, // Number of elements (points)
                                   silo_vals_type, // Datatype of the variable
                                   NULL); // optlist
    }
    else
    {
        CONDUIT_ERROR("only DBPutQuadvar + DBPutUcdvar + DBPutPointvar var are supported");
    }

    CONDUIT_CHECK_SILO_ERROR(silo_error, " after creating field " << var_name);

    // bookkeeping
    detail::track_local_type_domain_info(local_type_domain_info,
                                         "vars",
                                         var_name,
                                         local_num_domains,
                                         local_domain_index,
                                         global_domain_id,
                                         var_type,
                                         detail::silo_type_to_ovl_attr_type(silo_vals_type));
}

//---------------------------------------------------------------------------//
int
assign_coords_ptrs(void *coords_ptrs[3],
                   int ndims,
                   Node &n_coords_compact,
                   char const * const coordnames[])
{
    DataType dtype = n_coords_compact[coordnames[0]].dtype();
    CONDUIT_ASSERT(dtype.id() == n_coords_compact[coordnames[1]].dtype().id(),
                   "all coordinate arrays must have same type, got " << dtype.to_string()
                    << " and " << n_coords_compact[coordnames[1]].dtype().to_string());
    if (ndims == 3)
    {
        CONDUIT_ASSERT(dtype.id() == n_coords_compact[coordnames[2]].dtype().id(),
                       "all coordinate arrays must have same type, got " << dtype.to_string()
                        << " and " << n_coords_compact[coordnames[2]].dtype().to_string());
        coords_ptrs[2] = n_coords_compact[coordnames[2]].element_ptr(0);
    }
    coords_ptrs[0] = n_coords_compact[coordnames[0]].element_ptr(0);
    coords_ptrs[1] = n_coords_compact[coordnames[1]].element_ptr(0);

    if (dtype.is_float())
    {
        return DB_FLOAT;
    }
    else if (dtype.is_double())
    {
        return DB_DOUBLE;
    }
    else
    {
        CONDUIT_ERROR("coords data type not implemented, found "
                      << dtype.name());
        return -1;
    }
}

//---------------------------------------------------------------------------//
// calculates and checks the number of points for an explicit coordset
int get_explicit_num_pts(const Node &n_vals)
{
    auto val_itr = n_vals.children();
    CONDUIT_ASSERT(val_itr.has_next(),
        "Cannot count the number of points because no points given.");
    const Node &n_first_val = val_itr.next();
    int num_pts = n_first_val.dtype().number_of_elements();
    while (val_itr.has_next())
    {
        const Node &n_val = val_itr.next();
        CONDUIT_ASSERT(num_pts == n_val.dtype().number_of_elements(),
            "Number of points in explicit coordset does not match between dimensions.");
    }
    return num_pts;
}

//---------------------------------------------------------------------------//
void silo_write_ucd_zonelist(DBfile *dbfile,
                             const std::string &topo_name,
                             const Node &n_topo,
                             Node &n_mesh_info) 
{
    Node ucd_zlist;

    index_t num_shapes = 1;
    // we are using a conduit node here b/c we are expecting to support mixed elements
    // which will have arrays here instead of single ints
    ucd_zlist["shapetype"].set(DataType::c_int(1));
    ucd_zlist["shapesize"].set(DataType::c_int(1));
    ucd_zlist["shapecnt"].set(DataType::c_int(1));

    const Node &n_elements = n_topo["elements"];
    std::string coordset_name = n_topo["coordset"].as_string();

    CONDUIT_ASSERT(n_elements.dtype().is_object(),
        "Invalid elements for 'unstructured' case");

    int *shapetype = ucd_zlist["shapetype"].value();
    int *shapesize = ucd_zlist["shapesize"].value();
    int *shapecnt = ucd_zlist["shapecnt"].value();

    int total_num_elems = 0;

    Node n_conn;

    std::string topo_shape = n_elements["shape"].as_string();

    Node n_mesh_conn;
    
    // We are using the vtk ordering for our wedges; silo wedges (prisms)
    // expect a different ordering. Thus before we output to silo, we must
    // change the ordering of each of our wedges.
    if (topo_shape == "wedge")
    {
        n_mesh_conn.set(n_elements["connectivity"]);
        DataType dtype = n_mesh_conn.dtype();
        // swizzle the connectivity
        if (dtype.is_uint64())
        {
            detail::conduit_wedge_connectivity_to_silo<uint64>(n_mesh_conn);
        }
        else if (dtype.is_uint32())
        {
            detail::conduit_wedge_connectivity_to_silo<uint32>(n_mesh_conn);
        }
        else if (dtype.is_int64())
        {
            detail::conduit_wedge_connectivity_to_silo<int64>(n_mesh_conn);
        }
        else if (dtype.is_int32())
        {
            detail::conduit_wedge_connectivity_to_silo<int32>(n_mesh_conn);
        }
        else
        {
            CONDUIT_ERROR("Unsupported connectivity type in " << dtype.to_yaml());
        }
    }
    else
    {
        n_mesh_conn.set_external(n_elements["connectivity"]);
    }

    if (topo_shape == "quad")
    {
        int num_elems = n_mesh_conn.dtype().number_of_elements() / 4;
        shapetype[0] = DB_ZONETYPE_QUAD;
        shapesize[0] = 4;
        shapecnt[0] = num_elems;
        total_num_elems += num_elems;

    }
    else if (topo_shape == "tri")
    {
        int num_elems = n_mesh_conn.dtype().number_of_elements() / 3;
        shapetype[0] = DB_ZONETYPE_TRIANGLE;
        shapesize[0] = 3;
        shapecnt[0] = num_elems;
        total_num_elems += num_elems;
    }
    else if (topo_shape == "hex")
    {
        int num_elems = n_mesh_conn.dtype().number_of_elements() / 8;
        shapetype[0] = DB_ZONETYPE_HEX;
        shapesize[0] = 8;
        shapecnt[0] = num_elems;
        total_num_elems += num_elems;

    }
    else if (topo_shape == "tet")
    {
        int num_elems = n_mesh_conn.dtype().number_of_elements() / 4;
        shapetype[0] = DB_ZONETYPE_TET;
        shapesize[0] = 4;
        shapecnt[0] = num_elems;
        total_num_elems += num_elems;
    }
    else if( topo_shape == "wedge")
    {
        int num_elems    = n_mesh_conn.dtype().number_of_elements() / 6;
        shapetype[0] = DB_ZONETYPE_PRISM;
        shapesize[0] = 6;
        shapecnt[0]  = num_elems;
        total_num_elems  += num_elems;
    }
    else if( topo_shape == "pyramid")
    {
        int num_elems    = n_mesh_conn.dtype().number_of_elements() / 5;
        shapetype[0] = DB_ZONETYPE_PYRAMID;
        shapesize[0] = 5;
        shapecnt[0]  = num_elems;
        total_num_elems  += num_elems;
    }
    else if (topo_shape == "line")
    {
        int num_elems = n_mesh_conn.dtype().number_of_elements() / 2;
        shapetype[0] = DB_ZONETYPE_BEAM;
        shapesize[0] = 2;
        shapecnt[0] = num_elems;
        total_num_elems += num_elems;
    }
    else
    {
        // TODO add polygons and polyhedra and mixed
        CONDUIT_ERROR("Unsupported topo shape " << topo_shape);
    }

    Node n_conn_compact;
    detail::conditional_compact(n_mesh_conn, n_conn_compact);

    int conn_len = n_conn_compact.total_bytes_compact() / sizeof(int);
    int *conn_ptr = (int *)n_conn_compact.data_ptr();

    n_mesh_info[topo_name]["num_elems"].set(total_num_elems);

    std::string zlist_name = topo_name + "_connectivity";

    int silo_error =
        DBPutZonelist2(dbfile,             // silo file
                       detail::sanitize_silo_varname(zlist_name).c_str(), // silo obj name
                       total_num_elems,    // number of elements
                       2,                  // spatial dims
                       conn_ptr,           // connectivity array
                       conn_len,           // len of connectivity array
                       0,                  // base offset
                       0,                  // # ghosts low
                       0,                  // # ghosts high
                       shapetype,          // list of shapes ids
                       shapesize,          // number of points per shape id
                       shapecnt, // number of elements each shape id is used for
                       num_shapes, // number of shapes ids
                       NULL);      // optlist

    CONDUIT_CHECK_SILO_ERROR(silo_error, " after saving ucd quad topology");
}

//---------------------------------------------------------------------------//
void silo_write_quad_rect_mesh(DBfile *dbfile,
                               const std::string &topo_name,
                               const Node &n_topo,
                               const Node &n_coords,
                               DBoptlist *state_optlist,
                               const int ndims,
                               char const * const coordnames[],
                               const bool overlink,
                               Node &n_mesh_info) 
{
    Node n_coords_compact;
    detail::conditional_compact(n_coords["values"], n_coords_compact);

    int pts_dims[3];
    pts_dims[0] = n_coords_compact[coordnames[0]].dtype().number_of_elements();
    pts_dims[1] = n_coords_compact[coordnames[1]].dtype().number_of_elements();
    pts_dims[2] = 1;

    int num_pts = pts_dims[0] * pts_dims[1];
    int num_elems = (pts_dims[0] - 1) * (pts_dims[1] - 1);
    if (ndims == 3)
    {
        pts_dims[2] = n_coords_compact[coordnames[2]].dtype().number_of_elements();
        num_pts *= pts_dims[2];
        num_elems *= (pts_dims[2] - 1);
        n_mesh_info[topo_name]["elements/k"] = pts_dims[2] - 1;
    }

    n_mesh_info[topo_name]["num_pts"].set(num_pts);
    n_mesh_info[topo_name]["num_elems"].set(num_elems);
    n_mesh_info[topo_name]["elements/i"] = pts_dims[0] - 1;
    n_mesh_info[topo_name]["elements/j"] = pts_dims[1] - 1;

    void *coords_ptrs[3] = {NULL, NULL, NULL};
    int coords_dtype = assign_coords_ptrs(coords_ptrs,
                                          ndims,
                                          n_coords_compact,
                                          coordnames);

    int base_index[] = {0,0,0};
    if (n_topo.has_path("elements/origin"))
    {
        base_index[0] = n_topo["elements/origin/i"].as_int();
        base_index[1] = n_topo["elements/origin/j"].as_int();
        base_index[2] = n_topo["elements/origin/k"].as_int();

        CONDUIT_CHECK_SILO_ERROR( DBAddOption(state_optlist,
                                              DBOPT_BASEINDEX,
                                              base_index),
                                  "Error adding option");
    }

    const std::string safe_meshname = (overlink ? "MESH" : detail::sanitize_silo_varname(topo_name));

    int silo_error =
        DBPutQuadmesh(dbfile,                      // silo file ptr
                      safe_meshname.c_str(), // mesh name
                      coordnames, // coord names
                      coords_ptrs,                 // coords values
                      pts_dims,                    // dims vals
                      ndims,                       // number of dims
                      coords_dtype,                // type of data array
                      DB_COLLINEAR,   // DB_COLLINEAR or DB_NONCOLLINEAR
                      state_optlist); // opt list

    CONDUIT_CHECK_SILO_ERROR(silo_error, " DBPutQuadmesh");
}

//---------------------------------------------------------------------------//
void silo_write_ucd_mesh(DBfile *dbfile,
                         const std::string &topo_name,
                         DBoptlist *optlist,
                         const int ndims,
                         const int num_pts,
                         char const * const coordnames[],
                         const void *coords_ptrs,
                         const int coords_dtype,
                         const bool overlink,
                         Node &n_mesh_info)
{
    int num_elems = n_mesh_info[topo_name]["num_elems"].value();

    // TODO there is a different approach for polyhedral zone lists
    const std::string zlist_name = topo_name + "_connectivity";
    const std::string safe_meshname = (overlink ? "MESH" : detail::sanitize_silo_varname(topo_name));

    int silo_error = DBPutUcdmesh(dbfile,                      // silo file ptr
                                  safe_meshname.c_str(), // mesh name
                                  ndims,                       // number of dims
                                  coordnames, // coord names
                                  coords_ptrs,                 // coords values
                                  num_pts,            // number of points
                                  num_elems,          // number of elements
                                  detail::sanitize_silo_varname(zlist_name).c_str(), // zone list name
                                  NULL,               // face list names
                                  coords_dtype,       // type of data array
                                  optlist);     // opt list

    CONDUIT_CHECK_SILO_ERROR(silo_error, " DBPutUcdmesh");
}

//---------------------------------------------------------------------------//
void silo_write_structured_mesh(DBfile *dbfile,
                                const std::string &topo_name,
                                const Node &n_topo,
                                DBoptlist *optlist,
                                const int ndims,
                                char const * const coordnames[],
                                const void *coords_ptrs,
                                const int coords_dtype,
                                const bool overlink,
                                Node &n_mesh_info) 
{
    int ele_dims[3];
    ele_dims[0] = n_topo["elements/dims/i"].to_value();
    ele_dims[1] = n_topo["elements/dims/j"].to_value();
    ele_dims[2] = 0;

    index_t num_elems = ele_dims[0] * ele_dims[1];

    if (n_topo["elements/dims"].has_path("k"))
    {
        ele_dims[2] = n_topo["elements/dims/k"].to_value();
        num_elems *= ele_dims[2];
    }

    // silo needs the node dims to define a structured grid
    int pts_dims[3];
    pts_dims[0] = ele_dims[0] + 1;
    pts_dims[1] = ele_dims[1] + 1;
    pts_dims[2] = 1;

    n_mesh_info[topo_name]["num_elems"].set(num_elems);
    n_mesh_info[topo_name]["elements/i"] = ele_dims[0];
    n_mesh_info[topo_name]["elements/j"] = ele_dims[1];

    if (ndims == 3)
    {
        n_mesh_info[topo_name]["elements/k"] = ele_dims[2];
        pts_dims[2] = ele_dims[2] + 1;
    }

    int base_index[] = {0,0,0};
    if (n_topo.has_path("elements/origin"))
    {
        base_index[0] = n_topo["elements/origin/i"].as_int();
        base_index[1] = n_topo["elements/origin/j"].as_int();
        if (ndims == 3)
        {
            base_index[2] = n_topo["elements/origin/k"].as_int();
        }
        

        CONDUIT_CHECK_SILO_ERROR( DBAddOption(optlist,
                                              DBOPT_BASEINDEX,
                                              base_index),
                                  "Error adding option");
    }

    const std::string safe_meshname = (overlink ? "MESH" : detail::sanitize_silo_varname(topo_name));

    int silo_error =
        DBPutQuadmesh(dbfile,                // silo file ptr
                      safe_meshname.c_str(), // mesh name
                      coordnames,            // coord names
                      coords_ptrs,           // coords values
                      pts_dims,              // dims vals
                      ndims,                 // number of dims
                      coords_dtype,          // type of data array
                      DB_NONCOLLINEAR,       // DB_COLLINEAR (rectilinear grid) or DB_NONCOLLINEAR (structured grid)
                      optlist);              // opt list

    CONDUIT_CHECK_SILO_ERROR(silo_error, " DBPutQuadmesh");
}

//---------------------------------------------------------------------------//
void silo_write_pointmesh(DBfile *dbfile,
                          const std::string &topo_name,
                          DBoptlist *optlist,
                          const int ndims,
                          const int num_pts,
                          const void *coords_ptrs,
                          const int coords_dtype,
                          const bool overlink,
                          Node &n_mesh_info)
{
    n_mesh_info[topo_name]["num_elems"].set(num_pts);
    const std::string safe_meshname = (overlink ? "MESH" : detail::sanitize_silo_varname(topo_name));

    int silo_error = DBPutPointmesh(dbfile,                // silo file ptr
                                    safe_meshname.c_str(), // mesh name
                                    ndims,                 // num_dims
                                    coords_ptrs,           // coords values
                                    num_pts,               // num eles = num pts
                                    coords_dtype,          // type of data array
                                    optlist);              // opt list

    CONDUIT_CHECK_SILO_ERROR(silo_error, " after saving DBPutPointmesh");
}

//---------------------------------------------------------------------------//
void silo_write_topo(const Node &mesh_domain,
                     const std::string &topo_name,
                     Node &n_mesh_info,
                     const bool overlink,
                     const int local_num_domains,
                     const int local_domain_index,
                     const uint64 global_domain_id,
                     Node &local_type_domain_info,
                     DBfile *dbfile)
{
    const Node &n_topo = mesh_domain["topologies"][topo_name];
    std::string topo_type = n_topo["type"].as_string();

    n_mesh_info[topo_name]["type"].set(topo_type);

    bool unstructured_points = false;
    if (topo_type == "unstructured")
    {
        std::string ele_shape = n_topo["elements/shape"].as_string();
        if (ele_shape != "point")
        {
            // we need a zone list for a ucd mesh
            silo_write_ucd_zonelist(dbfile,
                                    topo_name,
                                    n_topo,
                                    n_mesh_info);
        }
        else
        {
            unstructured_points = true;
            topo_type = "points";
            n_mesh_info[topo_name]["type"].set(topo_type);
        }
    }

    // make sure we have coordsets
    CONDUIT_ASSERT(mesh_domain.has_path("coordsets"), "mesh missing: coordsets");

    // get this topo's coordset name
    std::string coordset_name = n_topo["coordset"].as_string();

    n_mesh_info[topo_name]["coordset"].set(coordset_name);

    // obtain the coordset with the name
    CONDUIT_ASSERT(mesh_domain["coordsets"].has_path(coordset_name),
        "mesh is missing coordset named "
        << coordset_name << " for topology named "
        << topo_name);

    const Node &n_coords = mesh_domain["coordsets"][coordset_name];

    // check dims
    int ndims = conduit::blueprint::mesh::utils::coordset::dims(n_coords);
    CONDUIT_ASSERT(2 <= ndims && ndims <= 3, "Dimension count not accepted: " << ndims);
    n_mesh_info[topo_name]["ndims"].set(ndims);

    // get coordsys info
    std::string coordsys = conduit::blueprint::mesh::utils::coordset::coordsys(n_coords);
    int silo_coordsys_type = detail::get_coordset_silo_type(coordsys);
    std::vector<const char *> silo_coordset_axis_labels = detail::get_coordset_axis_labels(silo_coordsys_type);
    // create optlist
    detail::SiloObjectWrapperCheckError<DBoptlist, decltype(&DBFreeOptlist)> optlist{
        DBMakeOptlist(1),
        &DBFreeOptlist,
        "Error freeing state optlist."};
    CONDUIT_ASSERT(optlist.getSiloObject(), "Error creating optlist");
    CONDUIT_CHECK_SILO_ERROR( DBAddOption(optlist.getSiloObject(),
                                          DBOPT_COORDSYS,
                                          &silo_coordsys_type),
                             "error adding coordsys option");

    int mesh_type = DB_INVALID_OBJECT;

    if (topo_type == "unstructured" ||
        topo_type == "structured" ||
        topo_type == "points")
    {
        // check for explicit coords
        CONDUIT_ASSERT(n_coords["type"].as_string() == "explicit",
            "Expected an explicit coordset when writing " << topo_type 
            << " mesh " << topo_name)

        // compact arrays
        Node n_coords_compact, new_coords;
        
        // here we handle the unstructured points case:
        if (unstructured_points)
        {
            // we need to change the coords to only have the ones that are used
            int_accessor conn = n_topo["elements"]["connectivity"].value();
            const int num_elem = conn.number_of_elements();
            
            new_coords["values"][silo_coordset_axis_labels[0]].set(DataType::float64(num_elem));
            new_coords["values"][silo_coordset_axis_labels[1]].set(DataType::float64(num_elem));
            if (ndims == 3)
            {
                new_coords["values"][silo_coordset_axis_labels[2]].set(DataType::float64(num_elem));
            }

            for (int conn_index = 0; conn_index < num_elem; conn_index ++)
            {
                int old_coord_index = conn[conn_index];

                double_array new_x_coords = new_coords["values"][silo_coordset_axis_labels[0]].value();
                double_accessor old_x_coords = n_coords["values"][silo_coordset_axis_labels[0]].value();
                new_x_coords[conn_index] = old_x_coords[old_coord_index];
                
                double_array new_y_coords = new_coords["values"][silo_coordset_axis_labels[1]].value();
                double_accessor old_y_coords = n_coords["values"][silo_coordset_axis_labels[1]].value();
                new_y_coords[conn_index] = old_y_coords[old_coord_index];

                if (ndims == 3)
                {
                    double_array new_z_coords = new_coords["values"][silo_coordset_axis_labels[2]].value();
                    double_accessor old_z_coords = n_coords["values"][silo_coordset_axis_labels[2]].value();
                    new_z_coords[conn_index] = old_z_coords[old_coord_index];
                }
            }

            detail::conditional_compact(new_coords["values"], n_coords_compact);
        }
        else
        {
            detail::conditional_compact(n_coords["values"], n_coords_compact);
        }

        // get num pts
        const int num_pts = get_explicit_num_pts(n_coords_compact);
        n_mesh_info[topo_name]["num_pts"].set(num_pts);

        // get coords ptrs
        void *coords_ptrs[3] = {NULL, NULL, NULL};
        int coords_dtype = assign_coords_ptrs(coords_ptrs,
                                              ndims,
                                              n_coords_compact,
                                              silo_coordset_axis_labels.data());

        if (topo_type == "unstructured")
        {
            mesh_type = DB_UCDMESH;
            silo_write_ucd_mesh(dbfile, topo_name,
                                optlist.getSiloObject(), 
                                ndims, num_pts, silo_coordset_axis_labels.data(),
                                coords_ptrs, coords_dtype,
                                overlink, n_mesh_info);
        }
        else if (topo_type == "structured")
        {
            mesh_type = DB_QUADMESH;
            silo_write_structured_mesh(dbfile, topo_name, n_topo,
                                       optlist.getSiloObject(), 
                                       ndims, silo_coordset_axis_labels.data(),
                                       coords_ptrs, coords_dtype,
                                       overlink, n_mesh_info);
        }
        else if (topo_type == "points")
        {
            mesh_type = DB_POINTMESH;
            silo_write_pointmesh(dbfile, topo_name,
                                 optlist.getSiloObject(), 
                                 ndims, num_pts,
                                 coords_ptrs, coords_dtype,
                                 overlink, n_mesh_info);
        }
    }
    else if (topo_type == "rectilinear")
    {
        mesh_type = DB_QUADMESH;
        silo_write_quad_rect_mesh(dbfile, topo_name,
                                  n_topo, n_coords,
                                  optlist.getSiloObject(), 
                                  ndims, silo_coordset_axis_labels.data(),
                                  overlink, n_mesh_info);
    }
    else if (topo_type == "uniform")
    {
        mesh_type = DB_QUADMESH;
        // silo doesn't have a direct path for a uniform mesh
        // we need to convert its implicit uniform coords to
        // implicit rectilinear coords

        Node n_rect;
        Node &n_rect_coords = n_rect["coordsets"][coordset_name];
        Node &n_rect_topo = n_rect["topologies"][topo_name];
        conduit::blueprint::mesh::topology::uniform::to_rectilinear(
            n_topo, n_rect_topo, n_rect_coords);

        silo_write_quad_rect_mesh(dbfile, topo_name,
                                  n_rect_topo, n_rect_coords,
                                  optlist.getSiloObject(), 
                                  ndims, silo_coordset_axis_labels.data(),
                                  overlink, n_mesh_info);
    }
    else
    {
        CONDUIT_ERROR("Unknown topo type in " << topo_type);
    }

    // bookkeeping
    detail::track_local_type_domain_info(local_type_domain_info,
                                         "meshes",
                                         topo_name,
                                         local_num_domains,
                                         local_domain_index,
                                         global_domain_id,
                                         mesh_type);
}

//---------------------------------------------------------------------------//
void silo_write_matset(DBfile *dbfile,
                       const std::string &matset_name,
                       const Node &n_matset,
                       const bool overlink,
                       const int local_num_domains,
                       const int local_domain_index,
                       const uint64 global_domain_id,
                       Node &local_type_domain_info,
                       Node &n_mesh_info)
{
    // use to_silo utility to create the needed silo arrays
    Node silo_matset, silo_matset_compact;
    conduit::blueprint::mesh::matset::to_silo(n_matset, silo_matset);

    // compact the arrays if necessary
    detail::conditional_compact(silo_matset, silo_matset_compact);

    if (!n_matset.has_path("topology"))
    {
        CONDUIT_INFO("Skipping this matset because we are "
                     "missing a linked topology: "
                      << "matsets/" << matset_name << "/topology");
        return;
    }
    const std::string topo_name = silo_matset_compact["topology"].as_string();
    if (!n_mesh_info.has_path(topo_name))
    {
        CONDUIT_INFO("Skipping this matset because the linked "
                     "topology is invalid: "
                      << "matsets/" << matset_name
                      << "/topology: " << topo_name);
        return;
    }
    const std::string safe_meshname = (overlink ? "MESH" : detail::sanitize_silo_varname(topo_name));

    // get the number of materials in this matset to write out
    int nmat = silo_matset_compact["material_map"].number_of_children();

    // get material names and material numbers and package up char ptrs for silo
    std::vector<std::string> matnames = silo_matset_compact["material_map"].child_names();
    std::vector<const char *> matname_ptrs;
    std::vector<int> matnos;
    for (size_t i = 0; i < matnames.size(); i ++)
    {
        matnos.push_back(silo_matset_compact["material_map"][matnames[i]].to_int());
        matname_ptrs.push_back(matnames[i].c_str());
    }

    // calculate dims
    int dims[] = {0,0,0};
    int ndims = 1;
    const std::string mesh_type = n_mesh_info[topo_name]["type"].as_string();
    const int num_elems = n_mesh_info[topo_name]["num_elems"].to_value();
    if (mesh_type == "structured" || mesh_type == "rectilinear" || mesh_type == "uniform")
    {
        ndims = n_mesh_info[topo_name]["ndims"].as_int();
        dims[0] = n_mesh_info[topo_name]["elements"]["i"].as_int();
        dims[1] = n_mesh_info[topo_name]["elements"]["j"].as_int();
        if (ndims == 3)
        {
            dims[2] = n_mesh_info[topo_name]["elements"]["k"].as_int();
        }
    }
    else
    {
        dims[0] = num_elems;
    }

    // get the length of the mixed data arrays
    const int mixlen = silo_matset_compact["mix_mat"].dtype().number_of_elements();

    // get the datatype of the volume fractions
    const int mat_type = detail::dtype_to_silo_type(silo_matset_compact["mix_vf"].dtype());
    CONDUIT_ASSERT(mat_type == DB_FLOAT || mat_type == DB_DOUBLE,
        "Invalid matset volume fraction type: " << silo_matset_compact["mix_vf"].dtype().to_string());

    // create optlist and add to it
    detail::SiloObjectWrapperCheckError<DBoptlist, decltype(&DBFreeOptlist)> optlist{
        DBMakeOptlist(1),
        &DBFreeOptlist,
        "Error freeing optlist."};
    CONDUIT_ASSERT(optlist.getSiloObject(), "Error creating optlist");
    CONDUIT_CHECK_SILO_ERROR(DBAddOption(optlist.getSiloObject(),
                                         DBOPT_MATNAMES,
                                         matname_ptrs.data()),
                             "error adding matnames option");

    auto convert_to_c_int_array = [](const Node &n_src, Node &n_dest)
    {
        if (n_src.dtype().is_int())
        {
            n_dest.set_external(n_src);
        }
        else
        {
            n_src.to_int_array(n_dest);
        }
    };

    Node int_arrays;
    convert_to_c_int_array(silo_matset_compact["mix_mat"], int_arrays["mix_mat"]);
    convert_to_c_int_array(silo_matset_compact["mix_next"], int_arrays["mix_next"]);
    convert_to_c_int_array(silo_matset_compact["matlist"], int_arrays["matlist"]);

    int silo_error = 
        DBPutMaterial(dbfile, // Database file pointer
                      detail::sanitize_silo_varname(matset_name).c_str(), // matset name
                      safe_meshname.c_str(), // mesh name
                      nmat, // number of materials
                      matnos.data(), // material numbers
                      int_arrays["matlist"].value(),
                      dims, // number of elements in each dimension in matlist
                      ndims, // number of dimensions in dims
                      int_arrays["mix_next"].value(),
                      int_arrays["mix_mat"].value(),
                      NULL, // mix zone is optional
                      silo_matset_compact["mix_vf"].data_ptr(), // volume fractions
                      mixlen, // length of mixed data arrays
                      mat_type, // data type of volume fractions
                      optlist.getSiloObject()); // optlist

    CONDUIT_CHECK_SILO_ERROR(silo_error, " DBPutMaterial");

    // bookkeeping
    detail::track_local_type_domain_info(local_type_domain_info,
                                         "matsets",
                                         matset_name,
                                         local_num_domains,
                                         local_domain_index,
                                         global_domain_id,
                                         -1,
                                         true);
}

//---------------------------------------------------------------------------//
void silo_mesh_write(const Node &mesh_domain, 
                     DBfile *dbfile,
                     const std::string &silo_obj_path,
                     const std::string &ovl_topo_name,
                     const int local_num_domains,
                     const int local_domain_index,
                     const uint64 global_domain_id,
                     Node &local_type_domain_info,
                     const bool overlink)
{
    int silo_error = 0;
    char silo_prev_dir[256];
    if (!silo_obj_path.empty())
    {
        silo_error += DBGetDir(dbfile, silo_prev_dir);

        std::string dir; 
        std::stringstream ss(silo_obj_path);
        while (getline(ss, dir, '/'))
        {
            DBMkDir(dbfile, dir.c_str()); // if this fails we want to keep going
            silo_error += DBSetDir(dbfile, dir.c_str());
        }
        CONDUIT_CHECK_SILO_ERROR(silo_error,
                                 " failed to make silo directory: "
                                 << silo_obj_path);
    }

    Node n_mesh_info;

    if (overlink)
    {
        if (mesh_domain["topologies"].has_child(ovl_topo_name))
        {
            // we choose one topo to write out: ovl_topo_name
            silo_write_topo(mesh_domain,
                            ovl_topo_name,
                            n_mesh_info,
                            overlink,
                            local_num_domains,
                            local_domain_index,
                            global_domain_id,
                            local_type_domain_info,
                            dbfile);
        }
    }
    else
    {
        // we write out all topos
        auto topo_itr = mesh_domain["topologies"].children();
        while (topo_itr.has_next())
        {
            topo_itr.next();
            std::string topo_name = topo_itr.name();
            silo_write_topo(mesh_domain,
                            topo_name,
                            n_mesh_info,
                            overlink,
                            local_num_domains,
                            local_domain_index,
                            global_domain_id,
                            local_type_domain_info,
                            dbfile);
        }
    }

    if (mesh_domain.has_path("matsets")) 
    {
        // We want to enforce that there is only one matset per topo
        // that we save out to silo. Multiple matsets for a topo is 
        // supported in blueprint, but in silo it is ambiguous, as
        // silo provides no link from fields back to matsets. Therefore
        // we enforce one matset per topo.

        // the names of the topos the matsets are associated with
        std::set<std::string> topo_names;
        auto itr = mesh_domain["matsets"].children();
        while (itr.has_next())
        {
            const Node &n_matset = itr.next();
            const std::string matset_name = itr.name();
            
            const std::string topo_name = n_matset["topology"].as_string();
            CONDUIT_ASSERT(topo_names.find(topo_name) == topo_names.end(),
                "There are multiple matsets that belong to the same topology. "
                << "For topo " << topo_name << ". This is ambiguous in silo.");
            topo_names.insert(topo_name);
            
            if (! overlink || topo_name == ovl_topo_name)
            {
                silo_write_matset(dbfile,
                                  matset_name,
                                  n_matset,
                                  overlink,
                                  local_num_domains,
                                  local_domain_index,
                                  global_domain_id,
                                  local_type_domain_info,
                                  n_mesh_info);
            }
        }
    }

    if (mesh_domain.has_path("fields")) 
    {
        auto itr = mesh_domain["fields"].children();
        while (itr.has_next())
        {
            const Node &n_var = itr.next();
            const std::string var_name = itr.name();
            if (! overlink || n_var["topology"].as_string() == ovl_topo_name)
            {
                silo_write_field(dbfile,
                                 var_name,
                                 n_var,
                                 mesh_domain,
                                 overlink,
                                 local_num_domains,
                                 local_domain_index,
                                 global_domain_id,
                                 local_type_domain_info,
                                 n_mesh_info);
            }
        }
    }

    if (!silo_obj_path.empty()) 
    {
        silo_error = DBSetDir(dbfile, silo_prev_dir);
        CONDUIT_CHECK_SILO_ERROR(silo_error,
                                 " changing silo directory to previous path");
    }
}

//-----------------------------------------------------------------------------
void write_multimesh(DBfile *dbfile,
                     const Node &n_mesh,
                     const std::string &topo_name,
                     const Node &root,
                     const int global_num_domains,
                     const std::string &multimesh_name,
                     const bool overlink)
{
    const int num_files = root["number_of_files"].as_int();
    const bool root_only = root["file_style"].as_string() == "root_only";
    const std::string safe_meshname = (overlink ? "MESH" : detail::sanitize_silo_varname(topo_name));
    const std::string silo_path = root["silo_path"].as_string();
    std::vector<std::string> domain_name_strings;
    std::vector<int> mesh_types;
    detail::generate_silo_names(n_mesh["state"],
                                silo_path,
                                safe_meshname,
                                num_files,
                                global_num_domains,
                                root_only,
                                root["type_domain_info"]["meshes"][topo_name],
                                DB_QUADMESH, // the default if we have an empty domain
                                domain_name_strings,
                                mesh_types);

    // package up char ptrs for silo
    std::vector<const char *> domain_name_ptrs;
    for (size_t i = 0; i < domain_name_strings.size(); i ++)
    {
        domain_name_ptrs.push_back(domain_name_strings[i].c_str());
    }

    // create state optlist
    detail::SiloObjectWrapperCheckError<DBoptlist, decltype(&DBFreeOptlist)> state_optlist{
        DBMakeOptlist(3), 
        &DBFreeOptlist,
        "Error freeing state optlist."};
    CONDUIT_ASSERT(state_optlist.getSiloObject(), "Error creating state optlist");

    int cycle;
    float ftime;
    double dtime;
    if (n_mesh.has_child("state"))
    {
        int silo_error = 0;
        const Node &n_state = n_mesh["state"];
        if (n_state.has_child("cycle"))
        {
            cycle = n_state["cycle"].to_int();
            silo_error += DBAddOption(state_optlist.getSiloObject(),
                                      DBOPT_CYCLE,
                                      &cycle);
        }
        if (n_state.has_child("time"))
        {
            ftime = n_state["time"].to_float();
            silo_error += DBAddOption(state_optlist.getSiloObject(),
                                      DBOPT_TIME,
                                      &ftime);
            dtime = n_state["time"].to_double();
            silo_error += DBAddOption(state_optlist.getSiloObject(),
                                      DBOPT_DTIME,
                                      &dtime);
        }
        CONDUIT_CHECK_SILO_ERROR(silo_error,
                                 " creating state optlist (time, cycle) ");
    }

    // TODO add dboptions for nameschemes
    CONDUIT_CHECK_SILO_ERROR(
        DBPutMultimesh(
            dbfile,
            detail::sanitize_silo_varname(multimesh_name).c_str(),
            global_num_domains,
            domain_name_ptrs.data(),
            mesh_types.data(),
            state_optlist.getSiloObject()),
        "Error putting multimesh corresponding to topo: " << topo_name);
}

//-----------------------------------------------------------------------------
void write_multimeshes(DBfile *dbfile,
                       const std::string &opts_out_mesh_name,
                       const std::string &ovl_topo_name,
                       const Node &root,
                       const bool overlink)
{
    const int global_num_domains = root["number_of_domains"].to_index_t();
    const Node &n_mesh = root["blueprint_index"][opts_out_mesh_name];

    // these should be the same b/c the num domains the bp index was given
    // was global_num_domains
    CONDUIT_ASSERT(((index_t) global_num_domains) == n_mesh["state/number_of_domains"].to_index_t(),
        "Domain count mismatch");

    // write only the chosen mesh for overlink case
    if (overlink)
    {
        write_multimesh(dbfile,
                        n_mesh,
                        ovl_topo_name,
                        root,
                        global_num_domains,
                        opts_out_mesh_name, // "MMESH"
                        overlink);
    }
    // write all meshes for nonoverlink case
    else
    {
        auto topo_itr = n_mesh["topologies"].children();
        while (topo_itr.has_next())
        {
            topo_itr.next();
            std::string topo_name = topo_itr.name();
            std::string multimesh_name = opts_out_mesh_name + "_" + topo_name;
            write_multimesh(dbfile,
                            n_mesh,
                            topo_name,
                            root,
                            global_num_domains,
                            multimesh_name,
                            overlink);
        }
    }
}

//-----------------------------------------------------------------------------
void
write_multivars(DBfile *dbfile,
                const std::string &opts_mesh_name,
                const std::string &ovl_topo_name,
                const Node &root,
                const bool overlink)
{
    const int num_files = root["number_of_files"].to_index_t();
    const int global_num_domains = root["number_of_domains"].to_index_t();
    const Node &n_mesh = root["blueprint_index"][opts_mesh_name];
    const bool root_only = root["file_style"].as_string() == "root_only";

    // these should be the same b/c the num domains the bp index was given
    // was global_num_domains
    CONDUIT_ASSERT(((index_t) global_num_domains) == n_mesh["state/number_of_domains"].to_index_t(),
        "Domain count mismatch");

    if (n_mesh.has_child("fields"))
    {
        auto field_itr = n_mesh["fields"].children();
        while (field_itr.has_next())
        {
            const Node &n_var = field_itr.next();
            std::string var_name = field_itr.name();

            std::string linked_topo_name = n_var["topology"].as_string();

            if (! overlink || linked_topo_name == ovl_topo_name)
            {
                std::string safe_varname = detail::sanitize_silo_varname(var_name);
                std::string safe_linked_topo_name = detail::sanitize_silo_varname(linked_topo_name);
                std::string silo_path = root["silo_path"].as_string();

                std::vector<std::string> var_name_strings;
                std::vector<int> var_types;
                detail::generate_silo_names(n_mesh["state"],
                                            silo_path,
                                            safe_varname,
                                            num_files,
                                            global_num_domains,
                                            root_only,
                                            root["type_domain_info"]["vars"][var_name],
                                            DB_QUADVAR, // the default if we have an empty domain
                                            var_name_strings,
                                            var_types);

                // package up char ptrs for silo
                std::vector<const char *> var_name_ptrs;
                for (size_t i = 0; i < var_name_strings.size(); i ++)
                {
                    var_name_ptrs.push_back(var_name_strings[i].c_str());
                }

                detail::SiloObjectWrapperCheckError<DBoptlist, decltype(&DBFreeOptlist)> optlist{
                    DBMakeOptlist(1),
                    &DBFreeOptlist,
                    "Error freeing optlist."};
                CONDUIT_ASSERT(optlist.getSiloObject(), "Error creating options");

                std::string multimesh_name, multivar_name;
                if (overlink)
                {
                    multimesh_name = opts_mesh_name;
                    multivar_name = safe_varname;
                }
                else
                {
                    multimesh_name = opts_mesh_name + "_" + safe_linked_topo_name;
                    multivar_name = opts_mesh_name + "_" + safe_varname;
                }

                // have to const_cast because converting to void *
                CONDUIT_CHECK_SILO_ERROR( DBAddOption(optlist.getSiloObject(),
                                                      DBOPT_MMESH_NAME,
                                                      const_cast<char *>(multimesh_name.c_str())),
                                          "Error creating options for putting multivar");

                CONDUIT_CHECK_SILO_ERROR(
                    DBPutMultivar(
                        dbfile,
                        multivar_name.c_str(),
                        global_num_domains,
                        var_name_ptrs.data(),
                        var_types.data(),
                        optlist.getSiloObject()),
                    "Error putting multivar corresponding to field: " << var_name);
            }
        }
    }
}

//-----------------------------------------------------------------------------
void
write_multimats(DBfile *dbfile,
                const std::string &opts_mesh_name,
                const std::string &ovl_topo_name,
                const Node &root,
                const bool overlink)
{
    const int num_files = root["number_of_files"].to_index_t();
    const int global_num_domains = root["number_of_domains"].to_index_t();
    const Node &n_mesh = root["blueprint_index"][opts_mesh_name];
    const bool root_only = root["file_style"].as_string() == "root_only";

    // these should be the same b/c the num domains the bp index was given
    // was global_num_domains
    CONDUIT_ASSERT(((index_t) global_num_domains) == n_mesh["state/number_of_domains"].to_index_t(),
        "Domain count mismatch");

    if (n_mesh.has_child("matsets"))
    {
        auto matset_itr = n_mesh["matsets"].children();
        while (matset_itr.has_next())
        {
            const Node &n_matset = matset_itr.next();
            std::string matset_name = matset_itr.name();

            std::string linked_topo_name = n_matset["topology"].as_string();

            if (! overlink || linked_topo_name == ovl_topo_name)
            {
                std::string safe_matset_name = detail::sanitize_silo_varname(matset_name); 
                std::string safe_linked_topo_name = detail::sanitize_silo_varname(linked_topo_name);
                std::string silo_path = root["silo_path"].as_string();

                std::vector<std::string> matset_name_strings;
                detail::generate_silo_material_names(n_mesh["state"],
                                                     silo_path,
                                                     safe_matset_name,
                                                     num_files,
                                                     global_num_domains,
                                                     root_only,
                                                     root["type_domain_info"]["matsets"][matset_name],
                                                     matset_name_strings);

                // package up char ptrs for silo
                std::vector<const char *> matset_name_ptrs;
                for (size_t i = 0; i < matset_name_strings.size(); i ++)
                {
                    matset_name_ptrs.push_back(matset_name_strings[i].c_str());
                }

                detail::SiloObjectWrapperCheckError<DBoptlist, decltype(&DBFreeOptlist)> optlist{
                    DBMakeOptlist(1),
                    &DBFreeOptlist,
                    "Error freeing optlist."};
                CONDUIT_ASSERT(optlist.getSiloObject(), "Error creating options");

                std::string multimesh_name, multimat_name;
                if (overlink)
                {
                    // TODO is this the right choice for overlink?
                    multimesh_name = opts_mesh_name;
                    multimat_name = safe_matset_name;
                }
                else
                {
                    multimesh_name = opts_mesh_name + "_" + safe_linked_topo_name;
                    multimat_name = opts_mesh_name + "_" + safe_matset_name;
                }

                // have to const_cast because converting to void *
                CONDUIT_CHECK_SILO_ERROR( DBAddOption(optlist.getSiloObject(),
                                                      DBOPT_MMESH_NAME,
                                                      const_cast<char *>(multimesh_name.c_str())),
                                          "Error creating options for putting multimaterial");

                CONDUIT_CHECK_SILO_ERROR(
                    DBPutMultimat(
                        dbfile,
                        multimat_name.c_str(),
                        global_num_domains,
                        matset_name_ptrs.data(),
                        optlist.getSiloObject()),
                    "Error putting multimaterial corresponding to matset: " << matset_name);
            }        
        }
    }
}

//-----------------------------------------------------------------------------
// only for overlink
void
<<<<<<< HEAD
write_pad_dims(DBfile *dbfile,
               const std::string &opts_mesh_name,
               const Node &root)
{
    // TODO add tests for this
    // TODO anything to do to read pad dims?

    const Node &n_mesh = root["blueprint_index"][opts_mesh_name];
    // this only applies to structured topos
    // TODO what happens for rectilinear topos? They don't show up in overlink spec
    //      should I treat them like structured meshes?
    // we can grab the "first" topo because we know there is only one.
    if (n_mesh["topologies"][0]["type"].as_string() == "structured")
    {
        char const *elemname = "paddims";
        const int elemlength = 6;
        const int nelems = 1;
        const int nvalues = 6;

        std::vector<int> paddim_vals;

        // TODO ghost zone stuff
        // PLACEHOLDER until I know what is happening
        paddim_vals.push_back(0);
        paddim_vals.push_back(1);
        paddim_vals.push_back(2);
        paddim_vals.push_back(3);
        paddim_vals.push_back(4);
        paddim_vals.push_back(5);
        // END PLACEHOLDER

        DBPutCompoundarray(dbfile, // dbfile
                           "PAD_DIMS", // name
                           &elemname, // elemnames
                           &elemlength, // elemlengths
                           nelems, // nelems
                           static_cast<void *>(paddim_vals.data()), // values
=======
write_var_attributes(DBfile *dbfile, 
                     const std::string &opts_mesh_name,
                     const Node &root)
{
    const Node &n_mesh = root["blueprint_index"][opts_mesh_name];
    const Node &n_type_dom_info = root["type_domain_info"];
    if (n_mesh.has_child("fields"))
    {
        std::vector<std::string> multivar_name_strings;
        std::vector<int> elemlengths;
        int nvalues = 0;
        std::vector<int> var_attr_values;

        auto field_itr = n_mesh["fields"].children();
        while (field_itr.has_next())
        {
            const Node &n_var = field_itr.next();
            std::string var_name = field_itr.name();
            std::string safe_varname = detail::sanitize_silo_varname(var_name);
            multivar_name_strings.push_back(safe_varname);

            const int num_attr = 5; // we are writing 5 var attributes for now

            elemlengths.push_back(num_attr);
            nvalues += num_attr;

            // 
            // centering: ATTR_NODAL 0, ATTR_ZONAL 1, ATTR_FACE, ATTR_EDGE
            // 
            if (n_var["association"].as_string() == "vertex")
            {
                var_attr_values.push_back(0); // nodal == vertex
            }
            else
            {
                var_attr_values.push_back(1); // zonal == element
            }

            // 
            // scaling property: ATTR_INTENSIVE 0, ATTR_EXTENSIVE 1
            // 
            // intensive (0) IS NOT volume dependent
            // extensive (1) IS volume dependent
            if (n_var.has_child("volume_dependent") &&
                n_var["volume_dependent"].as_string() == "true")
            {
                var_attr_values.push_back(1); // extensive == volume dependent
            }
            else
            {
                var_attr_values.push_back(0); // intensive == NOT volume dependent
            }

            // 
            // linking: ATTR_FIRST ORDER 0, ATTR_SECOND ORDER 1
            // 
            // Use ATTR_SECOND_ORDER which means it computes the gradient of the 
            // field value in each zone for a second order remap of the values.
            // The first order remap is less accurate since it treats the value 
            // as constant within the zone.
            // TODO do we want to store any of this info in the state node on read?
            var_attr_values.push_back(1);

            // 
            // unused: 0
            // 
            var_attr_values.push_back(0);

            // 
            // data type: ATTR_INTEGER, ATTR_FLOAT
            // 
            // we cached this info earlier, just need to retrieve it
            var_attr_values.push_back(n_type_dom_info["ovl_var_datatypes"][safe_varname].to_index_t());
        }
        // package up char ptrs for silo
        std::vector<const char *> multivar_name_ptrs;
        for (size_t i = 0; i < multivar_name_strings.size(); i ++)
        {
            multivar_name_ptrs.push_back(multivar_name_strings[i].c_str());
        }

        DBPutCompoundarray(dbfile, // dbfile
                           "VAR_ATTRIBUTES", // name
                           multivar_name_ptrs.data(), // elemnames
                           elemlengths.data(), // elemlengths
                           multivar_name_ptrs.size(), // nelems
                           static_cast<void *>(var_attr_values.data()), // values
>>>>>>> eaec4728
                           nvalues, // nvalues
                           DB_INT, // datatype
                           NULL); // optlist
    }
<<<<<<< HEAD

=======
>>>>>>> eaec4728
}

//-----------------------------------------------------------------------------
/// The following options can be passed via the opts Node:
//-----------------------------------------------------------------------------
/// opts:
///
///      file_style: "default", "root_only", "multi_file", "overlink"
///            when # of domains == 1,  "default"   ==> "root_only"
///            else,                    "default"   ==> "multi_file"
///
///      silo_type: "default", "pdb", "hdf5", "unknown"
///            when the file we are writing to exists, "default" ==> "unknown"
///            else,                                   "default" ==> "hdf5"
///         note: these are additional silo_type options that we could add 
///         support for in the future:
///           "hdf5_sec2", "hdf5_stdio", "hdf5_mpio", "hdf5_mpiposix", "taurus"
///
///      suffix: "default", "cycle", "none"
///            when cycle is present,  "default"   ==> "cycle"
///            else,                   "default"   ==> "none"
///
///      root_file_ext: "default", "root", "silo"
///            "default"   ==> "root"
///            if overlink, this parameter is unused.
///
///      mesh_name:  (used if present, default ==> "mesh")
///
///      ovl_topo_name: (used if present, default ==> "")
///
///      number_of_files:  {# of files}
///            when "multi_file" or "overlink":
///                 <= 0, use # of files == # of domains
///                  > 0, # of files == number_of_files
///
/// Note: 
///  In the non-overlink case...
///   1) We have made the choice to output ALL topologies as multimeshes. 
///   2) We prepend the provided mesh_name to each of these topo names. We do 
///      this to avoid a name collision in the root only + single domain case.
///      We do this across all cases for the sake of consistency. We also use 
///      the mesh_name as the name of the silo directory within each silo file
///      where data is stored.
///   3) ovl_topo_name is ignored if provided.
///  In the overlink case...
///   1) We have made the choice to output only ONE topology as a multimesh.
///   2) mesh_name is ignored if provided and changed to "MMESH"
///   3) ovl_topo_name is the name of the topo we are outputting. If it is not
///      provided, we choose the first topology in the blueprint.
//-----------------------------------------------------------------------------
void CONDUIT_RELAY_API write_mesh(const Node &mesh,
                                  const std::string &path,
                                  const Node &opts
                                  CONDUIT_RELAY_COMMUNICATOR_ARG(MPI_Comm mpi_comm))
{
    // The assumption here is that everything is multi domain

    std::string opts_file_style    = "default";
    std::string opts_suffix        = "default";
    std::string opts_root_file_ext = "default";
    std::string opts_out_mesh_name = "mesh"; // used only for the non-overlink case
    std::string opts_ovl_topo_name = ""; // used only for the overlink case
    std::string opts_silo_type     = "default";
    int         opts_num_files     = -1;
    bool        opts_truncate      = false;
    int         silo_type          = DB_HDF5;
    std::set<std::string> filelist;

    // check for + validate file_style option
    if(opts.has_child("file_style") && opts["file_style"].dtype().is_string())
    {
        opts_file_style = opts["file_style"].as_string();

        if(opts_file_style != "default" && 
           opts_file_style != "root_only" &&
           opts_file_style != "multi_file" &&
           opts_file_style != "overlink")
        {
            CONDUIT_ERROR("write_mesh invalid file_style option: \"" 
                          << opts_file_style << "\"\n"
                          " expected: \"default\", \"root_only\", "
                          "\"multi_file\", or \"overlink\"");
        }
    }

    // check for + validate suffix option
    if(opts.has_child("suffix") && opts["suffix"].dtype().is_string())
    {
        opts_suffix = opts["suffix"].as_string();

        if(opts_suffix != "default" && 
           opts_suffix != "cycle" &&
           opts_suffix != "none" )
        {
            CONDUIT_ERROR("write_mesh invalid suffix option: \"" 
                          << opts_suffix << "\"\n"
                          " expected: \"default\", \"cycle\", or \"none\"");
        }
    }

    // check for + validate root_file_ext option
    if(opts.has_child("root_file_ext") && opts["root_file_ext"].dtype().is_string())
    {
        opts_root_file_ext = opts["root_file_ext"].as_string();

        if(opts_root_file_ext != "default" && 
           opts_root_file_ext != "root" &&
           opts_root_file_ext != "silo" )
        {
            CONDUIT_ERROR("write_mesh invalid root_file_ext option: \"" 
                          << opts_root_file_ext << "\"\n"
                          " expected: \"default\", \"root\", or \"silo\"");
        }
    }
    
    // check for + validate mesh_name option
    if(opts.has_child("mesh_name") && opts["mesh_name"].dtype().is_string())
    {
        opts_out_mesh_name = opts["mesh_name"].as_string();
    }

    // check for + validate ovl_topo_name option
    // only used for overlink case
    if(opts.has_child("ovl_topo_name") && opts["ovl_topo_name"].dtype().is_string())
    {
        opts_ovl_topo_name = opts["ovl_topo_name"].as_string();
    }

    // check for number_of_files, 0 or -1 implies #files => # domains
    if(opts.has_child("number_of_files") && opts["number_of_files"].dtype().is_integer())
    {
        opts_num_files = (int) opts["number_of_files"].to_int();
    }

    // check for truncate (overwrite)
    if(opts.has_child("truncate") && opts["truncate"].dtype().is_string())
    {
        const std::string ow_string = opts["truncate"].as_string();
        if(ow_string == "true")
            opts_truncate = true;
    }

    // check for + validate silo_type option
    if (opts.has_child("silo_type") && opts["silo_type"].dtype().is_string())
    {
        opts_silo_type = opts["silo_type"].as_string();

        if(opts_silo_type != "default" && 
           opts_silo_type != "pdb" &&
           opts_silo_type != "hdf5" &&
           // opts_silo_type != "hdf5_sec2" &&
           // opts_silo_type != "hdf5_stdio" &&
           // opts_silo_type != "hdf5_mpio" &&
           // opts_silo_type != "hdf5_mpiposix" &&
           // opts_silo_type != "taurus" &&
           opts_silo_type != "unknown" )
        {
            CONDUIT_ERROR("write_mesh invalid suffix option: \"" 
                          << opts_silo_type << "\"\n"
                          " expected: \"default\", \"pdb\", \"hdf5\", or \"unknown\"");
        }
    }

    if (opts_silo_type == "default")
    {
        silo_type = DB_HDF5;
        // "default" logic will be handled later, once we know
        // what the `root_filename` is.
    }
    else if (opts_silo_type == "pdb")
    {
        silo_type = DB_PDB;
    }
    else if (opts_silo_type == "hdf5")
    {
        silo_type = DB_HDF5;
    }
    else if (opts_silo_type == "unknown") 
    {
        silo_type = DB_UNKNOWN;
    }
    // TODO these are the additional silo_type options we could add support 
    // for in the future.
    // else if (opts_silo_type == "hdf5_sec2")
    // {
    //     silo_type = DB_HDF5_SEC2;
    // }
    // else if (opts_silo_type == "hdf5_stdio")
    // {
    //     silo_type = DB_HDF5_STDIO;
    // }
    // else if (opts_silo_type == "hdf5_mpio")
    // {
    //     silo_type = DB_HDF5_MPIO;
    // }
    // else if (opts_silo_type == "hdf5_mpiposix")
    // {
    //     silo_type = DB_HDF5_MPIPOSIX; 
    // }
    // else if (opts_silo_type == "taurus") 
    // {
    //     silo_type = DB_TAURUS;
    // }

    if (opts_root_file_ext == "default")
    {
        opts_root_file_ext = "root";
    }

    // more will happen for this case later
    if (opts_file_style == "overlink")
    {
        CONDUIT_INFO("Overlink is not yet fully supported. Outputted files "
                     "with this option will be missing several components "
                     "that Overlink requires.")
        opts_suffix = "none"; // force no suffix for overlink case
        opts_root_file_ext = "silo"; // force .silo file extension for root file
    }

    int num_files = opts_num_files;

#ifdef CONDUIT_RELAY_IO_MPI_ENABLED
    // nodes used for MPI comm (share them for many operations)
    Node n_local, n_reduced;
#endif

    // -----------------------------------------------------------
    // make sure some MPI task has data
    // -----------------------------------------------------------
    Node multi_dom;
#ifdef CONDUIT_RELAY_IO_MPI_ENABLED
    bool is_valid = conduit::relay::mpi::io::blueprint::clean_mesh(mesh, multi_dom, mpi_comm);
#else
    bool is_valid = conduit::relay::io::blueprint::clean_mesh(mesh, multi_dom);
#endif

    int par_rank = 0;
    int par_size = 1;
    // we may not have any domains so init to max
    int cycle = std::numeric_limits<int>::max();

    int local_boolean = is_valid ? 1 : 0;
    int global_boolean = local_boolean;


#ifdef CONDUIT_RELAY_IO_MPI_ENABLED
    par_rank = relay::mpi::rank(mpi_comm);
    par_size = relay::mpi::size(mpi_comm);

    // reduce to check to see if any valid data exists

    n_local = (int)cycle;
    relay::mpi::sum_all_reduce(n_local,
                               n_reduced,
                               mpi_comm);

    global_boolean = n_reduced.as_int();

#endif

    if(global_boolean == 0)
    {
      CONDUIT_INFO("Silo save: no valid data exists. Skipping save");
      return;
    }

    // -----------------------------------------------------------
    // get the number of local domains and the cycle info
    // -----------------------------------------------------------

    int local_num_domains = (int)multi_dom.number_of_children();
    // figure out what cycle we are
    if(local_num_domains > 0 && is_valid)
    {
        Node dom = multi_dom.child(0);
        if(!dom.has_path("state/cycle"))
        {
            if(opts_suffix == "cycle")
            {
                static std::map<std::string,int> counters;
                CONDUIT_INFO("Silo save: no 'state/cycle' present."
                             " Defaulting to counter");
                cycle = counters[path];
                counters[path]++;
            }
            else
            {
                opts_suffix = "none";
            }
        }
        else if(opts_suffix == "cycle")
        {
            cycle = dom["state/cycle"].to_int();
        }
        else if(opts_suffix == "default")
        {
            cycle = dom["state/cycle"].to_int();
            opts_suffix = "cycle";
        }
    }

#ifdef CONDUIT_RELAY_IO_MPI_ENABLED
    // reduce to get the cycle (some tasks might not have domains)
    n_local = (int)cycle;

    relay::mpi::min_all_reduce(n_local,
                               n_reduced,
                               mpi_comm);

    cycle = n_reduced.as_int();

    // we also need to have all mpi tasks agree on the `opts_suffix`
    // checking the first mpi task with domains should be sufficient.
    // find first
    n_local   = local_num_domains;
    n_reduced.reset();
    
    relay::mpi::all_gather(n_local,
                           n_reduced,
                           mpi_comm);

    index_t_accessor counts = n_reduced.value();
    index_t idx = -1;
    index_t i =0;
    NodeConstIterator counts_itr = n_reduced.children();
    while(counts_itr.has_next() && idx < 0)
    {
        const Node &curr = counts_itr.next();
        index_t count = curr.to_index_t();
        if(count > 0)
        {
            idx = i;
        }
        i++;
    }

    // now broadcast from idx
    Node n_opts_suffix;
    if(par_rank == idx)
    {
        n_opts_suffix = opts_suffix;
    }

    conduit::relay::mpi::broadcast_using_schema(n_opts_suffix,
                                                idx,
                                                mpi_comm);

    opts_suffix = n_opts_suffix.as_string();

#endif
    
    // -----------------------------------------------------------
    // find the # of global domains
    // -----------------------------------------------------------
    int global_num_domains = (int)local_num_domains;

#ifdef CONDUIT_RELAY_IO_MPI_ENABLED
    n_local = local_num_domains;

    relay::mpi::sum_all_reduce(n_local,
                               n_reduced,
                               mpi_comm);

    global_num_domains = n_reduced.as_int();
#endif

    if(global_num_domains == 0)
    {
      if(par_rank == 0)
      {
          CONDUIT_WARN("There no data to save. Doing nothing.");
      }
      return;
    }

    std::string output_dir = "";

    // resolve file_style == default
    // 
    // default implies multi_file if more than one domain
    if(opts_file_style == "default")
    {
        if( global_num_domains > 1)
        {
            opts_file_style = "multi_file";
        }
        else // other wise, use root only
        {
            opts_file_style = "root_only";
        }
    }

    // -----------------------------------------------------------
    // handle overlink-specific rules
    // -----------------------------------------------------------
    if (opts_file_style == "overlink")
    {
        // for overlink, things are different.
        // we are only going to write out one multimesh, with the name "MMESH"
        // the topo we will choose is the one named opts_ovl_topo_name, or, if that does
        // not exist, it is the first topo we can find.
        const Node &dom = multi_dom.child(0);

        if (dom.has_child("topologies"))
        {
            const Node &dom_topos = dom["topologies"];
            if (!dom_topos.has_child(opts_ovl_topo_name))
            {
                if (par_rank == 0)
                {
                    CONDUIT_INFO("Silo save: overlink: topo name not provided or not found.");
                }

                if (dom_topos.number_of_children() > 0)
                {
                    opts_ovl_topo_name = dom_topos.children().next().name();
                    if (par_rank == 0)
                    {
                        CONDUIT_INFO("Silo save: overlink: topo name defaulting to " + opts_ovl_topo_name);
                    }
                }
                else
                {
                    if (par_rank == 0)
                    {
                        CONDUIT_WARN("Silo save: overlink: No topologies to save. Doing nothing.");
                    }
                    return;
                }
            }
            // else we are good, the provided mesh name is valid
        }
        else
        {
            if (par_rank == 0)
            {
                CONDUIT_WARN("Silo save: overlink: No topologies to save. Doing nothing.");
            }
            return;
        }

        opts_out_mesh_name = "MMESH";
    }

    // ----------------------------------------------------
    // if using multi_file or overlink, create output dir
    // ----------------------------------------------------
    if (opts_file_style == "multi_file" ||
        opts_file_style == "overlink")
    {
        // setup the directory
        output_dir = path;

        // at this point for suffix, we should only see
        // cycle or none -- default has been resolved
        if (opts_suffix == "cycle")
        {
            output_dir += conduit_fmt::format(".cycle_{:06d}",cycle);
        }

        bool dir_ok = false;

        // let rank zero handle dir creation
        if (par_rank == 0)
        {
            // check if the dir exists
            dir_ok = utils::is_directory(output_dir);
            if (!dir_ok)
            {
                // if not try to let rank zero create it
                dir_ok = utils::create_directory(output_dir);
            }
        }

        // make sure everyone knows if dir creation was successful 

#ifdef CONDUIT_RELAY_IO_MPI_ENABLED
        // use an mpi sum to check if the dir exists
        n_local = dir_ok ? 1 : 0;

        relay::mpi::sum_all_reduce(n_local,
                                   n_reduced,
                                   mpi_comm);

        dir_ok = (n_reduced.as_int() == 1);
#endif

        CONDUIT_ASSERT(dir_ok, "Error: failed to create directory " << output_dir);
    }

    // ----------------------------------------------------
    // setup root file name
    // ----------------------------------------------------
    std::string root_filename;
    if (opts_file_style == "overlink")
    {
        root_filename = utils::join_file_path(output_dir, "OvlTop." + opts_root_file_ext);
    }
    else
    {
        root_filename = path;

        // at this point for suffix, we should only see 
        // cycle or none -- default has been resolved
        if(opts_suffix == "cycle")
        {
            root_filename += conduit_fmt::format(".cycle_{:06d}",cycle);
        }

        root_filename += "." + opts_root_file_ext;
    }

    // ----------------------------------------------------
    // check silo type now that root file name is known
    // ----------------------------------------------------
    // if the file exists and we are not truncating
    if (utils::is_file(root_filename) && !opts_truncate)
    {
        // then silo type must be unknown
        if (silo_type != DB_UNKNOWN)
        {
            silo_type = DB_UNKNOWN;
            CONDUIT_INFO("Overriding silo type to DB_UNKNOWN because the "
                         "file already exists and truncation is disabled.");
        }
    }
    else // the file does not exist or we are truncating
    {
        // then silo type can be anything except unknown
        if (silo_type == DB_UNKNOWN)
        {
            // silo type can be anything except unknown
            silo_type = DB_HDF5;
            CONDUIT_INFO("Overriding chosen silo type (DB_UNKNOWN) to DB_HDF5 "
                         "because either the file does not exist or "
                         "truncation is enabled.");
        }
    }

    // zero or negative (default cases), use one file per domain
    if(num_files <= 0)
    {
        num_files = global_num_domains;
    }

    // if global domains > num_files, warn and use one file per domain
    if(global_num_domains < num_files)
    {
        CONDUIT_INFO("Requested more files than actual domains, "
                     "writing one file per domain");
        num_files = global_num_domains;
    }

    // new style bp index partition_map
    // NOTE: the part_map is inited during write process for N domains
    // to M files case.
    // Other cases are simpler and are created when root file is written
    Node output_partition_map;

    Node local_type_domain_info;
    // our local type info is going to look like this:
    // meshes:
    //   mesh1:
    //     domain_ids: [5, 53, 74, ...]
    //     types: [quadmesh, ucdmesh, quadmesh, ...]
    //   mesh2:
    //     domain_ids: [5, 53, 74, ...]
    //     types: [pointmesh, pointmesh, pointmesh, ...]
    // vars:
    //   var1:
    //     domain_ids: [5, 53, 74, ...]
    //     types: [quadvar, ucdvar, quadvar, ...]
    //   var2:
    //     domain_ids: [5, 53, 74, ...]
    //     types: [pointvar, pointvar, pointvar, ...]
    // matsets:
    //   matset1:
    //     domain_ids: [5, 53, 74, ...]
    //   matset2:
    //     domain_ids: [5, 53, 74, ...]
    // each array is local_num_domains long

    // at this point for file_style,
    // default has been resolved, we need to just handle:
    //   root_only, multi_file
    if (opts_file_style == "root_only")
    {
        // write out local domains, since all tasks will
        // write to single file in this case, we need baton.
        // the outer loop + par_rank == current_writer implements
        // the baton.

        Node local_root_file_created;
        Node global_root_file_created;
        local_root_file_created.set((int)0);
        global_root_file_created.set((int)0);

        for (int current_writer = 0; current_writer < par_size; current_writer ++)
        {
            if (par_rank == current_writer)
            {
                detail::SiloObjectWrapperCheckError<DBfile, decltype(&DBClose)> dbfile{
                    nullptr, 
                    &DBClose, 
                    "Error closing Silo file: " + root_filename};

                for (int i = 0; i < local_num_domains; ++i)
                {
                    // if truncate, first rank to touch the file needs
                    // to open at
                    if (!dbfile.getSiloObject()
                        && (global_root_file_created.as_int() == 0)
                        && opts_truncate)
                    {
                        dbfile.setSiloObject(DBCreate(root_filename.c_str(), DB_CLOBBER, DB_LOCAL, NULL, silo_type));
                        CONDUIT_ASSERT(dbfile.getSiloObject(),
                            "Error opening Silo file for writing: " << root_filename);
                        local_root_file_created.set((int)1);
                    }

                    if (!dbfile.getSiloObject())
                    {
                        if (utils::is_file(root_filename))
                        {
                            dbfile.setSiloObject(DBOpen(root_filename.c_str(), silo_type, DB_APPEND));
                        }
                        else
                        {
                            dbfile.setSiloObject(DBCreate(root_filename.c_str(), DB_CLOBBER, DB_LOCAL, NULL, silo_type));
                        }

                        CONDUIT_ASSERT(dbfile.getSiloObject(),
                            "Error opening Silo file for writing: " << root_filename);
                    }

                    const Node &dom = multi_dom.child(i);
                    // figure out the proper mesh path the file
                    std::string mesh_path;

                    uint64 domain = dom["state/domain_id"].to_uint64();
                    if (global_num_domains == 1)
                    {
                        // no domain prefix, write to mesh name
                        mesh_path = opts_out_mesh_name;
                    }
                    else
                    {
                        // multiple domains, we need to use a domain prefix
                        mesh_path = conduit_fmt::format("domain_{:06d}/{}",
                                                        domain,
                                                        opts_out_mesh_name);
                        // we cannot have overlink in the root_only case so no need to handle it
                    }
                    silo_mesh_write(dom,
                                    dbfile.getSiloObject(),
                                    mesh_path,
                                    opts_ovl_topo_name,
                                    local_num_domains,
                                    i, // local domain index
                                    domain, // global domain id
                                    local_type_domain_info,
                                    opts_file_style == "overlink");
                }
            }

        // Reduce to sync up (like a barrier) and solve first writer need
        #ifdef CONDUIT_RELAY_IO_MPI_ENABLED
            mpi::max_all_reduce(local_root_file_created,
                                global_root_file_created,
                                mpi_comm);
        #else
            global_root_file_created.set(local_root_file_created);
        #endif
        }
    }
    else if (global_num_domains == num_files)
    {
        // write out each domain
        // writes are independent, so no baton here
        for (int i = 0; i < local_num_domains; ++i)
        {
            const Node &dom = multi_dom.child(i);
            uint64 domain = dom["state/domain_id"].to_uint64();

            std::string output_file;
            if (opts_file_style == "overlink")
            {
                output_file = conduit::utils::join_file_path(output_dir,
                                                conduit_fmt::format("domain{:d}.silo",
                                                                    domain));
            }
            else
            {
                output_file = conduit::utils::join_file_path(output_dir,
                                                conduit_fmt::format("domain_{:06d}.silo",
                                                                    domain));
            }

            // properly support truncate vs non truncate

            detail::SiloObjectWrapperCheckError<DBfile, decltype(&DBClose)> dbfile{
                nullptr, 
                &DBClose,
                "Error closing Silo file: " + output_file};

            if (opts_truncate || !utils::is_file(output_file))
            {
                dbfile.setSiloObject(DBCreate(output_file.c_str(), DB_CLOBBER, DB_LOCAL, NULL, silo_type));
            }
            else
            {
                dbfile.setSiloObject(DBOpen(output_file.c_str(), silo_type, DB_APPEND));
            }
            CONDUIT_ASSERT(dbfile.getSiloObject(),
                "Error opening Silo file for writing: " << output_file);

            std::string mesh_path = opts_file_style == "overlink" ? "" : opts_out_mesh_name;

            // write to mesh name subpath
            silo_mesh_write(dom, 
                            dbfile.getSiloObject(), 
                            mesh_path, 
                            opts_ovl_topo_name,
                            local_num_domains,
                            i, // local domain index
                            domain, // global domain id
                            local_type_domain_info,
                            opts_file_style == "overlink");
        }
    }
    else // more complex case, N domains to M files
    {
        //
        // recall: we have re-labeled domain ids from 0 - > N-1, however
        // some mpi tasks may have no data.
        //

        // books we keep:
        Node books;
        books["local_domain_to_file"].set(DataType::index_t(local_num_domains));
        books["local_domain_status"].set(DataType::index_t(local_num_domains));

        // batons
        books["local_file_batons"].set(DataType::index_t(num_files));
        books["global_file_batons"].set(DataType::index_t(num_files));

        // used to track first touch
        books["local_file_created"].set(DataType::index_t(num_files));
        books["global_file_created"].set(DataType::index_t(num_files));

        // size local # of domains
        index_t_array local_domain_to_file = books["local_domain_to_file"].value();
        index_t_array local_domain_status  = books["local_domain_status"].value();

        // size num total files
        /// batons
        index_t_array local_file_batons    = books["local_file_batons"].value();
        index_t_array global_file_batons   = books["global_file_batons"].value();
        /// file created flags
        index_t_array local_file_created    = books["local_file_created"].value();
        index_t_array global_file_created   = books["global_file_created"].value();


        Node d2f_map;
        blueprint::gen_domain_to_file_map(global_num_domains,
                                          num_files,
                                          books);

        // generate part map
        // use global_d2f is what we need for "file" part of part_map
        output_partition_map["file"] = books["global_domain_to_file"];
        output_partition_map["domain"].set(DataType::index_t(global_num_domains));
        index_t_array part_map_domain_vals = output_partition_map["domain"].value();
        for(index_t i=0; i < global_num_domains; i++)
        {
            part_map_domain_vals[i] = i;
        }

        index_t_accessor global_d2f = books["global_domain_to_file"].value();

        // init our local map and status array
        for(int d = 0; d < local_num_domains; ++d)
        {
            const Node &dom = multi_dom.child(d);
            uint64 domain = dom["state/domain_id"].to_uint64();
            // local domain index to file map
            local_domain_to_file[d] = global_d2f[domain];
            local_domain_status[d] = 1; // pending (1), vs done (0)
        }

        //
        // Round and round we go, will we deadlock I believe no :-)
        //
        // Here is how this works:
        //  At each round, if a rank has domains pending to write to a file,
        //  we put the rank id in the local file_batons vec.
        //  This vec is then mpi max'ed, and the highest rank
        //  that needs access to each file will write this round.
        //
        //  When a rank does not need to write to a file, we
        //  put -1 for this rank.
        //
        //  During each round, max of # files writers are participating
        //
        //  We are done when the mpi max of the batons is -1 for all files.
        //

        bool another_twirl = true;
        int twirls = 0;

        int local_all_is_good  = 1;
        int global_all_is_good = 1;

        books["local_all_is_good"].set_external(&local_all_is_good,1);
        books["global_all_is_good"].set_external(&global_all_is_good,1);

        std::string local_io_exception_msg = "";

        while(another_twirl)
        {
            // update baton requests
            for(int f = 0; f < num_files; ++f)
            {
                // reset file baton logic, look
                // to see if any local domains are
                // destined for this file
                local_file_batons[f] = -1;
                for(int d = 0; d < local_num_domains; ++d)
                {
                    // do we need to write this domain,
                    // and if so is it going to the file
                    // f
                    if(local_domain_status[d] == 1 &&
                       local_domain_to_file[d] == f)
                    {
                        local_file_batons[f] = par_rank;
                    }
                }
            }

            // mpi max file batons array
            #ifdef CONDUIT_RELAY_IO_MPI_ENABLED
                mpi::max_all_reduce(books["local_file_batons"],
                                    books["global_file_batons"],
                                    mpi_comm);
            #else
                global_file_batons.set(local_file_batons);
            #endif

            // mpi max file created array
            #ifdef CONDUIT_RELAY_IO_MPI_ENABLED
                mpi::max_all_reduce(books["local_file_created"],
                                    books["global_file_created"],
                                    mpi_comm);
            #else
                global_file_created.set(local_file_created);
            #endif


            // we now have valid batons (global_file_batons)
            for(int f = 0; f < num_files && local_all_is_good == 1 ; ++f)
            {
                // check if this rank has the global baton for this file
                if( global_file_batons[f] == par_rank )
                {
                    // check the domains this rank has pending
                    for(int d = 0; d < local_num_domains && local_all_is_good == 1; ++d)
                    {
                        if(local_domain_status[d] == 1 &&  // pending
                           local_domain_to_file[d] == f) // destined for this file
                        {
                            // now is the time to write!
                            // pattern is:
                            //  file_%06llu.{protocol}:/domain_%06llu/...
                            const Node &dom = multi_dom.child(d);
                            uint64 domain_id = dom["state/domain_id"].to_uint64();

                            // construct file name and path name
                            std::string file_name, curr_path;
                            if (opts_file_style == "overlink")
                            {
                                file_name = conduit_fmt::format("domfile{:d}.silo", f);
                                curr_path = conduit_fmt::format("domain{:d}/{}",
                                                                domain_id,
                                                                opts_out_mesh_name);
                            }
                            else
                            {
                                file_name = conduit_fmt::format("file_{:06d}.silo", f);
                                curr_path = conduit_fmt::format("domain_{:06d}/{}",
                                                                domain_id,
                                                                opts_out_mesh_name);
                            }

                            std::string output_file = conduit::utils::join_file_path(output_dir,
                                                                                     file_name);

                            try
                            {
                                detail::SiloObjectWrapperCheckError<DBfile, decltype(&DBClose)> dbfile{
                                    nullptr, 
                                    &DBClose,
                                    "Error closing Silo file: " + output_file};
                                // if truncate == true check if this is the first time we are
                                // touching file, and use DBCREATE w/ DB_CLOBBER
                                Node open_opts;
                                if(opts_truncate && global_file_created[f] == 0)
                                {
                                    if(!dbfile.getSiloObject())
                                    {
                                        dbfile.setSiloObject(DBCreate(output_file.c_str(), DB_CLOBBER, DB_LOCAL, NULL, silo_type));
                                        CONDUIT_ASSERT(dbfile.getSiloObject(),
                                            "Error opening Silo file for writing: " << output_file);
                                    }
                                    local_file_created[f]  = 1;
                                    global_file_created[f] = 1;
                                }
                                
                                if(!dbfile.getSiloObject())
                                {
                                    if (utils::is_file(output_file))
                                    {
                                        dbfile.setSiloObject(DBOpen(output_file.c_str(), silo_type, DB_APPEND));
                                    }
                                    else
                                    {
                                        dbfile.setSiloObject(DBCreate(output_file.c_str(), DB_CLOBBER, DB_LOCAL, NULL, silo_type));
                                    }
                                    CONDUIT_ASSERT(dbfile.getSiloObject(),
                                        "Error opening Silo file for writing: " << output_file);
                                }

                                // CONDUIT_INFO("rank " << par_rank << " output_file"
                                //              << output_file << " path " << path);

                                silo_mesh_write(dom, 
                                                dbfile.getSiloObject(), 
                                                curr_path, 
                                                opts_ovl_topo_name,
                                                local_num_domains,
                                                d, // local domain index
                                                domain_id, // global domain id
                                                local_type_domain_info,
                                                opts_file_style == "overlink");
                                
                                // update status, we are done with this doman
                                local_domain_status[d] = 0;
                            }
                            catch(conduit::Error &e)
                            {
                                local_all_is_good = 0;
                                local_io_exception_msg = e.message();
                            }
                        }
                    }
                }
            }

            // if any I/O errors happened stop and have all
            // tasks bail out with an exception (to avoid hangs)
            #ifdef CONDUIT_RELAY_IO_MPI_ENABLED
                mpi::min_all_reduce(books["local_all_is_good"],
                                    books["global_all_is_good"],
                                    mpi_comm);
            #else
                global_all_is_good = local_all_is_good;
            #endif

            if(global_all_is_good == 0)
            {
                std::string emsg = "Failed to write mesh data on one more more ranks.";

                if(!local_io_exception_msg.empty())
                {
                     emsg += conduit_fmt::format("Exception details from rank {}: {}.",
                                                 par_rank, local_io_exception_msg);
                }
                CONDUIT_ERROR(emsg);
            }

            // // If you need to debug the baton algorithm,
            // // uncomment to examine the books:
            // if(par_rank == 0)
            // {
            //    std::cout << "[" << par_rank << "] "
            //              << " twirls: " << twirls
            //              << " details\n"
            //              << books.to_yaml();
            // }

            // check if we have another round
            // stop when all batons are -1
            another_twirl = false;

            for(int f = 0; f < num_files && !another_twirl; ++f)
            {
                // if any entry is not -1, we still have more work to do
                if(global_file_batons[f] != -1)
                {
                    another_twirl = true;
                    twirls++;
                }
            }
        }
    }

    int root_file_writer = 0;
    if(local_num_domains == 0)
    {
        root_file_writer = -1;
    }
#ifdef CONDUIT_RELAY_IO_MPI_ENABLED
    // Rank 0 could have an empty domain, so we have to check
    // to find someone with a data set to write out the root file.
    Node out;
    out = local_num_domains;
    Node rcv;

    mpi::all_gather_using_schema(out, rcv, mpi_comm);
    root_file_writer = -1;
    int* res_ptr = (int*)rcv.data_ptr();
    for(int i = 0; i < par_size; ++i)
    {
        if(res_ptr[i] != 0)
        {
            root_file_writer = i;
            break;
        }
    }

    MPI_Barrier(mpi_comm);
#endif

    if(root_file_writer == -1)
    {
        // this should not happen. global doms is already 0
        CONDUIT_WARN("Relay: there are no domains to write out");
    }

    // generate the bp index
    Node local_bp_idx, bp_idx;
    if(local_num_domains > 0)
    {
        ::conduit::blueprint::mesh::generate_index(multi_dom,
                                                   opts_out_mesh_name,
                                                   global_num_domains,
                                                   local_bp_idx);
    }
    // handle mpi case. 
    // this logic is from the mpi ver of mesh index gen
    // it is duplicated here b/c we dont want a circular dep
    // between conduit_blueprint_mpi and conduit_relay_io_mpi
#ifdef CONDUIT_RELAY_IO_MPI_ENABLED
    // NOTE: do to save vs write cases, these updates should be
    // single mesh only
    Node gather_bp_idx;
    relay::mpi::all_gather_using_schema(local_bp_idx,
                                        gather_bp_idx,
                                        mpi_comm);

    // union all entries into final index that reps
    // all domains
    NodeConstIterator itr = gather_bp_idx.children();
    while(itr.has_next())
    {
        const Node &curr = itr.next();
        bp_idx[opts_out_mesh_name].update(curr);
    }
#else
    // NOTE: do to save vs write cases, these updates should be
    // single mesh only
    bp_idx[opts_out_mesh_name] = local_bp_idx;
#endif

    Node global_type_domain_info;
#ifdef CONDUIT_RELAY_IO_MPI_ENABLED
    relay::mpi::gather_using_schema(local_type_domain_info,
                                    global_type_domain_info,
                                    root_file_writer,
                                    mpi_comm);
#else
    global_type_domain_info.append().set_external(local_type_domain_info);
#endif

    // root_file_writer will now write out the root file
    if (par_rank == root_file_writer)
    {
        // we will gather type info into one place and organize it
        // by the end we should have a root_type_domain_info that looks like this:
        // (one entry in each list for each domain)
        // 
        // meshes:
        //   mesh1: ucdmesh, ucdmesh, ...
        //   mesh2: ucdmesh, pointmesh, ...
        //   mesh3: quadmesh, quadmesh, ...
        //   ...
        // vars:
        //   var1: ucdvar, ucdvar, ...
        //   var2: ucdvar, pointvar, ...
        //   var3: quadvar, quadvar, ...
        //   ...
        // matsets:
        //   matset1: 1, 1, -1, ...
        //   matset2: 1, -1, 1, ...

        Node root_type_domain_info;

        auto type_domain_info_itr = global_type_domain_info.children();
        while (type_domain_info_itr.has_next())
        {
            // type info from a particular MPI rank
            const Node &type_domain_info_from_rank = type_domain_info_itr.next();
            
            auto assemble_root_type_dom_info = [&](std::string comp)
            {
                Node &root_type_domain_info_comp = root_type_domain_info[comp];
                if (type_domain_info_from_rank.has_child(comp))
                {
                    auto read_comp_itr = type_domain_info_from_rank[comp].children();
                    while (read_comp_itr.has_next())
                    {
                        const Node &read_comp_type_domain_info = read_comp_itr.next();
                        const std::string read_comp_name = read_comp_itr.name();

                        if (!root_type_domain_info_comp.has_child(read_comp_name)) 
                        {
                            root_type_domain_info_comp[read_comp_name].set(DataType::index_t(global_num_domains));
                            index_t_array root_comp_types = root_type_domain_info_comp[read_comp_name].value();
                            root_comp_types.fill(-1); // empty domains get -1

                            // for overlink, we need the overlink data type for each var
                            // to save out in the var attributes
                            if (comp == "vars" && opts_file_style == "overlink")
                            {
                                root_type_domain_info["ovl_var_datatypes"][read_comp_name].set(
                                    read_comp_type_domain_info["ovl_datatype"]);
                            }
                        }
                        // this is where we are writing the data to
                        index_t_array root_comp_types = root_type_domain_info_comp[read_comp_name].value();

                        // the global domain ids array is of length local domain ids
                        // local domain ids index into it to read global domain ids out
                        index_t_accessor global_domain_ids = read_comp_type_domain_info["domain_ids"].value();
                        
                        if (comp == "matsets")
                        {
                            for (index_t local_domain_id = 0; 
                                 local_domain_id < global_domain_ids.number_of_elements(); 
                                 local_domain_id ++)
                            {
                                index_t global_domain_index = global_domain_ids[local_domain_id];
                                if (global_domain_index != -1)
                                {
                                    root_comp_types[global_domain_index] = 1;
                                }
                            }
                        }
                        else
                        {
                            index_t_accessor read_comp_types = read_comp_type_domain_info["types"].value();
                            for (index_t local_domain_id = 0; 
                                 local_domain_id < global_domain_ids.number_of_elements(); 
                                 local_domain_id ++)
                            {
                                index_t global_domain_index = global_domain_ids[local_domain_id];
                                if (global_domain_index != -1)
                                {
                                    root_comp_types[global_domain_index] = read_comp_types[local_domain_id];
                                }
                            }
                        }
                    }
                }
            };

            assemble_root_type_dom_info("meshes");
            assemble_root_type_dom_info("vars");
            assemble_root_type_dom_info("matsets");
        }

        std::string output_silo_path;

        // single file case
        if (opts_file_style == "root_only")
        {
            if (global_num_domains == 1)
            {
                output_silo_path = opts_out_mesh_name + "/{}";
            }
            else
            {
                output_silo_path = "domain_{:06d}/" + opts_out_mesh_name + "/{}";
            }

            // generate part map (we only need domain for this case)
            output_partition_map["domain"].set(DataType::index_t(global_num_domains));
            index_t_array part_map_domain_vals = output_partition_map["domain"].value();
            for (index_t i = 0; i < global_num_domains; i ++)
            {
                part_map_domain_vals[i] = i;
            }
        }
        else
        {
            std::string output_dir_base, output_dir_path;
            utils::rsplit_file_path(output_dir,
                                    output_dir_base,
                                    output_dir_path);

            // num domains == num files case
            if (global_num_domains == num_files)
            {
                // generate partition map
                output_partition_map["file"].set(DataType::index_t(global_num_domains));
                output_partition_map["domain"].set(DataType::index_t(global_num_domains));
                index_t_array part_map_file_vals   = output_partition_map["file"].value();
                index_t_array part_map_domain_vals = output_partition_map["domain"].value();

                for (index_t i = 0; i < global_num_domains; i ++)
                {
                    // file id == domain id
                    part_map_file_vals[i]   = i;
                    part_map_domain_vals[i] = i;
                }

                if (opts_file_style == "overlink")
                {
                    output_silo_path = utils::join_file_path(output_dir_base, "domain{:d}.silo:{}");
                }
                else
                {
                    output_silo_path = utils::join_file_path(output_dir_base, "domain_{:06d}.silo") + ":"
                                     + opts_out_mesh_name + "/{}";
                }
            }
            // m to n case
            else
            {
                // we generated the partition map earlier

                if (opts_file_style == "overlink")
                {
                    output_silo_path = utils::join_file_path(output_dir_base, "domfile{:d}.silo:domain{:d}/{}");
                }
                else
                {
                    output_silo_path = utils::join_file_path(output_dir_base, "file_{:06d}.silo") + ":"
                                     + "domain_{:06d}" + "/" 
                                     + opts_out_mesh_name + "/{}";
                }
            }
        }

        /////////////////////////////
        // mesh partition map
        /////////////////////////////
        // example of cases (for opts_out_mesh_name == "mesh"):
        // root only, single domain
        // silo_path: "mesh/{}"
        //
        // root only, multi domain
        // silo_path: "domain_{:06d}/mesh/{}"
        // partition_map:
        //   domain: [0, 1, 2, 3, 4 ]
        //
        // # domains == # files:
        // silo_path: "out/domain_{:06d}.silo:mesh/{}"
        // partition_map:
        //   file:  [ 0, 1, 2, 3, 4 ]
        //   domain: [ 0, 1, 2, 3, 4 ]
        //
        // N domains to M files:
        // silo_path: "out/file_{:06d}.silo:domain_{:06d}/mesh/{}"
        // partition_map:
        //   file:  [ 0, 0, 1, 2, 2 ]
        //   domain: [ 0, 1, 2, 3, 4 ]
        //
        // N domains to M files (non trivial domain order):
        // silo_path: "out/file_{:06d}.silo:domain_{:06d}/mesh/{}"
        // partition_map:
        //    file:  [ 0, 0, 1, 2, 2 ]
        //    domain: [ 4, 0, 3, 2, 1 ]

        if (output_partition_map.number_of_children() > 0 )
        {
            bp_idx[opts_out_mesh_name]["state/partition_map"] = output_partition_map;
        }

        Node root;
        root["blueprint_index"].set(bp_idx);

        root["protocol/name"]    = "silo";
        root["protocol/version"] = CONDUIT_VERSION;

        root["number_of_files"]  = num_files;
        root["number_of_domains"]  = global_num_domains;

        root["silo_path"] = output_silo_path;
        root["file_style"] = opts_file_style;

        root["type_domain_info"].set_external(root_type_domain_info);

        detail::SiloObjectWrapperCheckError<DBfile, decltype(&DBClose)> dbfile{
            nullptr, 
            &DBClose,
            "Error closing Silo file: " + root_filename};

        // if not root only, this is the first time we are writing 
        // to the root file -- make sure to properly support truncate
        if(opts_file_style != "root_only" && opts_truncate)
        {
            if(!dbfile.getSiloObject())
            {
                dbfile.setSiloObject(DBCreate(root_filename.c_str(), DB_CLOBBER, DB_LOCAL, NULL, silo_type));
                CONDUIT_ASSERT(dbfile.getSiloObject(),
                    "Error opening Silo file for writing: " << root_filename);
            }
        }

        if(!dbfile.getSiloObject())
        {
            if (utils::is_file(root_filename))
            {
                dbfile.setSiloObject(DBOpen(root_filename.c_str(), silo_type, DB_APPEND));
            }
            else
            {
                dbfile.setSiloObject(DBCreate(root_filename.c_str(), DB_CLOBBER, DB_LOCAL, NULL, silo_type));
            }

            CONDUIT_ASSERT(dbfile.getSiloObject(),
                "Error opening Silo file for writing: " << root_filename);
        }

        const bool write_overlink = opts_file_style == "overlink";

        write_multimeshes(dbfile.getSiloObject(), 
                          opts_out_mesh_name, 
                          opts_ovl_topo_name, 
                          root, 
                          write_overlink);
        write_multivars(dbfile.getSiloObject(), 
                        opts_out_mesh_name, 
                        opts_ovl_topo_name, 
                        root, 
                        write_overlink);
        write_multimats(dbfile.getSiloObject(), 
                        opts_out_mesh_name, 
                        opts_ovl_topo_name, 
                        root, 
                        write_overlink);

        if (write_overlink)
        {
<<<<<<< HEAD
            std::cout << root.to_yaml() << std::endl;
            write_pad_dims(dbfile.getSiloObject(), 
                           opts_out_mesh_name, 
                           root);
=======
            write_var_attributes(dbfile.getSiloObject(),
                                 opts_out_mesh_name,
                                 root);
>>>>>>> eaec4728
        }
    }

    // barrier at end of work to avoid file system race
    // (non root task could write the root file in write_mesh, 
    // but root task is always the one to read the root file
    // in read_mesh.

    #ifdef CONDUIT_RELAY_IO_MPI_ENABLED
        MPI_Barrier(mpi_comm);
    #endif
}

//-----------------------------------------------------------------------------
// Write a blueprint mesh to silo
//-----------------------------------------------------------------------------
/// These methods assume `mesh` is a valid blueprint mesh.
///
/// Note: These methods use "write" semantics, they will append to existing
///       files.
///
///
//-----------------------------------------------------------------------------
void CONDUIT_RELAY_API write_mesh(const Node &mesh,
                                  const std::string &path
                                  CONDUIT_RELAY_COMMUNICATOR_ARG(MPI_Comm mpi_comm)) 
{
    // empty opts
    Node opts;
#ifdef CONDUIT_RELAY_IO_MPI_ENABLED
    write_mesh(mesh, path, opts, mpi_comm);
#else
    write_mesh(mesh, path, opts);
#endif
}

//-----------------------------------------------------------------------------
// Save a blueprint mesh to silo
//-----------------------------------------------------------------------------
/// These methods assume `mesh` is a valid blueprint mesh.
///
/// Note: These methods use "save" semantics, they will overwrite existing
///       files.
///
///
//-----------------------------------------------------------------------------
void CONDUIT_RELAY_API save_mesh(const Node &mesh,
                                 const std::string &path
                                 CONDUIT_RELAY_COMMUNICATOR_ARG(MPI_Comm mpi_comm)) 
{
    // empty opts
    Node opts;
#ifdef CONDUIT_RELAY_IO_MPI_ENABLED
    save_mesh(mesh, path, opts, mpi_comm);
#else
    save_mesh(mesh, path, opts);
#endif
}

//-----------------------------------------------------------------------------
/// The following options can be passed via the opts Node:
//-----------------------------------------------------------------------------
/// opts:
///
///      file_style: "default", "root_only", "multi_file", "overlink"
///            when # of domains == 1,  "default"   ==> "root_only"
///            else,                    "default"   ==> "multi_file"
///
///      silo_type: "default", "pdb", "hdf5", "unknown"
///            when the file we are writing to exists, "default" ==> "unknown"
///            else,                                   "default" ==> "hdf5"
///         note: these are additional silo_type options that we could add 
///         support for in the future:
///           "hdf5_sec2", "hdf5_stdio", "hdf5_mpio", "hdf5_mpiposix", "taurus"
///
///      suffix: "default", "cycle", "none"
///            when cycle is present,  "default"   ==> "cycle"
///            else,                   "default"   ==> "none"
///
///      root_file_ext: "default", "root", "silo"
///            "default"   ==> "root"
///            if overlink, this parameter is unused.
///
///      mesh_name:  (used if present, default ==> "mesh")
///
///      ovl_topo_name: (used if present, default ==> "")
///
///      number_of_files:  {# of files}
///            when "multi_file" or "overlink":
///                 <= 0, use # of files == # of domains
///                  > 0, # of files == number_of_files
///
/// Note: 
///  In the non-overlink case...
///   1) We have made the choice to output ALL topologies as multimeshes. 
///   2) We prepend the provided mesh_name to each of these topo names. We do 
///      this to avoid a name collision in the root only + single domain case.
///      We do this across all cases for the sake of consistency. We also use 
///      the mesh_name as the name of the silo directory within each silo file
///      where data is stored.
///   3) ovl_topo_name is ignored if provided.
///  In the overlink case...
///   1) We have made ther choice to output only one topology as a multimesh.
///   2) mesh_name is ignored if provided and changed to "MMESH"
///   3) ovl_topo_name is the name of the topo we are outputting. If it is not
///      provided, we choose the first topology in the blueprint.
//-----------------------------------------------------------------------------
void CONDUIT_RELAY_API save_mesh(const Node &mesh,
                                 const std::string &path,
                                 const Node &opts
                                 CONDUIT_RELAY_COMMUNICATOR_ARG(MPI_Comm mpi_comm)) 
{
    // we force overwrite to true, so we need a copy of the const opts passed.
    Node save_opts;
    save_opts.set(opts);
    save_opts["truncate"] = "true";

#ifdef CONDUIT_RELAY_IO_MPI_ENABLED
    write_mesh(mesh, path, save_opts, mpi_comm);
#else
    write_mesh(mesh, path, save_opts);
#endif
}

}
//-----------------------------------------------------------------------------
// -- end conduit::relay::<mpi>::io::silo --
//-----------------------------------------------------------------------------

}
//-----------------------------------------------------------------------------
// -- end conduit::relay::<mpi>::io --
//-----------------------------------------------------------------------------

#ifdef CONDUIT_RELAY_IO_MPI_ENABLED
}
//-----------------------------------------------------------------------------
// -- end conduit::relay::mpi --
//-----------------------------------------------------------------------------
#endif

}
//-----------------------------------------------------------------------------
// -- end conduit::relay --
//-----------------------------------------------------------------------------


}
//-----------------------------------------------------------------------------
// -- end conduit:: --
//-----------------------------------------------------------------------------<|MERGE_RESOLUTION|>--- conflicted
+++ resolved
@@ -4168,7 +4168,6 @@
 //-----------------------------------------------------------------------------
 // only for overlink
 void
-<<<<<<< HEAD
 write_pad_dims(DBfile *dbfile,
                const std::string &opts_mesh_name,
                const Node &root)
@@ -4206,7 +4205,15 @@
                            &elemlength, // elemlengths
                            nelems, // nelems
                            static_cast<void *>(paddim_vals.data()), // values
-=======
+                           nvalues, // nvalues
+                           DB_INT, // datatype
+                           NULL); // optlist
+    }
+}
+
+//-----------------------------------------------------------------------------
+// only for overlink
+void
 write_var_attributes(DBfile *dbfile, 
                      const std::string &opts_mesh_name,
                      const Node &root)
@@ -4294,15 +4301,10 @@
                            elemlengths.data(), // elemlengths
                            multivar_name_ptrs.size(), // nelems
                            static_cast<void *>(var_attr_values.data()), // values
->>>>>>> eaec4728
                            nvalues, // nvalues
                            DB_INT, // datatype
                            NULL); // optlist
     }
-<<<<<<< HEAD
-
-=======
->>>>>>> eaec4728
 }
 
 //-----------------------------------------------------------------------------
@@ -5658,16 +5660,15 @@
 
         if (write_overlink)
         {
-<<<<<<< HEAD
+            write_var_attributes(dbfile.getSiloObject(),
+                                 opts_out_mesh_name,
+                                 root);
+
+            // in progress
             std::cout << root.to_yaml() << std::endl;
             write_pad_dims(dbfile.getSiloObject(), 
                            opts_out_mesh_name, 
                            root);
-=======
-            write_var_attributes(dbfile.getSiloObject(),
-                                 opts_out_mesh_name,
-                                 root);
->>>>>>> eaec4728
         }
     }
 
