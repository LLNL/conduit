//~~~~~~~~~~~~~~~~~~~~~~~~~~~~~~~~~~~~~~~~~~~~~~~~~~~~~~~~~~~~~~~~~~~~~~~~~~~//
// Copyright (c) 2014-2018, Lawrence Livermore National Security, LLC.
// 
// Produced at the Lawrence Livermore National Laboratory
// 
// LLNL-CODE-666778
// 
// All rights reserved.
// 
// This file is part of Conduit. 
// 
// For details, see: http://software.llnl.gov/conduit/.
// 
// Please also read conduit/LICENSE
// 
// Redistribution and use in source and binary forms, with or without 
// modification, are permitted provided that the following conditions are met:
// 
// * Redistributions of source code must retain the above copyright notice, 
//   this list of conditions and the disclaimer below.
// 
// * Redistributions in binary form must reproduce the above copyright notice,
//   this list of conditions and the disclaimer (as noted below) in the
//   documentation and/or other materials provided with the distribution.
// 
// * Neither the name of the LLNS/LLNL nor the names of its contributors may
//   be used to endorse or promote products derived from this software without
//   specific prior written permission.
// 
// THIS SOFTWARE IS PROVIDED BY THE COPYRIGHT HOLDERS AND CONTRIBUTORS "AS IS"
// AND ANY EXPRESS OR IMPLIED WARRANTIES, INCLUDING, BUT NOT LIMITED TO, THE
// IMPLIED WARRANTIES OF MERCHANTABILITY AND FITNESS FOR A PARTICULAR PURPOSE
// ARE DISCLAIMED. IN NO EVENT SHALL LAWRENCE LIVERMORE NATIONAL SECURITY,
// LLC, THE U.S. DEPARTMENT OF ENERGY OR CONTRIBUTORS BE LIABLE FOR ANY
// DIRECT, INDIRECT, INCIDENTAL, SPECIAL, EXEMPLARY, OR CONSEQUENTIAL 
// DAMAGES  (INCLUDING, BUT NOT LIMITED TO, PROCUREMENT OF SUBSTITUTE GOODS
// OR SERVICES; LOSS OF USE, DATA, OR PROFITS; OR BUSINESS INTERRUPTION)
// HOWEVER CAUSED AND ON ANY THEORY OF LIABILITY, WHETHER IN CONTRACT, 
// STRICT LIABILITY, OR TORT (INCLUDING NEGLIGENCE OR OTHERWISE) ARISING
// IN ANY WAY OUT OF THE USE OF THIS SOFTWARE, EVEN IF ADVISED OF THE 
// POSSIBILITY OF SUCH DAMAGE.
// 
//~~~~~~~~~~~~~~~~~~~~~~~~~~~~~~~~~~~~~~~~~~~~~~~~~~~~~~~~~~~~~~~~~~~~~~~~~~~//

//-----------------------------------------------------------------------------
///
/// file: conduit_relay_io.hpp
///
//-----------------------------------------------------------------------------


#ifndef CONDUIT_RELAY_IO_HPP
#define CONDUIT_RELAY_IO_HPP

//-----------------------------------------------------------------------------
// conduit lib include 
//-----------------------------------------------------------------------------
#include "conduit.hpp"
#include "conduit_relay_exports.h"
#include "conduit_relay_config.h"

//-----------------------------------------------------------------------------
// -- begin conduit:: --
//-----------------------------------------------------------------------------
namespace conduit
{

//-----------------------------------------------------------------------------
// -- begin conduit::relay --
//-----------------------------------------------------------------------------
namespace relay
{

//-----------------------------------------------------------------------------
// -- begin conduit::relay::io --
//-----------------------------------------------------------------------------
namespace io
{

///
/// ``save`` works like a 'set' to the file.
///

//-----------------------------------------------------------------------------
void CONDUIT_RELAY_API save(const Node &node,
                            const std::string &path);

//-----------------------------------------------------------------------------
void CONDUIT_RELAY_API save(const Node &node,
                            const std::string &path,
                            const std::string &protocol);

<<<<<<< HEAD
=======
//-----------------------------------------------------------------------------
void CONDUIT_RELAY_API save(const Node &node,
                            const std::string &path,
                            const std::string &protocol);

//-----------------------------------------------------------------------------
void CONDUIT_RELAY_API save(const Node &node,
                            const std::string &path,
                            const std::string &protocol,
                            const Node &options);

>>>>>>> ff75c88e
///
/// ``save_merged`` works like an update to the file.
///

//-----------------------------------------------------------------------------
void CONDUIT_RELAY_API save_merged(const Node &node,
                                   const std::string &path);

//-----------------------------------------------------------------------------
void CONDUIT_RELAY_API save_merged(const Node &node,
                                   const std::string &path,
                                   const std::string &protocol);

//-----------------------------------------------------------------------------
void CONDUIT_RELAY_API save_merged(const Node &node,
                                   const std::string &path,
                                   const std::string &protocol,
                                   const Node &options);


///
/// ``load`` works like a 'set', the node is reset and then populated
///

//-----------------------------------------------------------------------------
void CONDUIT_RELAY_API load(const std::string &path,
                            Node &node);

//-----------------------------------------------------------------------------
void CONDUIT_RELAY_API load(const std::string &path,
                            const std::string &protocol,
                            Node &node);


///
/// ``load_merged`` works like an update, for the object case, entries are read
///  into the node. If the node is already in the OBJECT_T role, children are 
///  added
///

//-----------------------------------------------------------------------------
void CONDUIT_RELAY_API load_merged(const std::string &path,
                                   Node &node);

//-----------------------------------------------------------------------------
void CONDUIT_RELAY_API load_merged(const std::string &path,
                                   const std::string &protocol,
                                   Node &node);

}
//-----------------------------------------------------------------------------
// -- end conduit::relay::io --
//-----------------------------------------------------------------------------

}
//-----------------------------------------------------------------------------
// -- end conduit::relay --
//-----------------------------------------------------------------------------


}
//-----------------------------------------------------------------------------
// -- end conduit:: --
//-----------------------------------------------------------------------------


#endif
<|MERGE_RESOLUTION|>--- conflicted
+++ resolved
@@ -90,20 +90,12 @@
                             const std::string &path,
                             const std::string &protocol);
 
-<<<<<<< HEAD
-=======
-//-----------------------------------------------------------------------------
-void CONDUIT_RELAY_API save(const Node &node,
-                            const std::string &path,
-                            const std::string &protocol);
-
 //-----------------------------------------------------------------------------
 void CONDUIT_RELAY_API save(const Node &node,
                             const std::string &path,
                             const std::string &protocol,
                             const Node &options);
 
->>>>>>> ff75c88e
 ///
 /// ``save_merged`` works like an update to the file.
 ///
