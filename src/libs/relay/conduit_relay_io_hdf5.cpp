--- conflicted
+++ resolved
@@ -1739,10 +1739,7 @@
     // check if the dataset exists
     H5O_info_t h5_obj_info;
 
-<<<<<<< HEAD
 #if H5_VERSION_GE(1, 12, 0)
-=======
->>>>>>> 99ee9289
     herr_t h5_info_status =  H5Oget_info_by_name(hdf5_group_id,
                                                  hdf5_dset_name.c_str(),
                                                  &h5_obj_info,
