//~~~~~~~~~~~~~~~~~~~~~~~~~~~~~~~~~~~~~~~~~~~~~~~~~~~~~~~~~~~~~~~~~~~~~~~~~~~//
// Copyright (c) 2014-2018, Lawrence Livermore National Security, LLC.
// 
// Produced at the Lawrence Livermore National Laboratory
// 
// LLNL-CODE-666778
// 
// All rights reserved.
// 
// This file is part of Conduit. 
// 
// For details, see: http://software.llnl.gov/conduit/.
// 
// Please also read conduit/LICENSE
// 
// Redistribution and use in source and binary forms, with or without 
// modification, are permitted provided that the following conditions are met:
// 
// * Redistributions of source code must retain the above copyright notice, 
//   this list of conditions and the disclaimer below.
// 
// * Redistributions in binary form must reproduce the above copyright notice,
//   this list of conditions and the disclaimer (as noted below) in the
//   documentation and/or other materials provided with the distribution.
// 
// * Neither the name of the LLNS/LLNL nor the names of its contributors may
//   be used to endorse or promote products derived from this software without
//   specific prior written permission.
// 
// THIS SOFTWARE IS PROVIDED BY THE COPYRIGHT HOLDERS AND CONTRIBUTORS "AS IS"
// AND ANY EXPRESS OR IMPLIED WARRANTIES, INCLUDING, BUT NOT LIMITED TO, THE
// IMPLIED WARRANTIES OF MERCHANTABILITY AND FITNESS FOR A PARTICULAR PURPOSE
// ARE DISCLAIMED. IN NO EVENT SHALL LAWRENCE LIVERMORE NATIONAL SECURITY,
// LLC, THE U.S. DEPARTMENT OF ENERGY OR CONTRIBUTORS BE LIABLE FOR ANY
// DIRECT, INDIRECT, INCIDENTAL, SPECIAL, EXEMPLARY, OR CONSEQUENTIAL 
// DAMAGES  (INCLUDING, BUT NOT LIMITED TO, PROCUREMENT OF SUBSTITUTE GOODS
// OR SERVICES; LOSS OF USE, DATA, OR PROFITS; OR BUSINESS INTERRUPTION)
// HOWEVER CAUSED AND ON ANY THEORY OF LIABILITY, WHETHER IN CONTRACT, 
// STRICT LIABILITY, OR TORT (INCLUDING NEGLIGENCE OR OTHERWISE) ARISING
// IN ANY WAY OUT OF THE USE OF THIS SOFTWARE, EVEN IF ADVISED OF THE 
// POSSIBILITY OF SUCH DAMAGE.
// 
//~~~~~~~~~~~~~~~~~~~~~~~~~~~~~~~~~~~~~~~~~~~~~~~~~~~~~~~~~~~~~~~~~~~~~~~~~~~//

//-----------------------------------------------------------------------------
///
/// file: conduit_blueprint_mesh.cpp
///
//-----------------------------------------------------------------------------

//-----------------------------------------------------------------------------
// conduit includes
//-----------------------------------------------------------------------------
#include "conduit_blueprint_mcarray.hpp"
#include "conduit_blueprint_mesh.hpp"
#include "conduit_log.hpp"

using namespace conduit;
<<<<<<< HEAD
// Easier access to the Conduit logging functions
using namespace conduit::utils;
=======
// access verify logging helpers
using namespace conduit::blueprint::utils;
// access conduit path helper
using ::conduit::utils::join_path;

>>>>>>> 4a75a518

namespace conduit { namespace blueprint { namespace mesh {
    bool verify_single_domain(const conduit::Node &n, conduit::Node &info);
    bool verify_multi_domain(const conduit::Node &n, conduit::Node &info);

    static const std::string association_list[2] = {"vertex", "element"};
    static const std::vector<std::string> associations(association_list,
        association_list + sizeof(association_list) / sizeof(association_list[0]));

    static const std::string coord_type_list[3] = {"uniform", "rectilinear", "explicit"};
    static const std::vector<std::string> coord_types(coord_type_list,
        coord_type_list + sizeof(coord_type_list) / sizeof(coord_type_list[0]));

    static const std::string coord_system_list[3] = {"cartesian", "cylindrical", "spherical"};
    static const std::vector<std::string> coord_systems(coord_system_list,
        coord_system_list + sizeof(coord_system_list) / sizeof(coord_system_list[0]));

    static const std::string topo_type_list[4] = {"uniform", "rectilinear", "structured", "unstructured"};
    static const std::vector<std::string> topo_types(topo_type_list,
        topo_type_list + sizeof(topo_type_list) / sizeof(topo_type_list[0]));
    static const std::string topo_shape_list[6] = {"point", "line", "tri", "quad", "tet", "hex"};
    static const std::vector<std::string> topo_shapes(topo_shape_list,
        topo_shape_list + sizeof(topo_shape_list) / sizeof(topo_shape_list[0]));

    static const std::string coordinate_axis_list[7] = {"x", "y", "z", "r", "z", "theta", "phi"};
    static const std::vector<std::string> coordinate_axes(coordinate_axis_list,
        coordinate_axis_list + sizeof(coordinate_axis_list) / sizeof(coordinate_axis_list[0]));
} } }

//-----------------------------------------------------------------------------
// -- begin internal helper functions --
//-----------------------------------------------------------------------------

//-----------------------------------------------------------------------------
bool verify_field_exists(const std::string &protocol,
                         const conduit::Node &node,
                         conduit::Node &info,
                         const std::string &field_name = "")
{
    bool res = true;

    if(field_name != "")
    {
        if(!node.has_child(field_name))
        {
            log::error(info, protocol, "missing child" + log::quote(field_name, 1));
            res = false;
        }

        log::validation(info[field_name], res);
    }

    return res;
}

//-----------------------------------------------------------------------------
bool verify_integer_field(const std::string &protocol,
                          const conduit::Node &node,
                          conduit::Node &info,
                          const std::string &field_name = "")
{
    Node &field_info = (field_name != "") ? info[field_name] : info;

    bool res = verify_field_exists(protocol, node, info, field_name);
    if(res)
    {
        const Node &field_node = (field_name != "") ? node[field_name] : node;

        if(!field_node.dtype().is_integer())
        {
            log::error(info, protocol, log::quote(field_name) + "is not an integer (array)");
            res = false;
        }
    }

    log::validation(field_info, res);

    return res;
}


//-----------------------------------------------------------------------------
bool verify_number_field(const std::string &protocol,
                         const conduit::Node &node,
                         conduit::Node &info,
                         const std::string &field_name = "")
{
    Node &field_info = (field_name != "") ? info[field_name] : info;

    bool res = verify_field_exists(protocol, node, info, field_name);
    if(res)
    {
        const Node &field_node = (field_name != "") ? node[field_name] : node;

        if(!field_node.dtype().is_number())
        {
            log::error(info, protocol, log::quote(field_name) + "is not a number");
            res = false;
        }
    }

    log::validation(field_info, res);

    return res;
}


//-----------------------------------------------------------------------------
bool verify_string_field(const std::string &protocol,
                         const conduit::Node &node,
                         conduit::Node &info,
                         const std::string &field_name = "")
{
    Node &field_info = (field_name != "") ? info[field_name] : info;

    bool res = verify_field_exists(protocol, node, info, field_name);
    if(res)
    {
        const Node &field_node = (field_name != "") ? node[field_name] : node;

        if(!field_node.dtype().is_string())
        {
            log::error(info, protocol, log::quote(field_name) + "is not a string");
            res = false;
        }
    }

    log::validation(field_info, res);

    return res;
}


//-----------------------------------------------------------------------------
bool verify_object_field(const std::string &protocol,
                         const conduit::Node &node,
                         conduit::Node &info,
                         const std::string &field_name = "",
                         const bool allow_list = false)
{
    Node &field_info = (field_name != "") ? info[field_name] : info;

    bool res = verify_field_exists(protocol, node, info, field_name);
    if(res)
    {
        const Node &field_node = (field_name != "") ? node[field_name] : node;

        if(!(field_node.dtype().is_object() ||
            (allow_list && field_node.dtype().is_list())))
        {
            log::error(info, protocol, log::quote(field_name) + "is not an object" +
                                       (allow_list ? " or a list" : ""));
            res = false;
        }
        else if(field_node.number_of_children() == 0)
        {
            log::error(info,protocol, "has no children");
            res = false;
        }
    }

    log::validation(field_info, res);

    return res;
}


//-----------------------------------------------------------------------------
bool verify_mcarray_field(const std::string &protocol,
                          const conduit::Node &node,
                          conduit::Node &info,
                          const std::string &field_name)
{
    Node &field_info = info[field_name];

    bool res = verify_field_exists(protocol, node, info, field_name);
    if(res)
    {
        const Node &field_node = node[field_name];

        if((res = blueprint::mcarray::verify(field_node,field_info)))
        {
            log::info(info, protocol, log::quote(field_name) + "is an mcarray");
        }
        else
        {
            log::error(info, protocol, log::quote(field_name) + "is not an mcarray");
        }
    }

    log::validation(field_info, res);

    return res;
}


//-----------------------------------------------------------------------------
bool verify_mlarray_field(const std::string &protocol,
                          const conduit::Node &node,
                          conduit::Node &info,
                          const std::string &field_name)
{
    Node &field_info = info[field_name];

    bool res = verify_field_exists(protocol, node, info, field_name);
    if(res)
    {
        const Node &field_node = node[field_name];

        if((res = blueprint::mlarray::verify(field_node,field_info)))
        {
            log::info(info, protocol, log::quote(field_name) + "is an mlarray");
        }
        else
        {
            log::error(info, protocol, log::quote(field_name) + "is not an mlarray");
        }
    }

    log::validation(field_info, res);

    return res;
}


//-----------------------------------------------------------------------------
bool verify_enum_field(const std::string &protocol,
                       const conduit::Node &node,
                       conduit::Node &info,
                       const std::string &field_name,
                       const std::vector<std::string> &enum_values )
{
    Node &field_info = (field_name != "") ? info[field_name] : info;

    bool res = verify_string_field(protocol, node, info, field_name);
    if(res)
    {
        const Node &field_node = (field_name != "") ? node[field_name] : node;

        const std::string field_value = field_node.as_string();
        bool is_field_enum = false;
        for(size_t i=0; i < enum_values.size(); i++)
        {
            is_field_enum |= (field_value == enum_values[i]);
        }

        if(is_field_enum)
        {
            log::info(info, protocol, log::quote(field_name) +
                                      "has valid value" +
                                      log::quote(field_value, 1));
        }
        else
        {
            log::error(info, protocol, log::quote(field_name) +
                                       "has invalid value" +
                                       log::quote(field_value, 1));
            res = false;
        }
    }

    log::validation(field_info, res);

    return res;
}


//-----------------------------------------------------------------------------
bool verify_reference_field(const std::string &protocol,
                            const conduit::Node &node_tree,
                            conduit::Node &info_tree,
                            const conduit::Node &node,
                            conduit::Node &info,
                            const std::string &field_name,
                            const std::string &ref_path)
{
    bool res = verify_string_field(protocol, node, info, field_name);
    if(res)
    {
        const std::string ref_name = node[field_name].as_string();

        if(!node_tree.has_child(ref_path) || !node_tree[ref_path].has_child(ref_name))
        {
            log::error(info, protocol, "reference to non-existent " + ref_path +
                                        log::quote(field_name, 1));
            res = false;
        }
        else if(info_tree[ref_path][ref_name]["valid"].as_string() != "true")
        {
            log::error(info, protocol, "reference to invalid " + ref_path +
                                       log::quote(field_name, 1));
            res = false;
        }
    }

    log::validation(info[field_name], res);

    return res;
}

//-----------------------------------------------------------------------------
// -- end internal helper functions --
//-----------------------------------------------------------------------------

//-----------------------------------------------------------------------------
// -- begin conduit:: --
//-----------------------------------------------------------------------------
namespace conduit
{


//-----------------------------------------------------------------------------
// -- begin conduit::blueprint --
//-----------------------------------------------------------------------------
namespace blueprint
{

//-----------------------------------------------------------------------------
bool
mesh::verify(const std::string &protocol,
             const Node &n,
             Node &info)
{
    bool res = false;
    info.reset();

    if(protocol == "coordset")
    {
        res = coordset::verify(n,info);
    }
    else if(protocol == "topology")
    {
        res = topology::verify(n,info);
    }
    else if(protocol == "matset")
    {
        res = matset::verify(n,info);
    }
    else if(protocol == "field")
    {
        res = field::verify(n,info);
    }
    else if(protocol == "adjset")
    {
        res = adjset::verify(n,info);
    }
    else if(protocol == "index")
    {
        res = index::verify(n,info);
    }
    else if(protocol == "coordset/index")
    {
        res = coordset::index::verify(n,info);
    }
    else if(protocol == "topology/index")
    {
        res = topology::index::verify(n,info);
    }
    else if(protocol == "matset/index")
    {
        res = matset::index::verify(n,info);
    }
    else if(protocol == "field/index")
    {
        res = field::index::verify(n,info);
    }
    else if(protocol == "adjset/index")
    {
        res = adjset::index::verify(n,info);
    }

    return res;
}


//-----------------------------------------------------------------------------
bool
mesh::verify_single_domain(const Node &n,
                           Node &info)
{
    const std::string protocol = "mesh";
    bool res = true;
    info.reset();

    // Given that not conforming result is likely to trigger an error 
    // state in client code it seems like we should give as much info as
    // possible about what is wrong with the mesh, so we don't early
    // return when an error is found.
    if(!verify_object_field(protocol, n, info, "coordsets"))
    {
        res = false;
    }
    else
    {
        NodeConstIterator itr = n["coordsets"].children();
        while(itr.has_next())
        {
            const Node &chld = itr.next();
            const std::string chld_name = itr.name();

            res &= coordset::verify(chld, info["coordsets"][chld_name]);
        }
    }

    if(!verify_object_field(protocol, n, info, "topologies"))
    {
        res = false;
    }
    else
    {
        NodeConstIterator itr = n["topologies"].children();
        while(itr.has_next())
        {
            const Node &chld = itr.next();
            const std::string chld_name = itr.name();
            Node &chld_info = info["topologies"][chld_name];

            res &= topology::verify(chld, chld_info);
            res &= verify_reference_field(protocol, n, info,
                chld, chld_info, "coordset", "coordsets");
        }
    }

    // optional: "matsets", each child must conform to "mesh::matset"
    if(n.has_path("matsets"))
    {
        if(!verify_object_field(protocol, n, info, "matsets"))
        {
            res = false;
        }
        else
        {
            NodeConstIterator itr = n["matsets"].children();
            while(itr.has_next())
            {
                const Node &chld = itr.next();
                const std::string chld_name = itr.name();
                Node &chld_info = info["matsets"][chld_name];

                res &= matset::verify(chld, chld_info);
                res &= verify_reference_field(protocol, n, info,
                    chld, chld_info, "topology", "topologies");
            }
        }
    }

    // optional: "fields", each child must conform to "mesh::field"
    if(n.has_path("fields"))
    {
        if(!verify_object_field(protocol, n, info, "fields"))
        {
            res = false;
        }
        else
        {
            NodeConstIterator itr = n["fields"].children();
            while(itr.has_next())
            {
                const Node &chld = itr.next();
                const std::string chld_name = itr.name();
                Node &chld_info = info["fields"][chld_name];

                res &= field::verify(chld, chld_info);
                if(chld.has_child("topology"))
                {
                    res &= verify_reference_field(protocol, n, info,
                        chld, chld_info, "topology", "topologies");
                }
                if(chld.has_child("matset"))
                {
                    res &= verify_reference_field(protocol, n, info,
                        chld, chld_info, "matset", "matsets");
                }
            }
        }
    }

    // optional: "adjsets", each child must conform to "mesh::matset"
    if(n.has_path("adjsets"))
    {
        if(!verify_object_field(protocol, n, info, "adjsets"))
        {
            res = false;
        }
        else
        {
            NodeConstIterator itr = n["adjsets"].children();
            while(itr.has_next())
            {
                const Node &chld = itr.next();
                const std::string chld_name = itr.name();
                Node &chld_info = info["adjsets"][chld_name];

                res &= adjset::verify(chld, chld_info);
                res &= verify_reference_field(protocol, n, info,
                    chld, chld_info, "topology", "topologies");
            }
        }
    }

    // one last pass to make sure if a grid_function was specified by a topo,
    // it is valid
    if (n.has_child("topologies"))
    {
        NodeConstIterator itr = n["topologies"].children();
        while (itr.has_next())
        {
            const Node &chld = itr.next();
            const std::string chld_name = itr.name();
            Node &chld_info = info["topologies"][chld_name];

            if(chld.has_child("grid_function"))
            {
                res &= verify_reference_field(protocol, n, info,
                    chld, chld_info, "grid_function", "fields");
            }
        }
    }

    log::validation(info,res);

    return res;
}


//-------------------------------------------------------------------------
bool mesh::verify_multi_domain(const Node &n,
                               Node &info)
{
    const std::string protocol = "mesh";
    bool res = true;
    info.reset();

    if(!n.dtype().is_object() && !n.dtype().is_list())
    {
        log::error(info, protocol, "not an object or a list");
        res = false;
    }
    else
    {
        NodeConstIterator itr = n.children();
        while(itr.has_next())
        {
            const Node &chld = itr.next();
            const std::string chld_name = itr.name();
            res &= mesh::verify_single_domain(chld, info[chld_name]);
        }

        log::info(info, protocol, "is a multi domain mesh");
    }

    return res;
}


//-----------------------------------------------------------------------------
bool
mesh::verify(const Node &n,
             Node &info)
{
    bool res = true;
    info.reset();

    if(mesh::verify_multi_domain(n, info))
    {
        res = true;
    }
    else
    {
        info.reset();
        res = mesh::verify_single_domain(n, info);
    }

    return res;
}


//-------------------------------------------------------------------------
bool mesh::is_multi_domain(const conduit::Node &n)
{
    Node info;
    return mesh::verify_multi_domain(n, info);
}


//-------------------------------------------------------------------------
bool mesh::to_multi_domain(const conduit::Node &n,
                           conduit::Node &dest)
{
    dest.reset();

    if(mesh::is_multi_domain(n))
    {
        dest.set_external(n);
    }
    else
    {
        conduit::Node &dest_dom = dest.append();
        dest_dom.set_external(n);
    }

    return true;
}


//-----------------------------------------------------------------------------
std::string 
identify_coord_sys_type(const Node &coords)
{
    if(coords.has_child("theta") || coords.has_child("phi"))
    {
        return std::string("spherical");
    }
    else if(coords.has_child("r")) // rz, or r w/o theta, phi
    {
        return std::string("cylindrical");
    }
    else if(coords.has_child("x") ||
            coords.has_child("y") ||
            coords.has_child("z"))
    {
        return std::string("cartesian");
    }
    else
    {
        return std::string("unknown");
    }
}


//-----------------------------------------------------------------------------
void
mesh::generate_index(const Node &mesh,
                     const std::string &ref_path,
                     index_t number_of_domains,
                     Node &index_out)
{
    index_out.reset();

    index_out["state/number_of_domains"] = number_of_domains;

    NodeConstIterator itr = mesh["coordsets"].children();
    while(itr.has_next())
    {
        const Node &coordset = itr.next();
        std::string coordset_name = itr.name();
        Node &idx_coordset = index_out["coordsets"][coordset_name];

        std::string coordset_type =   coordset["type"].as_string();
        idx_coordset["type"] = coordset_type;
        if(coordset_type == "uniform")
        {
            // default to cartesian, but check if origin or spacing exist
            // b/c they may name axes from cyln or sph
            if(coordset.has_child("origin"))
            {
                NodeConstIterator origin_itr = coordset["origin"].children();
                while(origin_itr.has_next())
                {
                    origin_itr.next();
                    idx_coordset["coord_system/axes"][origin_itr.name()];
                }
            }
            else if(coordset.has_child("spacing"))
            {
                NodeConstIterator spacing_itr = coordset["spacing"].children();
                while(spacing_itr.has_next())
                {
                    spacing_itr.next();
                    std::string axis_name = spacing_itr.name();
                    // spacing names start with "d"
                    axis_name = axis_name.substr(1);
                    idx_coordset["coord_system/axes"][axis_name];
                }
            }
            else
            {
                // assume cartesian 
                index_t num_comps = coordset["dims"].number_of_children();

                if(num_comps > 0)
                {
                    idx_coordset["coord_system/axes/x"];
                }

                if(num_comps > 1)
                {
                    idx_coordset["coord_system/axes/y"];
                }

                if(num_comps > 2)
                {
                    idx_coordset["coord_system/axes/z"];
                }
            }
        }
        else
        {
            // use child names as axes
            NodeConstIterator values_itr = coordset["values"].children();
            while(values_itr.has_next())
            {
                values_itr.next();
                idx_coordset["coord_system/axes"][values_itr.name()];
            }
        }

        idx_coordset["coord_system/type"] = identify_coord_sys_type(idx_coordset["coord_system/axes"]);

        std::string cs_ref_path = join_path(ref_path, "coordsets");
        cs_ref_path = join_path(cs_ref_path, coordset_name);
        idx_coordset["path"] = cs_ref_path;
    }

    itr = mesh["topologies"].children();
    while(itr.has_next())
    {
        const Node &topo = itr.next();
        std::string topo_name = itr.name();
        Node &idx_topo = index_out["topologies"][topo_name];
        idx_topo["type"] = topo["type"].as_string();
        idx_topo["coordset"] = topo["coordset"].as_string();

        std::string tp_ref_path = join_path(ref_path,"topologies");
        tp_ref_path = join_path(tp_ref_path,topo_name);
        idx_topo["path"] = tp_ref_path;
        
        // a topology may also specify a grid_function
        if(topo.has_child("grid_function"))
        {
            idx_topo["grid_function"] = topo["grid_function"].as_string();
        }
    }

    if(mesh.has_child("matsets"))
    {
        itr = mesh["matsets"].children();
        while(itr.has_next())
        {
            const Node &matset = itr.next();
            const std::string matset_name = itr.name();
            Node &idx_matset = index_out["matsets"][matset_name];

            idx_matset["topology"] = matset["topology"].as_string();
            NodeConstIterator mats_itr = matset["volume_fractions"].children();
            while(mats_itr.has_next())
            {
                mats_itr.next();
                idx_matset["materials"][mats_itr.name()];
            }
            
            std::string ms_ref_path = join_path(ref_path, "matsets");
            ms_ref_path = join_path(ms_ref_path, matset_name);
            idx_matset["path"] = ms_ref_path;
        }
    }

    if(mesh.has_child("fields"))
    {
        itr = mesh["fields"].children();
        while(itr.has_next())
        {
            const Node &fld = itr.next();
            std::string fld_name = itr.name();
            Node &idx_fld = index_out["fields"][fld_name];

            index_t ncomps = 1;
            if(fld.has_child("values"))
            {
                if(fld["values"].dtype().is_object())
                {
                    ncomps = fld["values"].number_of_children();
                }
            }
            else
            {
                if(fld["matset_values"].child(0).dtype().is_object())
                {
                    ncomps = fld["matset_values"].child(0).number_of_children();
                }
            }
            idx_fld["number_of_components"] = ncomps;

            if(fld.has_child("topology"))
            {
                idx_fld["topology"] = fld["topology"].as_string();
            }
            if(fld.has_child("matset"))
            {
                idx_fld["matset"] = fld["matset"].as_string();
            }

            if(fld.has_child("association"))
            {
                idx_fld["association"] = fld["association"];
            }
            else
            {
                idx_fld["basis"] = fld["basis"];
            }

            std::string fld_ref_path = join_path(ref_path,"fields");
            fld_ref_path = join_path(fld_ref_path, fld_name);
            idx_fld["path"] = fld_ref_path;
        }
    }

    if(mesh.has_child("adjsets"))
    {
        itr = mesh["adjsets"].children();
        while(itr.has_next())
        {
            const Node &adjset = itr.next();
            const std::string adj_name = itr.name();
            Node &idx_adjset = index_out["adjsets"][adj_name];

            // TODO(JRC): Determine whether or not any information from the
            // "neighbors" and "values" sections need to be included in the index.
            idx_adjset["association"] = adjset["association"].as_string();
            idx_adjset["topology"] = adjset["topology"].as_string();

            std::string adj_ref_path = join_path(ref_path,"adjsets");
            adj_ref_path = join_path(adj_ref_path, adj_name);
            idx_adjset["path"] = adj_ref_path;
        }
    }
}


//-----------------------------------------------------------------------------
// blueprint::mesh::logical_dims protocol interface
//-----------------------------------------------------------------------------


//-----------------------------------------------------------------------------
bool
mesh::logical_dims::verify(const Node &dims,
                           Node &info)
{
    const std::string protocol = "mesh::logical_dims";
    bool res = true;
    info.reset();

    res &= verify_integer_field(protocol, dims, info, "i");
    if(dims.has_child("j"))
    {
        res &= verify_integer_field(protocol, dims, info, "j");
    }
    if(dims.has_child("k"))
    {
        res &= verify_integer_field(protocol, dims, info, "k");
    }

    log::validation(info, res);

    return res;
}


//-----------------------------------------------------------------------------
// blueprint::mesh::association protocol interface
//-----------------------------------------------------------------------------


//-----------------------------------------------------------------------------
bool
mesh::association::verify(const Node &assoc,
                          Node &info)
{
    const std::string protocol = "mesh::association";
    bool res = true;
    info.reset();

    res &= verify_enum_field(protocol, assoc, info, "", mesh::associations);

    log::validation(info, res);

    return res;
}


//-----------------------------------------------------------------------------
// blueprint::mesh::coordset protocol interface
//-----------------------------------------------------------------------------


//-----------------------------------------------------------------------------
// blueprint::mesh::coordset::verify protocol interface
//-----------------------------------------------------------------------------

//-----------------------------------------------------------------------------
bool
mesh::coordset::uniform::origin::verify(const Node &origin,
                                        Node &info)
{
    const std::string protocol = "mesh::coordset::uniform::origin";
    bool res = true;
    info.reset();

    for(size_t i = 0; i < mesh::coordinate_axes.size(); i++)
    {
        const std::string &coord_axis = mesh::coordinate_axes[i];
        if(origin.has_child(coord_axis))
        {
            res &= verify_number_field(protocol, origin, info, coord_axis);
        }
    }

    log::validation(info, res);

    return res;
}



//-----------------------------------------------------------------------------
bool
mesh::coordset::uniform::spacing::verify(const Node &spacing,
                                         Node &info)
{
    const std::string protocol = "mesh::coordset::uniform::spacing";
    bool res = true;
    info.reset();

    for(size_t i = 0; i < mesh::coordinate_axes.size(); i++)
    {
        const std::string &coord_axis = mesh::coordinate_axes[i];
        const std::string coord_axis_spacing = "d" + coord_axis;
        if(spacing.has_child(coord_axis_spacing))
        {
            res &= verify_number_field(protocol, spacing, info, coord_axis_spacing);
        }
    }

    log::validation(info,res);

    return res;
}

//-----------------------------------------------------------------------------
bool
mesh::coordset::uniform::verify(const Node &coordset,
                                Node &info)
{
    const std::string protocol = "mesh::coordset::uniform";
    bool res = true;
    info.reset();

    res &= verify_object_field(protocol, coordset, info, "dims") &&
           mesh::logical_dims::verify(coordset["dims"], info["dims"]);

    if(coordset.has_child("origin"))
    {
        log::optional(info, protocol, "has origin");
        res &= mesh::coordset::uniform::origin::verify(coordset["origin"],
                                                       info["origin"]);
    }

    if(coordset.has_child("spacing"))
    {
        log::optional(info,protocol, "has spacing");
        res &= mesh::coordset::uniform::spacing::verify(coordset["spacing"],
                                                        info["spacing"]);
    }

    log::validation(info,res);

    return res;
}

//-----------------------------------------------------------------------------
bool
mesh::coordset::rectilinear::verify(const Node &coordset,
                                    Node &info)
{
    const std::string protocol = "mesh::coordset::rectilinear";
    bool res = true;
    info.reset();

    if(!verify_object_field(protocol, coordset, info, "values", true))
    {
        res = false;
    }
    else
    {
        NodeConstIterator itr = coordset["values"].children();
        while(itr.has_next())
        {
            const Node &chld = itr.next();
            const std::string chld_name = itr.name();
            if(!chld.dtype().is_number())
            {
                log::error(info, protocol, "value child \"" + chld_name + "\" " +
                                           "is not a number array");
                res = false;
            }
        }
    }

    log::validation(info,res);

    return res;
}


//-----------------------------------------------------------------------------
bool
mesh::coordset::_explicit::verify(const Node &coordset,
                                 Node &info)
{
    const std::string protocol = "mesh::coordset::explicit";
    bool res = true;
    info.reset();

    res &= verify_mcarray_field(protocol, coordset, info, "values");

    log::validation(info,res);

    return res;
}


//-----------------------------------------------------------------------------
bool
mesh::coordset::verify(const Node &coordset,
                       Node &info)
{
    const std::string protocol = "mesh::coordset";
    bool res = true;
    info.reset();

    res &= verify_field_exists(protocol, coordset, info, "type") &&
           mesh::coordset::type::verify(coordset["type"], info["type"]);

    if(res)
    {
        const std::string type_name = coordset["type"].as_string();

        if(type_name == "uniform")
        {
            res = mesh::coordset::uniform::verify(coordset,info);
        }
        else if(type_name == "rectilinear")
        {
            res = mesh::coordset::rectilinear::verify(coordset,info);
        }
        else if(type_name == "explicit")
        {
            res = mesh::coordset::_explicit::verify(coordset,info);
        }
    }

    log::validation(info,res);

    return res;
}


//-----------------------------------------------------------------------------
// blueprint::mesh::coordset::type protocol interface
//-----------------------------------------------------------------------------

//-----------------------------------------------------------------------------
bool
mesh::coordset::type::verify(const Node &type,
                             Node &info)
{
    const std::string protocol = "mesh::coordset::type";
    bool res = true;
    info.reset();

    res &= verify_enum_field(protocol, type, info, "", mesh::coord_types);

    log::validation(info,res);

    return res;
}


//-----------------------------------------------------------------------------
// blueprint::mesh::coordset::coord_system protocol interface
//-----------------------------------------------------------------------------

//-----------------------------------------------------------------------------
bool
mesh::coordset::coord_system::verify(const Node &coord_sys,
                                     Node &info)
{
    const std::string protocol = "mesh::coordset::coord_system";
    bool res = true;
    info.reset();

    std::string coord_sys_str = "unknown";
    if(!verify_enum_field(protocol, coord_sys, info, "type", mesh::coord_systems))
    {
        res = false;
    }
    else
    {
        coord_sys_str = coord_sys["type"].as_string();
    }

    if(!verify_object_field(protocol, coord_sys, info, "axes"))
    {
        res = false;
    }
    else if(coord_sys_str != "unknown")
    {
        NodeConstIterator itr = coord_sys["axes"].children();
        while(itr.has_next())
        {
            itr.next();
            const std::string axis_name = itr.name();

            bool axis_name_ok = true;
            if(coord_sys_str == "cartesian")
            {
                axis_name_ok = axis_name == "x" || axis_name == "y" ||
                               axis_name == "z";
            }
            else if(coord_sys_str == "cylindrical")
            {
                axis_name_ok = axis_name == "r" || axis_name == "z";
            }
            else if(coord_sys_str == "spherical")
            {
                axis_name_ok = axis_name == "r" || axis_name == "theta" ||
                               axis_name == "phi";
            }

            if(!axis_name_ok)
            {
                log::error(info, protocol, "unsupported " + coord_sys_str +
                                           " axis name: " + axis_name);
                res = false;
            }
        }
    }

    log::validation(info,res);

    return res;
}


//-----------------------------------------------------------------------------
// blueprint::mesh::coordset::index protocol interface
//-----------------------------------------------------------------------------

//-----------------------------------------------------------------------------
bool
mesh::coordset::index::verify(const Node &coordset_idx,
                              Node &info)
{
    const std::string protocol = "mesh::coordset::index";
    bool res = true;
    info.reset();

    res &= verify_field_exists(protocol, coordset_idx, info, "type") &&
           mesh::coordset::type::verify(coordset_idx["type"], info["type"]);
    res &= verify_string_field(protocol, coordset_idx, info, "path");
    res &= verify_object_field(protocol, coordset_idx, info, "coord_system") &&
           coordset::coord_system::verify(coordset_idx["coord_system"], info["coord_system"]);

    log::validation(info,res);

    return res;
}


//-----------------------------------------------------------------------------
// blueprint::mesh::topology protocol interface
//-----------------------------------------------------------------------------

//-----------------------------------------------------------------------------
bool
mesh::topology::verify(const Node &topo,
                       Node &info)
{
    const std::string protocol = "mesh::topology";
    bool res = true;
    info.reset();

    res &= verify_string_field(protocol, topo, info, "coordset");

    if(!(verify_field_exists(protocol, topo, info, "type") &&
         mesh::topology::type::verify(topo["type"], info["type"])))
    {
        res = false;
    }
    else
    {
        const std::string topo_type = topo["type"].as_string();

        if(topo_type == "uniform")
        {
            res &= mesh::topology::uniform::verify(topo,info);
        }
        else if(topo_type == "rectilinear")
        {
            res &= mesh::topology::rectilinear::verify(topo,info);
        }
        else if(topo_type == "structured")
        {
            res &= mesh::topology::structured::verify(topo,info);
        }
        else if(topo_type == "unstructured")
        {
            res &= mesh::topology::unstructured::verify(topo,info);
        }
    }

    if(topo.has_child("grid_function"))
    {
        log::optional(info, protocol, "includes grid_function");
        res &= verify_string_field(protocol, topo, info, "grid_function");
    }

    log::validation(info,res);

    return res;

}

//-----------------------------------------------------------------------------
// blueprint::mesh::topology::uniform protocol interface
//-----------------------------------------------------------------------------

//-----------------------------------------------------------------------------
bool
mesh::topology::uniform::verify(const Node & /*topo*/,
                                Node &info)
{
    info.reset();
    // future: will be used to verify optional info from "elements"
    // child of a uniform topology
    bool res = true;
    log::validation(info,res);
    return res;
}

//-----------------------------------------------------------------------------
// blueprint::mesh::topology::rectilinear protocol interface
//-----------------------------------------------------------------------------

//-----------------------------------------------------------------------------
bool
mesh::topology::rectilinear::verify(const Node &/*topo*/,
                                    Node &info)
{
    info.reset();
    // future: will be used to verify optional info from "elements"
    // child of a rectilinear topology
    bool res = true;
    log::validation(info,res);
    return res;
}

//-----------------------------------------------------------------------------
bool
mesh::topology::structured::verify(const Node &topo,
                                   Node &info)
{
    const std::string protocol = "mesh::topology::structured";
    bool res = true;
    info.reset();

    if(!verify_object_field(protocol, topo, info, "elements"))
    {
        res = false;
    }
    else
    {
        const Node &topo_elements = topo["elements"];
        Node &info_elements = info["elements"];

        res &= verify_object_field(protocol, topo_elements, info_elements, "dims") &&
               mesh::logical_dims::verify(topo_elements["dims"], info_elements["dims"]);
    }

    // FIXME: Add some verification code here for the optional origin in the
    // structured topology.

    log::validation(info,res);

    return res;
}

//-----------------------------------------------------------------------------
bool
mesh::topology::unstructured::verify(const Node &topo,
                                   Node &info)
{
    const std::string protocol = "mesh::topology::unstructured";
    bool res = true;
    info.reset();

    if(!verify_object_field(protocol, topo, info, "elements"))
    {
        res = false;
    }
    else
    {
        const Node &topo_elems = topo["elements"];
        Node &info_elems = info["elements"];

        // single shape case
        if(topo_elems.has_child("shape"))
        {
            res &= verify_field_exists(protocol, topo_elems, info_elems, "shape") &&
                   mesh::topology::shape::verify(topo_elems["shape"], info_elems["shape"]);
            res &= verify_integer_field(protocol, topo_elems, info_elems, "connectivity");
        }
        // shape stream case
        else if(topo_elems.has_child("element_types"))
        {
            // TODO
        }
        else if(topo_elems.number_of_children() != 0)
        {
            bool has_names = topo_elems.dtype().is_object();

            NodeConstIterator itr = topo_elems.children();
            while(itr.has_next())
            {
                const Node &cld  = itr.next();
                std::string name = itr.name();

                if(has_names)
                {
                    info["elements"][name];
                }
                else
                {
                    info["elements"].append();
                }

                Node &cld_info = info["elements"][itr.index()];

                res &= verify_field_exists(protocol, cld, cld_info, "shape") &&
                       mesh::topology::shape::verify(cld["shape"], cld_info["shape"]);
                res &= verify_integer_field(protocol, cld, cld_info, "connectivity");
            }
        }
        else
        {
            log::error(info,protocol,"invalid child \"elements\"");
            res = false;
        }
    }

    log::validation(info,res);

    return res;
}

//-----------------------------------------------------------------------------
// blueprint::mesh::topology::index protocol interface
//-----------------------------------------------------------------------------

//-----------------------------------------------------------------------------
bool
mesh::topology::index::verify(const Node &topo_idx,
                              Node &info)
{
    const std::string protocol = "mesh::topology::index";
    bool res = true;
    info.reset();

    res &= verify_field_exists(protocol, topo_idx, info, "type") &&
           mesh::topology::type::verify(topo_idx["type"], info["type"]);
    res &= verify_string_field(protocol, topo_idx, info, "coordset");
    res &= verify_string_field(protocol, topo_idx, info, "path");

    if (topo_idx.has_child("grid_function"))
    {
        log::optional(info, protocol, "includes grid_function");
        res &= verify_string_field(protocol, topo_idx, info, "grid_function");
    }

    log::validation(info,res);

    return res;
}

//-----------------------------------------------------------------------------
// blueprint::mesh::topology::type protocol interface
//-----------------------------------------------------------------------------

//-----------------------------------------------------------------------------
bool
mesh::topology::type::verify(const Node &type,
                             Node &info)
{
    const std::string protocol = "mesh::topology::type";
    bool res = true;
    info.reset();

    res &= verify_enum_field(protocol, type, info, "", mesh::topo_types);

    log::validation(info,res);

    return res;
}

//-----------------------------------------------------------------------------
// blueprint::mesh::topology::shape protocol interface
//-----------------------------------------------------------------------------

//-----------------------------------------------------------------------------
bool
mesh::topology::shape::verify(const Node &shape,
                              Node &info)
{
    const std::string protocol = "mesh::topology::shape";
    bool res = true;
    info.reset();

    res &= verify_enum_field(protocol, shape, info, "", mesh::topo_shapes);

    log::validation(info,res);

    return res;
}

//-----------------------------------------------------------------------------
// blueprint::mesh::matset protocol interface
//-----------------------------------------------------------------------------

//-----------------------------------------------------------------------------
bool
mesh::matset::verify(const Node &matset,
                     Node &info)
{
    const std::string protocol = "mesh::matset";
    bool res = true;
    info.reset();

    res &= verify_string_field(protocol, matset, info, "topology");
    res &= verify_mcarray_field(protocol, matset, info, "volume_fractions");

    log::validation(info, res);

    return res;
}

//-----------------------------------------------------------------------------
// blueprint::mesh::matset::index protocol interface
//-----------------------------------------------------------------------------

//-----------------------------------------------------------------------------
bool
mesh::matset::index::verify(const Node &matset_idx,
                            Node &info)
{
    const std::string protocol = "mesh::matset::index";
    bool res = true;
    info.reset();

    // TODO(JRC): Determine whether or not extra verification needs to be
    // performed on the "materials" field.

    res &= verify_string_field(protocol, matset_idx, info, "topology");
    res &= verify_object_field(protocol, matset_idx, info, "materials");
    res &= verify_string_field(protocol, matset_idx, info, "path");

    log::validation(info, res);

    return res;
}

//-----------------------------------------------------------------------------
// blueprint::mesh::field protocol interface
//-----------------------------------------------------------------------------

//-----------------------------------------------------------------------------
bool
mesh::field::verify(const Node &field,
                    Node &info)
{
    const std::string protocol = "mesh::field";
    bool res = true;
    info.reset();

    bool has_assoc = field.has_child("association");
    bool has_basis = field.has_child("basis");
    if(!has_assoc && !has_basis)
    {
        log::error(info, protocol, "missing child \"association\" or \"basis\"");
        res = false;
    }
    if(has_assoc)
    {
        res &= mesh::association::verify(field["association"], info["association"]);
    }
    if(has_basis)
    {
        res &= mesh::field::basis::verify(field["basis"], info["basis"]);
    }

    bool has_topo = field.has_child("topology");
    bool has_matset = field.has_child("matset");
    if(!has_topo && !has_matset)
    {
        log::error(info, protocol, "missing child \"topology\" or \"matset\"");
        res = false;
    }
    if(has_topo)
    {
        res &= verify_string_field(protocol, field, info, "topology");
        res &= verify_mlarray_field(protocol, field, info, "values");
    }
    if(has_matset)
    {
        res &= verify_string_field(protocol, field, info, "matset");
        res &= verify_mlarray_field(protocol, field, info, "matset_values");
    }

    log::validation(info, res);

    return res;
}

//-----------------------------------------------------------------------------
// blueprint::mesh::field::basis protocol interface
//-----------------------------------------------------------------------------

//-----------------------------------------------------------------------------
bool
mesh::field::basis::verify(const Node &basis,
                           Node &info)
{
    const std::string protocol = "mesh::field::basis";
    bool res = true;
    info.reset();

    res &= verify_string_field(protocol, basis, info);

    log::validation(info, res);

    return res;
}

//-----------------------------------------------------------------------------
// blueprint::mesh::field::index protocol interface
//-----------------------------------------------------------------------------

//-----------------------------------------------------------------------------
bool
mesh::field::index::verify(const Node &field_idx,
                           Node &info)
{
    const std::string protocol = "mesh::field::index";
    bool res = true;
    info.reset();

    bool has_assoc = field_idx.has_child("association");
    bool has_basis = field_idx.has_child("basis");
    if(!has_assoc && !has_basis)
    {
        log::error(info, protocol, "missing child \"association\" or \"basis\"");
        res = false;
    }
    if(has_assoc)
    {
        res &= mesh::association::verify(field_idx["association"], info["association"]);
    }
    if(has_basis)
    {
        res &= mesh::field::basis::verify(field_idx["basis"], info["basis"]);
    }

    bool has_topo = field_idx.has_child("topology");
    bool has_matset = field_idx.has_child("matset");
    if(!has_topo && !has_matset)
    {
        log::error(info, protocol, "missing child \"topology\" or \"matset\"");
        res = false;
    }
    if(has_topo)
    {
        res &= verify_string_field(protocol, field_idx, info, "topology");
    }
    if(has_matset)
    {
        res &= verify_string_field(protocol, field_idx, info, "matset");
    }

    res &= verify_integer_field(protocol, field_idx, info, "number_of_components");
    res &= verify_string_field(protocol, field_idx, info, "path");

    log::validation(info, res);

    return res;
}

//-----------------------------------------------------------------------------
// blueprint::mesh::adjset protocol interface
//-----------------------------------------------------------------------------

//-----------------------------------------------------------------------------
bool
mesh::adjset::verify(const Node &adjset,
                     Node &info)
{
    const std::string protocol = "mesh::adjset";
    bool res = true;
    info.reset();

    res &= verify_string_field(protocol, adjset, info, "topology");
    res &= verify_field_exists(protocol, adjset, info, "association") &&
           mesh::association::verify(adjset["association"], info["association"]);

    if(!verify_object_field(protocol, adjset, info, "groups"))
    {
        res = false;
    }
    else
    {
        NodeConstIterator itr = adjset["groups"].children();
        while(itr.has_next())
        {
            const Node &chld = itr.next();
            const std::string chld_name = itr.name();
            Node &chld_info = info["groups"][chld_name];

            res &= verify_integer_field(protocol, chld, chld_info, "neighbors");
            res &= verify_integer_field(protocol, chld, chld_info, "values");
        }
    }

    log::validation(info, res);

    return res;
}

//-----------------------------------------------------------------------------
// blueprint::mesh::adjset::index protocol interface
//-----------------------------------------------------------------------------

//-----------------------------------------------------------------------------
bool
mesh::adjset::index::verify(const Node &adj_idx,
                                      Node &info)
{
    const std::string protocol = "mesh::adjset::index";
    bool res = true;
    info.reset();

    res &= verify_string_field(protocol, adj_idx, info, "topology");
    res &= verify_field_exists(protocol, adj_idx, info, "association") &&
           mesh::association::verify(adj_idx["association"], info["association"]);
    res &= verify_string_field(protocol, adj_idx, info, "path");

    log::validation(info, res);

    return res;
}

//-----------------------------------------------------------------------------
// blueprint::mesh::index protocol interface
//-----------------------------------------------------------------------------

//-----------------------------------------------------------------------------
bool
mesh::index::verify(const Node &n,
                    Node &info)
{
    const std::string protocol = "mesh::index";
    bool res = true;
    info.reset();

    // note "errors" is a list, this allows us to log multiple errors.
    // Given that not conforming result is likely to trigger an error 
    // state in client code it seems like we should give as much info as
    // possible about what is wrong with the mesh, so we don't early
    // return when an error is found.
    if(!verify_object_field(protocol, n, info, "coordsets"))
    {
        res = false;
    }
    else
    {
        NodeConstIterator itr = n["coordsets"].children();
        while(itr.has_next())
        {
            const Node &chld = itr.next();
            const std::string chld_name = itr.name();
            res &= coordset::index::verify(chld, info["coordsets"][chld_name]);
        }
    }

    if(!verify_object_field(protocol, n, info, "topologies"))
    {
        res = false;
    }
    else
    {
        NodeConstIterator itr = n["topologies"].children();
        while(itr.has_next())
        {
            const Node &chld = itr.next();
            const std::string chld_name = itr.name();
            Node &chld_info = info["topologies"][chld_name];

            res &= topology::index::verify(chld, chld_info);
            res &= verify_reference_field(protocol, n, info,
                chld, chld_info, "coordset", "coordsets");
        }
    }

    // optional: "matsets", each child must conform to
    // "mesh::index::matset"
    if(n.has_path("matsets"))
    {
        if(!verify_object_field(protocol, n, info, "matsets"))
        {
            res = false;
        }
        else
        {
            NodeConstIterator itr = n["matsets"].children();
            while(itr.has_next())
            {
                const Node &chld = itr.next();
                const std::string chld_name = itr.name();
                Node &chld_info = info["matsets"][chld_name];

                res &= matset::index::verify(chld, chld_info);
                res &= verify_reference_field(protocol, n, info,
                    chld, chld_info, "topology", "topologies");
            }
        }
    }

    // optional: "fields", each child must conform to
    // "mesh::index::field"
    if(n.has_path("fields"))
    {
        if(!verify_object_field(protocol, n, info, "fields"))
        {
            res = false;
        }
        else
        {
            NodeConstIterator itr = n["fields"].children();
            while(itr.has_next())
            {
                const Node &chld = itr.next();
                const std::string chld_name = itr.name();
                Node &chld_info = info["fields"][chld_name];

                res &= field::index::verify(chld, chld_info);
                if(chld.has_child("topology"))
                {
                    res &= verify_reference_field(protocol, n, info,
                        chld, chld_info, "topology", "topologies");
                }
                if(chld.has_child("matset"))
                {
                    res &= verify_reference_field(protocol, n, info,
                        chld, chld_info, "matset", "matsets");
                }
            }
        }
    }

    // optional: "adjsets", each child must conform to
    // "mesh::index::adjsets"
    if(n.has_path("adjsets"))
    {
        if(!verify_object_field(protocol, n, info, "adjsets"))
        {
            res = false;
        }
        else
        {
            NodeConstIterator itr = n["adjsets"].children();
            while(itr.has_next())
            {
                const Node &chld = itr.next();
                const std::string chld_name = itr.name();
                Node &chld_info = info["adjsets"][chld_name];

                res &= adjset::index::verify(chld, chld_info);
                res &= verify_reference_field(protocol, n, info,
                    chld, chld_info, "topology", "topologies");
            }
        }
    }

    log::validation(info, res);

    return res;
}


}
//-----------------------------------------------------------------------------
// -- end conduit::blueprint --
//-----------------------------------------------------------------------------

}
//-----------------------------------------------------------------------------
// -- end conduit:: --
//-----------------------------------------------------------------------------
<|MERGE_RESOLUTION|>--- conflicted
+++ resolved
@@ -56,16 +56,10 @@
 #include "conduit_log.hpp"
 
 using namespace conduit;
-<<<<<<< HEAD
 // Easier access to the Conduit logging functions
 using namespace conduit::utils;
-=======
-// access verify logging helpers
-using namespace conduit::blueprint::utils;
 // access conduit path helper
 using ::conduit::utils::join_path;
-
->>>>>>> 4a75a518
 
 namespace conduit { namespace blueprint { namespace mesh {
     bool verify_single_domain(const conduit::Node &n, conduit::Node &info);
@@ -775,7 +769,7 @@
 
         idx_coordset["coord_system/type"] = identify_coord_sys_type(idx_coordset["coord_system/axes"]);
 
-        std::string cs_ref_path = join_path(ref_path, "coordsets");
+std::string cs_ref_path = join_path(ref_path, "coordsets");
         cs_ref_path = join_path(cs_ref_path, coordset_name);
         idx_coordset["path"] = cs_ref_path;
     }
