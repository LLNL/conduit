//~~~~~~~~~~~~~~~~~~~~~~~~~~~~~~~~~~~~~~~~~~~~~~~~~~~~~~~~~~~~~~~~~~~~~~~~~~~//
// Copyright (c) 2014-2019, Lawrence Livermore National Security, LLC.
// 
// Produced at the Lawrence Livermore National Laboratory
// 
// LLNL-CODE-666778
// 
// All rights reserved.
// 
// This file is part of Conduit. 
// 
// For details, see: http://software.llnl.gov/conduit/.
// 
// Please also read conduit/LICENSE
// 
// Redistribution and use in source and binary forms, with or without 
// modification, are permitted provided that the following conditions are met:
// 
// * Redistributions of source code must retain the above copyright notice, 
//   this list of conditions and the disclaimer below.
// 
// * Redistributions in binary form must reproduce the above copyright notice,
//   this list of conditions and the disclaimer (as noted below) in the
//   documentation and/or other materials provided with the distribution.
// 
// * Neither the name of the LLNS/LLNL nor the names of its contributors may
//   be used to endorse or promote products derived from this software without
//   specific prior written permission.
// 
// THIS SOFTWARE IS PROVIDED BY THE COPYRIGHT HOLDERS AND CONTRIBUTORS "AS IS"
// AND ANY EXPRESS OR IMPLIED WARRANTIES, INCLUDING, BUT NOT LIMITED TO, THE
// IMPLIED WARRANTIES OF MERCHANTABILITY AND FITNESS FOR A PARTICULAR PURPOSE
// ARE DISCLAIMED. IN NO EVENT SHALL LAWRENCE LIVERMORE NATIONAL SECURITY,
// LLC, THE U.S. DEPARTMENT OF ENERGY OR CONTRIBUTORS BE LIABLE FOR ANY
// DIRECT, INDIRECT, INCIDENTAL, SPECIAL, EXEMPLARY, OR CONSEQUENTIAL 
// DAMAGES  (INCLUDING, BUT NOT LIMITED TO, PROCUREMENT OF SUBSTITUTE GOODS
// OR SERVICES; LOSS OF USE, DATA, OR PROFITS; OR BUSINESS INTERRUPTION)
// HOWEVER CAUSED AND ON ANY THEORY OF LIABILITY, WHETHER IN CONTRACT, 
// STRICT LIABILITY, OR TORT (INCLUDING NEGLIGENCE OR OTHERWISE) ARISING
// IN ANY WAY OUT OF THE USE OF THIS SOFTWARE, EVEN IF ADVISED OF THE 
// POSSIBILITY OF SUCH DAMAGE.
// 
//~~~~~~~~~~~~~~~~~~~~~~~~~~~~~~~~~~~~~~~~~~~~~~~~~~~~~~~~~~~~~~~~~~~~~~~~~~~//

//-----------------------------------------------------------------------------
///
/// file: conduit_blueprint_mesh.cpp
///
//-----------------------------------------------------------------------------

#if defined(CONDUIT_PLATFORM_WINDOWS)
#define NOMINMAX
#undef min
#undef max
#include "Windows.h"
#endif

//-----------------------------------------------------------------------------
// std lib includes
//-----------------------------------------------------------------------------
#include <algorithm>
#include <cmath>
#include <cstring>
#include <set>

//-----------------------------------------------------------------------------
// conduit includes
//-----------------------------------------------------------------------------
#include "conduit_blueprint_mcarray.hpp"
#include "conduit_blueprint_mesh.hpp"
#include "conduit_log.hpp"

using namespace conduit;
// Easier access to the Conduit logging functions
using namespace conduit::utils;
// access conduit path helper
using ::conduit::utils::join_path;

//-----------------------------------------------------------------------------
namespace conduit { namespace blueprint { namespace mesh {
//-----------------------------------------------------------------------------

    bool verify_single_domain(const conduit::Node &n, conduit::Node &info);
    bool verify_multi_domain(const conduit::Node &n, conduit::Node &info);

    static const std::string association_list[2] = {"vertex", "element"};
    static const std::vector<std::string> associations(association_list,
        association_list + sizeof(association_list) / sizeof(association_list[0]));

    static const std::string coord_type_list[3] = {"uniform", "rectilinear", "explicit"};
    static const std::vector<std::string> coord_types(coord_type_list,
        coord_type_list + sizeof(coord_type_list) / sizeof(coord_type_list[0]));

    static const std::string coord_system_list[3] = {"cartesian", "cylindrical", "spherical"};
    static const std::vector<std::string> coord_systems(coord_system_list,
        coord_system_list + sizeof(coord_system_list) / sizeof(coord_system_list[0]));

    static const std::string topo_type_list[5] = {"points", "uniform",
        "rectilinear", "structured", "unstructured"};
    static const std::vector<std::string> topo_types(topo_type_list,
        topo_type_list + sizeof(topo_type_list) / sizeof(topo_type_list[0]));

    static const std::string topo_shape_list[8] = {"point", "line",
        "tri", "quad", "tet", "hex", "polygonal", "polyhedral"};
    static const std::vector<std::string> topo_shapes(topo_shape_list,
        topo_shape_list + sizeof(topo_shape_list) / sizeof(topo_shape_list[0]));

    static const index_t topo_shape_dim_list[8] = {0, 1,
        2, 2, 3, 3, 2, 3};
    static const std::vector<index_t> topo_shape_dims(
        topo_shape_dim_list, topo_shape_dim_list +
        sizeof(topo_shape_dim_list) / sizeof(topo_shape_dim_list[0]));

    static const index_t topo_shape_index_count_list[8] = {1, 2,
        3, 4, 4, 8, -1, -1};
    static const std::vector<index_t> topo_shape_index_counts(
        topo_shape_index_count_list, topo_shape_index_count_list +
        sizeof(topo_shape_index_count_list) / sizeof(topo_shape_index_count_list[0]));

    static const index_t topo_shape_embed_type_list[8] = {-1, 0,
        1, 1, 2, 3, 1, 6};
    static const std::vector<index_t> topo_shape_embed_types(
        topo_shape_embed_type_list, topo_shape_embed_type_list +
        sizeof(topo_shape_embed_type_list) / sizeof(topo_shape_embed_type_list[0]));

    static const index_t topo_shape_embed_count_list[8] = {0, 2,
        3, 4, 4, 6, -1, -1};
    static const std::vector<index_t> topo_shape_embed_counts(
        topo_shape_embed_count_list, topo_shape_embed_count_list +
        sizeof(topo_shape_embed_count_list) / sizeof(topo_shape_embed_count_list[0]));

    // TODO(JRC): These orientations currently assume the default Conduit-Blueprit
    // windings are used for the input geometry, which happens to be the case
    // for all example geometry but cannot be assumed for all inputs. In order
    // for these arrangements to be used generally, the winding feature needs to
    // be implemented and used to perform index space transforms.
    static const index_t topo_point_embedding[1][1] = {
        {0}};
    static const index_t topo_line_embedding[2][1] = {
        {0}, {1}};
    static const index_t topo_tri_embedding[3][2] = {
        {0, 1}, {1, 2}, {2, 0}};
    static const index_t topo_quad_embedding[4][2] = {
        {0, 1}, {1, 2}, {2, 3}, {3, 0}};
    static const index_t topo_tet_embedding[4][3] = {
        {0, 2, 1}, {0, 1, 3},
        {0, 3, 2}, {1, 2, 3}};
    static const index_t topo_hex_embedding[6][4] = {
        {0, 1, 2, 3}, {0, 1, 5, 4}, {1, 2, 6, 5},
        {2, 3, 7, 6}, {3, 0, 4, 7}, {4, 5, 6, 7}};

    static const index_t* topo_shape_embedding_list[8] = {
        &topo_point_embedding[0][0], &topo_line_embedding[0][0],
        &topo_tri_embedding[0][0], &topo_quad_embedding[0][0],
        &topo_tet_embedding[0][0], &topo_hex_embedding[0][0],
        NULL, NULL};
    static const std::vector<const index_t*> topo_shape_embeddings(
        topo_shape_embedding_list, topo_shape_embedding_list +
        sizeof(topo_shape_embedding_list) / sizeof(topo_shape_embedding_list[0]));

    static const std::string coordinate_axis_list[7] = {"x", "y", "z", "r", "z", "theta", "phi"};
    static const std::vector<std::string> coordinate_axes(coordinate_axis_list,
        coordinate_axis_list + sizeof(coordinate_axis_list) / sizeof(coordinate_axis_list[0]));

    static const std::string cartesian_axis_list[3] = {"x", "y", "z"};
    static const std::vector<std::string> cartesian_axes(cartesian_axis_list,
        cartesian_axis_list + sizeof(cartesian_axis_list) / sizeof(cartesian_axis_list[0]));

    static const std::string cylindrical_axis_list[2] = {"r", "z"};
    static const std::vector<std::string> cylindrical_axes(cylindrical_axis_list,
        cylindrical_axis_list + sizeof(cylindrical_axis_list) / sizeof(cylindrical_axis_list[0]));

    static const std::string spherical_axis_list[7] = {"r", "theta", "phi"};
    static const std::vector<std::string> spherical_axes(spherical_axis_list,
        spherical_axis_list + sizeof(spherical_axis_list) / sizeof(spherical_axis_list[0]));

    static const std::string logical_axis_list[3] = {"i", "j", "k"};
    static const std::vector<std::string> logical_axes(logical_axis_list,
        logical_axis_list + sizeof(logical_axis_list) / sizeof(logical_axis_list[0]));

    static const std::string nestset_type_list[4] = {"parent", "child"};
    static const std::vector<std::string> nestset_types(nestset_type_list,
        nestset_type_list + sizeof(nestset_type_list) / sizeof(nestset_type_list[0]));

    static const DataType default_int_dtype(DataType::INT32_ID, 1);
    static const DataType default_uint_dtype(DataType::UINT32_ID, 1);
    static const DataType default_float_dtype(DataType::FLOAT64_ID, 1);

    static const DataType default_int_dtype_list[2] = {default_int_dtype, default_uint_dtype};
    static const std::vector<DataType> default_int_dtypes(default_int_dtype_list,
        default_int_dtype_list + sizeof(default_int_dtype_list) / sizeof(default_int_dtype_list[0]));

    static const DataType default_number_dtype_list[3] = {default_float_dtype,
        default_int_dtype, default_uint_dtype};
    static const std::vector<DataType> default_number_dtypes(default_number_dtype_list,
        default_number_dtype_list + sizeof(default_number_dtype_list) /
        sizeof(default_number_dtype_list[0]));
} } }

//-----------------------------------------------------------------------------
// -- begin internal helpers --
//-----------------------------------------------------------------------------

//-----------------------------------------------------------------------------
// - begin internal helper types -
//-----------------------------------------------------------------------------

//---------------------------------------------------------------------------//
struct ShapeType
{
    ShapeType()
    {
        init(-1);
    }

    ShapeType(const index_t type_id)
    {
        init(type_id);
    }

    ShapeType(const std::string &type_name)
    {
        init(type_name);
    }

    ShapeType(const conduit::Node &topology)
    {
        init(-1);

        if(topology["type"].as_string() == "unstructured" &&
            topology["elements"].has_child("shape"))
        {
            init(topology["elements/shape"].as_string());
        }
    };

    void init(const std::string &type_name)
    {
        init(-1);

        for(index_t i = 0; i < (index_t)blueprint::mesh::topo_shapes.size(); i++)
        {
            if(type_name == blueprint::mesh::topo_shapes[i])
            {
                init(i);
            }
        }
    }

    void init(index_t type_id)
    {
        if(type_id < 0 || type_id >= (index_t)blueprint::mesh::topo_shapes.size())
        {
            type = "";
            id = dim = indices = embed_id = embed_count = -1;
            embedding = NULL;
        }
        else
        {
            type = blueprint::mesh::topo_shapes[type_id];
            id = type_id;
            dim = blueprint::mesh::topo_shape_dims[type_id];
            indices = blueprint::mesh::topo_shape_index_counts[type_id];

            embed_id = blueprint::mesh::topo_shape_embed_types[type_id];
            embed_count = blueprint::mesh::topo_shape_embed_counts[type_id];
            embedding = const_cast<index_t*>(blueprint::mesh::topo_shape_embeddings[type_id]);
        }
    }

    bool is_poly() const { return embedding == NULL; }
    bool is_polygonal() const { return embedding == NULL && dim == 2; }
    bool is_polyhedral() const { return embedding == NULL && dim == 3; }
    bool is_valid() const { return id >= 0; }

    std::string type;
    index_t id, dim, indices;
    index_t embed_id, embed_count, *embedding;
};

//---------------------------------------------------------------------------//
struct ShapeCascade
{
    ShapeCascade(const conduit::Node &topology)
    {
        ShapeType base_type(topology);
        dim = base_type.dim;

        dim_types[base_type.dim] = base_type;
        for(index_t di = base_type.dim - 1; di >= 0; di--)
        {
            dim_types[di] = ShapeType(dim_types[di + 1].embed_id);
        }
    }

    index_t get_num_embedded(index_t level) const
    {
        index_t num_embedded = -1;

        if(!get_shape().is_poly())
        {
            num_embedded = 1;
            for(index_t di = level + 1; di <= dim; di++)
            {
                num_embedded *= dim_types[di].embed_count;
            }
        }

        return num_embedded;
    }

    const ShapeType& get_shape(index_t level = -1) const
    {
        return dim_types[level < 0 ? dim : level];
    }

    ShapeType dim_types[4];
    index_t dim;
};

//-----------------------------------------------------------------------------
// - end internal helper types -
//-----------------------------------------------------------------------------

//-----------------------------------------------------------------------------
// - begin internal potpourri functions -
//-----------------------------------------------------------------------------

//-----------------------------------------------------------------------------
void grid_ijk_to_id(const index_t *ijk,
                    const index_t *dims,
                    index_t &grid_id)
{
    grid_id = 0;
    for(index_t d = 0; d < 3; d++)
    {
        index_t doffset = ijk[d];
        for(index_t dd = 0; dd < d; dd++)
        {
            doffset *= dims[dd];
        }

        grid_id += doffset;
    }
}

//-----------------------------------------------------------------------------
void grid_id_to_ijk(const index_t id,
                    const index_t *dims,
                    index_t *grid_ijk)
{
    index_t dremain = id;
    for(index_t d = 3; d-- > 0;)
    {
        index_t dstride = 1;
        for(index_t dd = 0; dd < d; dd++)
        {
            dstride *= dims[dd];
        }

        grid_ijk[d] = dremain / dstride;
        dremain = dremain % dstride;
    }
}

//-----------------------------------------------------------------------------
std::vector<index_t> intersect_sets(const std::set<index_t> &s1,
                                    const std::set<index_t> &s2)
{
    std::vector<index_t> si(std::max(s1.size(), s2.size()));
    std::vector<index_t>::iterator si_end = std::set_intersection(
        s1.begin(), s1.end(), s2.begin(), s2.end(), si.begin());
    return std::vector<index_t>(si.begin(), si_end);
}

//-----------------------------------------------------------------------------
// - end internal potpourri functions -
//-----------------------------------------------------------------------------

//-----------------------------------------------------------------------------
// - begin internal helper functions -
//-----------------------------------------------------------------------------

//-----------------------------------------------------------------------------
bool verify_field_exists(const std::string &protocol,
                         const conduit::Node &node,
                         conduit::Node &info,
                         const std::string &field_name = "")
{
    bool res = true;

    if(field_name != "")
    {
        if(!node.has_child(field_name))
        {
            log::error(info, protocol, "missing child" + log::quote(field_name, 1));
            res = false;
        }

        log::validation(info[field_name], res);
    }

    return res;
}

//-----------------------------------------------------------------------------
bool verify_integer_field(const std::string &protocol,
                          const conduit::Node &node,
                          conduit::Node &info,
                          const std::string &field_name = "")
{
    Node &field_info = (field_name != "") ? info[field_name] : info;

    bool res = verify_field_exists(protocol, node, info, field_name);
    if(res)
    {
        const Node &field_node = (field_name != "") ? node[field_name] : node;

        if(!field_node.dtype().is_integer())
        {
            log::error(info, protocol, log::quote(field_name) + "is not an integer (array)");
            res = false;
        }
    }

    log::validation(field_info, res);

    return res;
}


//-----------------------------------------------------------------------------
bool verify_number_field(const std::string &protocol,
                         const conduit::Node &node,
                         conduit::Node &info,
                         const std::string &field_name = "")
{
    Node &field_info = (field_name != "") ? info[field_name] : info;

    bool res = verify_field_exists(protocol, node, info, field_name);
    if(res)
    {
        const Node &field_node = (field_name != "") ? node[field_name] : node;

        if(!field_node.dtype().is_number())
        {
            log::error(info, protocol, log::quote(field_name) + "is not a number");
            res = false;
        }
    }

    log::validation(field_info, res);

    return res;
}


//-----------------------------------------------------------------------------
bool verify_string_field(const std::string &protocol,
                         const conduit::Node &node,
                         conduit::Node &info,
                         const std::string &field_name = "")
{
    Node &field_info = (field_name != "") ? info[field_name] : info;

    bool res = verify_field_exists(protocol, node, info, field_name);
    if(res)
    {
        const Node &field_node = (field_name != "") ? node[field_name] : node;

        if(!field_node.dtype().is_string())
        {
            log::error(info, protocol, log::quote(field_name) + "is not a string");
            res = false;
        }
    }

    log::validation(field_info, res);

    return res;
}


//-----------------------------------------------------------------------------
bool verify_object_field(const std::string &protocol,
                         const conduit::Node &node,
                         conduit::Node &info,
                         const std::string &field_name = "",
                         const bool allow_list = false,
                         const index_t num_children = 0)
{
    Node &field_info = (field_name != "") ? info[field_name] : info;

    bool res = verify_field_exists(protocol, node, info, field_name);
    if(res)
    {
        const Node &field_node = (field_name != "") ? node[field_name] : node;

        if(!(field_node.dtype().is_object() ||
            (allow_list && field_node.dtype().is_list())))
        {
            log::error(info, protocol, log::quote(field_name) + "is not an object" +
                                       (allow_list ? " or a list" : ""));
            res = false;
        }
        else if(field_node.number_of_children() == 0)
        {
            log::error(info,protocol, "has no children");
            res = false;
        }
        else if(num_children && field_node.number_of_children() != num_children)
        {
            std::ostringstream oss;
            oss << "has incorrect number of children ("
                << field_node.number_of_children()
                << " vs "
                << num_children
                << ")";
            log::error(info,protocol, oss.str());
            res = false;
        }
    }

    log::validation(field_info, res);

    return res;
}


//-----------------------------------------------------------------------------
bool verify_mcarray_field(const std::string &protocol,
                          const conduit::Node &node,
                          conduit::Node &info,
                          const std::string &field_name)
{
    Node &field_info = info[field_name];

    bool res = verify_field_exists(protocol, node, info, field_name);
    if(res)
    {
        const Node &field_node = node[field_name];
        res = blueprint::mcarray::verify(field_node,field_info);
        if(res)
        {
            log::info(info, protocol, log::quote(field_name) + "is an mcarray");
        }
        else
        {
            log::error(info, protocol, log::quote(field_name) + "is not an mcarray");
        }
    }

    log::validation(field_info, res);

    return res;
}


//-----------------------------------------------------------------------------
bool verify_mlarray_field(const std::string &protocol,
                          const conduit::Node &node,
                          conduit::Node &info,
                          const std::string &field_name)
{
    Node &field_info = info[field_name];

    bool res = verify_field_exists(protocol, node, info, field_name);
    if(res)
    {
        const Node &field_node = node[field_name];
        res = blueprint::mlarray::verify(field_node,field_info);
        if(res)
        {
            log::info(info, protocol, log::quote(field_name) + "is an mlarray");
        }
        else
        {
            log::error(info, protocol, log::quote(field_name) + "is not an mlarray");
        }
    }

    log::validation(field_info, res);

    return res;
}


//-----------------------------------------------------------------------------
bool verify_enum_field(const std::string &protocol,
                       const conduit::Node &node,
                       conduit::Node &info,
                       const std::string &field_name,
                       const std::vector<std::string> &enum_values )
{
    Node &field_info = (field_name != "") ? info[field_name] : info;

    bool res = verify_string_field(protocol, node, info, field_name);
    if(res)
    {
        const Node &field_node = (field_name != "") ? node[field_name] : node;

        const std::string field_value = field_node.as_string();
        bool is_field_enum = false;
        for(size_t i=0; i < enum_values.size(); i++)
        {
            is_field_enum |= (field_value == enum_values[i]);
        }

        if(is_field_enum)
        {
            log::info(info, protocol, log::quote(field_name) +
                                      "has valid value" +
                                      log::quote(field_value, 1));
        }
        else
        {
            log::error(info, protocol, log::quote(field_name) +
                                       "has invalid value" +
                                       log::quote(field_value, 1));
            res = false;
        }
    }

    log::validation(field_info, res);

    return res;
}


//-----------------------------------------------------------------------------
bool verify_reference_field(const std::string &protocol,
                            const conduit::Node &node_tree,
                            conduit::Node &info_tree,
                            const conduit::Node &node,
                            conduit::Node &info,
                            const std::string &field_name,
                            const std::string &ref_path)
{
    bool res = verify_string_field(protocol, node, info, field_name);
    if(res)
    {
        const std::string ref_name = node[field_name].as_string();

        if(!node_tree.has_child(ref_path) || !node_tree[ref_path].has_child(ref_name))
        {
            log::error(info, protocol, "reference to non-existent " + field_name +
                                        log::quote(ref_name, 1));
            res = false;
        }
        else if(info_tree[ref_path][ref_name]["valid"].as_string() != "true")
        {
            log::error(info, protocol, "reference to invalid " + field_name +
                                       log::quote(ref_name, 1));
            res = false;
        }
    }

    log::validation(info[field_name], res);
    log::validation(info, res);

    return res;
}

//-----------------------------------------------------------------------------
std::string identify_coords_coordsys(const Node &coords)
{
    Node axes;
    NodeConstIterator itr = coords.children();
    while(itr.has_next())
    {
        itr.next();
        const std::string axis_name = itr.name();

        if(axis_name[0] == 'd' && axis_name.size() > 1)
        {
            axes[axis_name.substr(1, axis_name.length())];
        }
        else
        {
            axes[axis_name];
        }
    }

    std::string coordsys = "unknown";
    if(axes.has_child("theta") || axes.has_child("phi"))
    {
        coordsys = "spherical";
    }
    else if(axes.has_child("r")) // rz, or r w/o theta, phi
    {
        coordsys = "cylindrical";
    }
    else if(axes.has_child("x") || axes.has_child("y") || axes.has_child("z"))
    {
        coordsys = "cartesian";
    }
    else if(axes.has_child("i") || axes.has_child("j") || axes.has_child("k"))
    {
        coordsys = "logical";
    }
    return coordsys;
}

//-----------------------------------------------------------------------------
const Node& identify_coordset_coords(const Node &coordset)
{
    std::string coords_path = "";
    if(coordset["type"].as_string() == "uniform")
    {
        if(coordset.has_child("origin"))
        {
            coords_path = "origin";
        }
        else if(coordset.has_child("spacing"))
        {
            coords_path = "spacing";
        }
        else
        {
            coords_path = "dims";
        }
    }
    else
    {
        coords_path = "values";
    }
    return coordset[coords_path];
}

//-----------------------------------------------------------------------------
std::vector<std::string> identify_coordset_axes(const Node &coordset)
{
    // TODO(JRC): This whole set of coordinate system identification functions
    // could be revised to allow different combinations of axes to be specified
    // (e.g. (x, z), or even something like (z)).
    const Node &coords = identify_coordset_coords(coordset);
    const std::string coordset_coordsys = identify_coords_coordsys(coords);

    std::vector<std::string> coordset_axes;
    if(coordset_coordsys == "cartesian" || coordset_coordsys == "logical")
    {
        coordset_axes = conduit::blueprint::mesh::cartesian_axes;
    }
    else if(coordset_coordsys == "cylindrical")
    {
        coordset_axes = conduit::blueprint::mesh::cylindrical_axes;
    }
    else if(coordset_coordsys == "spherical")
    {
        coordset_axes = conduit::blueprint::mesh::spherical_axes;
    }

    return std::vector<std::string>(
        coordset_axes.begin(),
        coordset_axes.begin() + coords.number_of_children());
}

//-----------------------------------------------------------------------------
DataType find_widest_dtype(const Node &node,
                           const std::vector<DataType> &default_dtypes)
{
<<<<<<< HEAD
    DataType subtree_dtype(DataType::empty().id(), 0);

    Node info;
    if(!node.dtype().is_object() && !node.dtype().is_object())
    {
        DataType curr_dtype(node.dtype().id(), 1);
        for(index_t t = 0; t < (index_t)default_dtypes.size(); t++)
        {
            DataType default_dtype = default_dtypes[t];
            if((curr_dtype.is_float() && default_dtype.is_float()) ||
                (curr_dtype.is_signed_integer() && default_dtype.is_signed_integer()) ||
                (curr_dtype.is_unsigned_integer() && default_dtype.is_unsigned_integer()) ||
                (curr_dtype.is_string() && default_dtype.is_string()))
            {
                subtree_dtype.set(curr_dtype);
            }
        }
    }
    else
    {
        NodeConstIterator node_it = node.children();
        while(node_it.has_next())
        {
            const Node &child_node = node_it.next();
            DataType child_dtype = find_widest_dtype(child_node, default_dtypes);
            if(subtree_dtype.element_bytes() < child_dtype.element_bytes())
            {
                subtree_dtype.set(child_dtype);
            }
        }
    }

    return !subtree_dtype.is_empty() ? subtree_dtype : default_dtypes.front();
}

//-----------------------------------------------------------------------------
DataType find_widest_dtype(const Node &node,
                           const DataType &default_dtype)
{
    return find_widest_dtype(node, std::vector<DataType>(1, default_dtype));
}

//-----------------------------------------------------------------------------
DataType find_widest_dtype(const std::vector<const Node*> &nodes,
                           const std::vector<DataType> &default_dtypes)
{
    std::vector<DataType> widest_dtypes;
    for(index_t i = 0; i < (index_t)nodes.size(); i++)
    {
        widest_dtypes.push_back(find_widest_dtype(*nodes[i], default_dtypes));
    }

    DataType widest_dtype(widest_dtypes[0]);
    for(index_t t = 1; t < (index_t)widest_dtypes.size(); t++)
    {
        if(widest_dtype.element_bytes() < widest_dtypes[t].element_bytes())
        {
            widest_dtype.set(widest_dtypes[t]);
        }
    }

    return widest_dtype;
}

//-----------------------------------------------------------------------------
DataType find_widest_dtype(const std::vector<const Node*> &nodes,
                           const DataType &default_dtype)
{
    return find_widest_dtype(nodes, std::vector<DataType>(1, default_dtype));
=======
    DataType widest_dtype(default_dtypes[0].id(), 0, 0, 0, 0, default_dtypes[0].endianness());

    std::vector<const Node*> node_bag(1, &node);
    while(!node_bag.empty())
    {
        const Node *curr_node = node_bag.back(); node_bag.pop_back();
        const DataType curr_dtype = curr_node->dtype();
        if( curr_dtype.is_list() || curr_dtype.is_object() )
        {
            NodeConstIterator curr_node_it = curr_node->children();
            while(curr_node_it.has_next())
            {
                node_bag.push_back(&curr_node_it.next());
            }
        }
        else
        {
            for(index_t ti = 0; ti < (index_t)default_dtypes.size(); ti++)
            {
                const DataType &valid_dtype = default_dtypes[ti];
                bool is_valid_dtype =
                    (curr_dtype.is_floating_point() && valid_dtype.is_floating_point()) ||
                    (curr_dtype.is_signed_integer() && valid_dtype.is_signed_integer()) ||
                    (curr_dtype.is_unsigned_integer() && valid_dtype.is_unsigned_integer()) ||
                    (curr_dtype.is_string() && valid_dtype.is_string());
                if(is_valid_dtype && (widest_dtype.element_bytes() < curr_dtype.element_bytes()))
                {
                    widest_dtype.set(DataType(curr_dtype.id(), 1));
                }
            }
        }
    }

    bool no_type_found = widest_dtype.element_bytes() == 0;
    return no_type_found ? default_dtypes[0] : widest_dtype;
}

//-----------------------------------------------------------------------------
DataType find_widest_dtype(const Node &node,
                           const DataType &default_dtype)
{
    return find_widest_dtype(node, std::vector<DataType>(1, default_dtype));
>>>>>>> 848098ad
}

//-----------------------------------------------------------------------------
bool find_reference_node(const Node &node, const std::string &ref_key, Node &ref)
{
    bool res = false;
    ref.reset();

    // NOTE: This segment of code is necessary to transform "topology" into
    // "topologies" while keeping all other dependency names (e.g. "coordset")
    // simply plural by just appending an "s" character.
    const std::string ref_section = (ref_key[ref_key.length()-1] != 'y') ?
        ref_key + "s" : ref_key.substr(0, ref_key.length()-1) + "ies";

    if(node.has_child(ref_key))
    {
        const std::string &ref_value = node.fetch(ref_key).as_string();

        const Node *traverse_node = node.parent();
        while(traverse_node != NULL)
        {
            if(traverse_node->has_child(ref_section))
            {
                const Node &ref_parent = traverse_node->fetch(ref_section);
                if(ref_parent.has_child(ref_value))
                {
                    ref.set_external(ref_parent[ref_value]);
                    res = true;
                }
                break;
            }
            traverse_node = traverse_node->parent();
        }
    }

    return res;
}

//-----------------------------------------------------------------------------
index_t get_coordset_length(const std::string &type,
                            const Node &coordset)
{
    index_t coordset_length = 1;

    const std::vector<std::string> csys_axes = identify_coordset_axes(coordset);
    const std::vector<std::string> &logical_axes = blueprint::mesh::logical_axes;
    for(index_t i = 0; i < (index_t)csys_axes.size(); i++)
    {
        if(type == "uniform")
        {
            coordset_length *=
                coordset["dims"][logical_axes[i]].to_int64();
        }
        else if(type == "rectilinear")
        {
            coordset_length *=
                coordset["values"][csys_axes[i]].dtype().number_of_elements();
        }
        else // if(type == "explicit")
        {
            coordset_length =
                coordset["values"][csys_axes[i]].dtype().number_of_elements();
        }
    }

    return coordset_length;
}

//-----------------------------------------------------------------------------
// void get_offset_topology(const Node &topology,
//                          Node &otopology)
// {
//     // NOTE(JRC): Unfortunately, this method doesn't work for caching the offsets
//     // array because the given topology doesn't have the same tree context as the
//     // original, which causes procedures like 'find_reference_node' to fail.
//     otopology.reset();
//     otopology.set_external(topology);
//
//     if(topology.has_child("elements") && !topology["elements"].has_child("offsets"))
//     {
//         Node &offsets = otopology["elements/offsets"];
//         blueprint::mesh::topology::unstructured::generate_offsets(otopology, offsets);
//     }
// }

//-----------------------------------------------------------------------------
void get_topology_offsets(const Node &topology,
                          Node &offsets)
{
    // TODO(JRC): This solution suffers from performance issues when multiple
    // calls in a trace need the offset array and it isn't provided by the original
    // caller (e.g. generate_sides() will make generate offsets, and so will its
    // callee methods generate_centroids() and generate_edges()). This issue should
    // be fixed if possible (or at least made more obnoxious to callers).

    offsets.reset();

    if(topology.has_child("type") && topology["type"].as_string() == "unstructured")
    {
        if(topology["elements"].has_child("offsets") && !topology["elements/offsets"].dtype().is_empty())
        {
            offsets.set_external(topology["elements/offsets"]);
        }
        else
        {
            blueprint::mesh::topology::unstructured::generate_offsets(topology, offsets);
        }
    }
}

//-----------------------------------------------------------------------------
index_t get_topology_length(const std::string &type,
                            const Node &topology)
{
    index_t topology_length = 1;

    if(type == "uniform" || type == "rectilinear")
    {
        Node coordset;
        find_reference_node(topology, "coordset", coordset);

        const std::vector<std::string> csys_axes = identify_coordset_axes(coordset);
        const std::vector<std::string> &logical_axes = blueprint::mesh::logical_axes;
        for(index_t i = 0; i < (index_t)csys_axes.size(); i++)
        {
            topology_length *= ((type == "uniform") ?
                coordset["dims"][logical_axes[i]].to_int64() :
                coordset["values"][csys_axes[i]].dtype().number_of_elements()) - 1;
        }
    }
    else if(type == "structured")
    {
        const Node &dims = topology["elements/dims"];

        const std::vector<std::string> &logical_axes = blueprint::mesh::logical_axes;
        for(index_t i = 0; i < (index_t)dims.number_of_children(); i++)
        {
            topology_length *= dims[logical_axes[i]].to_int64();
        }
    }
    else // if(type == "unstructured")
    {
        Node topo_offsets;
        get_topology_offsets(topology, topo_offsets);
        topology_length = topo_offsets.dtype().number_of_elements();
    }

    return topology_length;
}

//-----------------------------------------------------------------------------
// - end internal data function helpers -
//-----------------------------------------------------------------------------

//-----------------------------------------------------------------------------
// - start internal topology helpers -
//-----------------------------------------------------------------------------

//---------------------------------------------------------------------------//
struct TopologyMetadata
{
    // NOTE(JRC): This type current only works at forming associations within
    // an unstructured topology's hierarchy.
    TopologyMetadata(const conduit::Node &topology, const conduit::Node &coordset) :
        topo(&topology), cset(&coordset), topo_cascade(topology), topo_shape(topology)
    {
        Node topo_offsets;
        get_topology_offsets(topology, topo_offsets);
        const index_t topo_num_elems = topo_offsets.dtype().number_of_elements();
        const index_t topo_num_coords = get_coordset_length("unstructured", coordset);

        // Discover Data Types //

        const DataType int_dtype = find_widest_dtype(topology, blueprint::mesh::default_int_dtypes);

        // Allocate Data Templates for Outputs //

        dim_topos.resize(topo_shape.dim + 1);
        dim_entity_maps.resize(topo_shape.dim + 1);
        dim_assocs.resize(topo_shape.dim + 1);

        for(index_t di = 0; di < topo_shape.dim; di++)
        {
            Node &dim_topo = dim_topos[di];
            dim_topo.reset();
            dim_topo["type"].set("unstructured");
            dim_topo["coordset"].set(topology["coordset"].as_string());
            dim_topo["elements/shape"].set(topo_cascade.get_shape(di).type);
        }
        // NOTE: This is done so that the index values for the top-level entities
        // can be extracted by the 'get_entity_data' function before DFS
        // processing below.
        dim_topos[topo_shape.dim].set_external(topology);
        dim_topos[topo_shape.dim]["elements/offsets"].set(topo_offsets);

        std::vector< std::vector<int64> > dim_buffers(topo_shape.dim + 1);
        std::vector< int64 > dim_offsets(topo_shape.dim + 1);

        // Prepare Initial Values for Processing //

        // NOTE(JRC): We start with processing the points of the topology followed
        // by the top-level elements in order to ensure that order is preserved
        // relative to the original topology for these elements.
        const index_t bag_num_elems = topo_num_coords + topo_num_elems;
        std::vector< std::vector<int64> > entity_index_bag(bag_num_elems);
        std::vector< index_t > entity_dim_bag(bag_num_elems, -1);
        std::vector< std::vector<int64> > entity_parent_bag(bag_num_elems);

        for(index_t pi = 0; pi < topo_num_coords; pi++)
        {
            index_t bi = pi;
            entity_index_bag[bi].push_back(bi);
            entity_dim_bag[bi] = 0;
        }

        Node elem_node, data_node;
        for(index_t ei = 0; ei < topo_num_elems; ei++)
        {
            index_t bi = topo_num_coords + ei;

            data_node.reset();
            get_entity_data(ei, topo_shape.dim, data_node);

            // NOTE: The index set is reversed since the use of DFS for the
            // search below guarantee that this ordering replicates the
            // original topology's ordering.
            std::vector<int64> &elem_indices = entity_index_bag[bi];
            elem_indices.resize(data_node.dtype().number_of_elements());
            elem_node.set_external(DataType::int64(elem_indices.size()),
                &elem_indices[0]);
            data_node.to_int64_array(elem_node);

            entity_dim_bag[bi] = topo_shape.dim;
        }

        // TODO(JRC): This is really inefficient, but it makes the process a
        // lot more legible.
        std::reverse(entity_index_bag.begin(), entity_index_bag.end());
        std::reverse(entity_dim_bag.begin(), entity_dim_bag.end());
        std::reverse(entity_parent_bag.begin(), entity_parent_bag.end());

        while(!entity_index_bag.empty())
        {
            std::vector<int64> entity_indices = entity_index_bag.back();
            entity_index_bag.pop_back();
            index_t entity_dim = entity_dim_bag.back();
            entity_dim_bag.pop_back();
            std::vector<int64> entity_parents = entity_parent_bag.back();
            entity_parent_bag.pop_back();

            std::vector<int64> &dim_buffer = dim_buffers[entity_dim];
            int64 &dim_offset = dim_offsets[entity_dim];
            std::map< std::set<index_t>, index_t > &dim_entity_map = dim_entity_maps[entity_dim];
            ShapeType dim_shape = topo_cascade.get_shape(entity_dim);

            // Add Element to Topology/Associations //

            // NOTE: This code assumes that all entities can be uniquely
            // identified by the list of coordinate indices of which they
            // are comprised. This is certainly true of all implicit topologies
            // and of 2D polygonal topologies, but it may not be always the
            // case for 3D polygonal topologies.
            std::set<int64> entity;
            if(!dim_shape.is_poly())
            {
                entity = std::set<int64>(entity_indices.begin(), entity_indices.end());
            }
            else
            {
                const bool is_3d = dim_shape.dim == 3;
                index_t elem_outer_count =  is_3d ? entity_indices[0] : 1;
                for(index_t oi = 0, ooff = is_3d; oi < elem_outer_count; oi++)
                {
                    index_t elem_inner_count = entity_indices[ooff++];
                    for(index_t ii = 0; ii < elem_inner_count; ii++)
                    {
                        index_t ioff = ooff + ii;
                        entity.insert(entity_indices[ioff]);
                    }
                    ooff += elem_inner_count;
                }
            }

            if(dim_entity_map.find(entity) == dim_entity_map.end())
            {
                index_t entity_id = dim_offset;
                dim_buffer.insert(dim_buffer.end(), entity_indices.begin(), entity_indices.end());
                dim_entity_map[entity] = dim_offset++;

                dim_assocs[entity_dim][entity_id].resize(topo_shape.dim + 1);
                dim_assocs[entity_dim][entity_id][entity_dim].insert(entity_id);
            }

            // NOTE(JRC): The ID for each entity is set to be the index
            // of the entity within an offsets array. This is chosen b/c
            // indexing is a challenge when including non-unique entities.
            index_t entity_id = dim_entity_map.find(entity)->second;
            for(index_t pi = 0; pi < (index_t)entity_parents.size(); pi++)
            {
                int64 parent_id = entity_parents[entity_parents.size() - pi - 1];
                index_t parent_dim = entity_dim + pi + 1;

                std::vector< std::set<index_t> >
                    &entity_assocs = dim_assocs[entity_dim][entity_id],
                    &parent_assocs = dim_assocs[parent_dim][parent_id];
                if(entity_assocs.empty()) { entity_assocs.resize(topo_shape.dim + 1); }
                if(parent_assocs.empty()) { parent_assocs.resize(topo_shape.dim + 1); }

                entity_assocs[parent_dim].insert(parent_id);
                parent_assocs[entity_dim].insert(entity_id);
            }

            // Add Embedded Elements for Further Processing //

            if(entity_dim > 0)
            {
                std::vector<int64> embed_parents = entity_parents;
                embed_parents.push_back(entity_id);
                ShapeType embed_shape = topo_cascade.get_shape(entity_dim - 1);

                index_t elem_outer_count = dim_shape.is_poly() ?
                    entity_indices[0] : dim_shape.embed_count;
                for(index_t oi = 0, ooff = dim_shape.is_poly();
                    oi < elem_outer_count; oi++)
                {
                    index_t elem_inner_count = dim_shape.is_polyhedral() ?
                        (entity_indices[ooff] + 1) : embed_shape.indices;

                    std::vector<int64> embed_indices;
                    for(index_t ii = 0; ii < elem_inner_count; ii++)
                    {
                        index_t ioff = ooff + (dim_shape.is_poly() ?
                            ii : dim_shape.embedding[oi * elem_inner_count + ii]);
                        embed_indices.push_back(
                            entity_indices[ioff % entity_indices.size()]);
                    }
                    ooff += (
                        dim_shape.is_polyhedral() ? elem_inner_count : (
                        dim_shape.is_polygonal() ? 1 : 0));

                    // TODO(JRC): This is a hack to ensure that the last edge
                    // value for polygonal edge lists is correct.
                    if(dim_shape.is_polygonal() && oi == elem_outer_count - 1)
                    {
                        embed_indices[1] = entity_indices[1];
                    }

                    entity_index_bag.push_back(embed_indices);
                    entity_dim_bag.push_back(embed_shape.dim);
                    entity_parent_bag.push_back(embed_parents);
                }
            }
        }

        // Transform Topological Data to Nodes //

        for(index_t di = 0; di <= topo_shape.dim; di++)
        {
            Node &dim_conn = dim_topos[di]["elements/connectivity"];
            Node data_conn(DataType::int64(dim_buffers[di].size()),
                &(dim_buffers[di][0]), true);

            dim_conn.set(DataType(int_dtype.id(), dim_buffers[di].size()));
            data_conn.to_data_type(int_dtype.id(), dim_conn);
            get_topology_offsets(dim_topos[di], dim_topos[di]["elements/offsets"]);
        }
    }

    void get_entity_data(index_t entity_id, index_t entity_dim, Node &data_node) const
    {
        const Node &dim_conn_const = dim_topos[entity_dim]["elements/connectivity"];
        const Node &dim_off_const = dim_topos[entity_dim]["elements/offsets"];

        // NOTE(JRC): This is done in order to get around 'const' casting for
        // data pointers that won't be changed by the function anyway.
        Node dim_conn; dim_conn.set_external(dim_conn_const);
        Node dim_off; dim_off.set_external(dim_off_const);

        const DataType conn_dtype(dim_conn.dtype().id(), 1);
        const DataType off_dtype(dim_off.dtype().id(), 1);
        const DataType data_dtype = data_node.dtype().is_number() ?
            data_node.dtype() : DataType::int64(1);

        Node temp_node;
        temp_node.set_external(off_dtype, dim_off.element_ptr(entity_id));
        index_t entity_start_index = temp_node.to_int64();
        temp_node.set_external(off_dtype, dim_off.element_ptr(entity_id + 1));
        index_t entity_end_index = (entity_id < get_length(entity_dim) - 1) ?
            temp_node.to_int64() : dim_conn.dtype().number_of_elements();

        index_t entity_size = entity_end_index - entity_start_index;
        temp_node.set_external(DataType(conn_dtype.id(), entity_size),
            dim_conn.element_ptr(entity_start_index));
        temp_node.to_data_type(data_dtype.id(), data_node);
    }

    const std::set<index_t>& get_entity_assocs(index_t entity_id, index_t entity_dim, index_t assoc_dim) const
    {
        return dim_assocs[entity_dim].find(entity_id)->second[assoc_dim];
    }

    index_t get_length(index_t dim=-1) const
    {
        // NOTE: The default version of 'get_length' gets the total length of all
        // unique entities in the topology. The parameterized version fetches the
        // length for just that parameter's dimension.

        index_t start_dim = (dim >= 0) ? dim : 0;
        index_t end_dim = (dim >= 0) ? dim : topo_shape.dim;

        index_t topo_length = 0;
        for(index_t di = start_dim; di <= end_dim; di++)
        {
            topo_length += get_topology_length("unstructured", dim_topos[di]);
        }

        return topo_length;
    }

    index_t get_embed_length(index_t entity_dim, index_t embed_dim, bool unique = false) const
    {
        // NOTE: The default version of 'get_embed_length' gets the total number of
        // embeddings for each entity at the top level to the embedding level. The
        // parameterized version just fetches the number of embeddings for one
        // specific entity at the top level.

        std::vector<index_t> entity_index_bag;
        std::vector<index_t> entity_dim_bag;
        for(index_t ei = 0; ei < this->get_length(entity_dim); ei++)
        {
            entity_index_bag.push_back(ei);
            entity_dim_bag.push_back(entity_dim);
        }

        std::set<index_t> embed_set;
        index_t embed_length = 0;
        while(!entity_index_bag.empty())
        {
            index_t entity_index = entity_index_bag.back();
            entity_index_bag.pop_back();
            index_t entity_dim = entity_dim_bag.back();
            entity_dim_bag.pop_back();

            if(entity_dim == embed_dim)
            {
                bool embed_exists = embed_set.find(entity_index) == embed_set.end();
                if(!unique || !embed_exists)
                {
                    embed_length++;
                }
                embed_set.insert(entity_index);
            }
            else
            {
                const std::set<index_t> &embed_ids = get_entity_assocs(
                    entity_index, entity_dim, entity_dim - 1);
                for(std::set<index_t>::const_iterator embed_it = embed_ids.begin();
                    embed_it != embed_ids.end(); embed_it++)
                {
                    entity_index_bag.push_back(*embed_it);
                    entity_dim_bag.push_back(entity_dim - 1);
                }
            }
        }

        return embed_length;
    }

    std::string to_json() const
    {
        Node mesh;

        Node &mesh_coords = mesh["coordsets"][(*topo)["coordset"].as_string()];
        mesh_coords.set_external(*cset);

        Node &mesh_topos = mesh["topologies"];
        for(index_t di = 0; di <= topo_shape.dim; di++)
        {
            std::ostringstream oss;
            oss << "d" << di;
            mesh_topos[oss.str()].set_external(dim_topos[di]);
        }

        return mesh.to_json();
    }

    const conduit::Node *topo, *cset;
    const ShapeCascade topo_cascade;
    const ShapeType topo_shape;

    // per-dimension topology nodes (mapped onto 'cset' coordinate set)
    std::vector< conduit::Node > dim_topos;
    // per-dimension maps from an entity's index set to its topological index
    std::vector< std::map< std::set<index_t>, index_t > > dim_entity_maps;
    // per-dimension maps from entity indices to per-dimension sets of associated values
    std::vector< std::map<index_t, std::vector< std::set<index_t> > > > dim_assocs;
};

//-------------------------------------------------------------------------
void
convert_coordset_to_rectilinear(const std::string &/*base_type*/,
                                const conduit::Node &coordset,
                                conduit::Node &dest)
{
    // bool is_base_uniform = true;

    dest.reset();
    dest["type"].set("rectilinear");

<<<<<<< HEAD
    DataType float_dtype = find_widest_dtype(coordset, blueprint::mesh::default_float_dtype);
=======
    DataType float_type = find_widest_dtype(coordset, blueprint::mesh::default_float_type);
>>>>>>> 848098ad

    std::vector<std::string> csys_axes = identify_coordset_axes(coordset);
    const std::vector<std::string> &logical_axes = blueprint::mesh::logical_axes;
    for(index_t i = 0; i < (index_t)csys_axes.size(); i++)
    {
        const std::string& csys_axis = csys_axes[i];
        const std::string& logical_axis = logical_axes[i];

        float64 dim_origin = coordset.has_child("origin") ?
            coordset["origin"][csys_axis].to_float64() : 0.0;
        float64 dim_spacing = coordset.has_child("spacing") ?
            coordset["spacing"]["d"+csys_axis].to_float64() : 1.0;
        index_t dim_len = coordset["dims"][logical_axis].to_int64();

        Node &dst_cvals_node = dest["values"][csys_axis];
        dst_cvals_node.set(DataType(float_dtype.id(), dim_len));

        Node src_cval_node, dst_cval_node;
        for(index_t d = 0; d < dim_len; d++)
        {
            src_cval_node.set(dim_origin + d * dim_spacing);
            dst_cval_node.set_external(float_dtype, dst_cvals_node.element_ptr(d));
            src_cval_node.to_data_type(float_dtype.id(), dst_cval_node);
        }
    }
}

//-------------------------------------------------------------------------
void
convert_coordset_to_explicit(const std::string &base_type,
                             const conduit::Node &coordset,
                             conduit::Node &dest)
{
    bool is_base_rectilinear = base_type == "rectilinear";
    bool is_base_uniform = base_type == "uniform";

    dest.reset();
    dest["type"].set("explicit");

<<<<<<< HEAD
    DataType float_dtype = find_widest_dtype(coordset, blueprint::mesh::default_float_dtype);
=======
    DataType float_type = find_widest_dtype(coordset, blueprint::mesh::default_float_type);
>>>>>>> 848098ad

    std::vector<std::string> csys_axes = identify_coordset_axes(coordset);
    const std::vector<std::string> &logical_axes = blueprint::mesh::logical_axes;

    index_t dim_lens[3] = { 0,0,0 } , coords_len = 1;
    for(index_t i = 0; i < (index_t)csys_axes.size(); i++)
    {
        dim_lens[i] = is_base_rectilinear ?
            coordset["values"][csys_axes[i]].dtype().number_of_elements() :
            coordset["dims"][logical_axes[i]].to_int64();
        coords_len *= dim_lens[i];
    }

    Node info;
    for(index_t i = 0; i < (index_t)csys_axes.size(); i++)
    {
        const std::string& csys_axis = csys_axes[i];

        // NOTE: The following values are specific to the
        // rectilinear transform case.
        const Node &src_cvals_node = coordset.has_child("values") ?
            coordset["values"][csys_axis] : info;
        // NOTE: The following values are specific to the
        // uniform transform case.
        float64 dim_origin = coordset.has_child("origin") ?
            coordset["origin"][csys_axis].to_float64() : 0.0;
        float64 dim_spacing = coordset.has_child("spacing") ?
            coordset["spacing"]["d"+csys_axis].to_float64() : 1.0;

        index_t dim_block_size = 1, dim_block_count = 1;
        for(index_t j = 0; j < (index_t)csys_axes.size(); j++)
        {
            dim_block_size *= (j < i) ? dim_lens[j] : 1;
            dim_block_count *= (i < j) ? dim_lens[j] : 1;
        }

        Node &dst_cvals_node = dest["values"][csys_axis];
        dst_cvals_node.set(DataType(float_dtype.id(), coords_len));

        Node src_cval_node, dst_cval_node;
        for(index_t d = 0; d < dim_lens[i]; d++)
        {
            index_t doffset = d * dim_block_size;
            for(index_t b = 0; b < dim_block_count; b++)
            {
                index_t boffset = b * dim_block_size * dim_lens[i];
                for(index_t bi = 0; bi < dim_block_size; bi++)
                {
                    index_t ioffset = doffset + boffset + bi;
                    dst_cval_node.set_external(float_dtype,
                        dst_cvals_node.element_ptr(ioffset));

                    if(is_base_rectilinear)
                    {
                        src_cval_node.set_external(
                            DataType(src_cvals_node.dtype().id(), 1),
                            (void*)src_cvals_node.element_ptr(d));
                    }
                    else if(is_base_uniform)
                    {
                        src_cval_node.set(dim_origin + d * dim_spacing);
                    }

                    src_cval_node.to_data_type(float_dtype.id(), dst_cval_node);
                }
            }
        }
    }
}

// TODO(JRC): For all of the following topology conversion functions, it's
// possible if the user validates the topology in isolation that it can be
// good and yet the conversion will fail due to an invalid reference coordset.
// In order to eliminate this concern, it may be better to update the mesh
// verify code so that "topology::verify" verifies reference fields, which
// would enable more assurances.

//-------------------------------------------------------------------------
void
convert_topology_to_rectilinear(const std::string &/*base_type*/,
                                const conduit::Node &topo,
                                conduit::Node &dest,
                                conduit::Node &cdest)
{
    // bool is_base_uniform = true;

    dest.reset();
    cdest.reset();

    Node coordset;
    find_reference_node(topo, "coordset", coordset);
    blueprint::mesh::coordset::uniform::to_rectilinear(coordset, cdest);

    dest.set(topo);
    dest["type"].set("rectilinear");
    dest["coordset"].set(cdest.name());
}

//-------------------------------------------------------------------------
void
convert_topology_to_structured(const std::string &base_type,
                               const conduit::Node &topo,
                               conduit::Node &dest,
                               conduit::Node &cdest)
{
    bool is_base_rectilinear = base_type == "rectilinear";
    bool is_base_uniform = base_type == "uniform";

    dest.reset();
    cdest.reset();

    Node coordset;
    find_reference_node(topo, "coordset", coordset);
    if(is_base_rectilinear)
    {
        blueprint::mesh::coordset::rectilinear::to_explicit(coordset, cdest);
    }
    else if(is_base_uniform)
    {
        blueprint::mesh::coordset::uniform::to_explicit(coordset, cdest);
    }

    dest["type"].set("structured");
    dest["coordset"].set(cdest.name());
    if(topo.has_child("origin"))
    {
        dest["origin"].set(topo["origin"]);
    }

    // TODO(JRC): In this case, should we reach back into the coordset
    // and use its types to inform those of the topology?
<<<<<<< HEAD
    DataType int_dtype = find_widest_dtype(topo, blueprint::mesh::default_int_dtypes);
=======
    DataType int_type = find_widest_dtype(topo, blueprint::mesh::default_int_types);
>>>>>>> 848098ad

    std::vector<std::string> csys_axes = identify_coordset_axes(coordset);
    const std::vector<std::string> &logical_axes = blueprint::mesh::logical_axes;
    for(index_t i = 0; i < (index_t)csys_axes.size(); i++)
    {
        Node src_dlen_node;
        src_dlen_node.set(is_base_uniform ?
            coordset["dims"][logical_axes[i]].to_int64() :
            coordset["values"][csys_axes[i]].dtype().number_of_elements());
        // NOTE: The number of elements in the topology is one less
        // than the number of points along each dimension.
        src_dlen_node.set(src_dlen_node.to_int64() - 1);

        Node &dst_dlen_node = dest["elements/dims"][logical_axes[i]];
        src_dlen_node.to_data_type(int_dtype.id(), dst_dlen_node);
    }
}

//-------------------------------------------------------------------------
void
convert_topology_to_unstructured(const std::string &base_type,
                                 const conduit::Node &topo,
                                 conduit::Node &dest,
                                 conduit::Node &cdest)
{
    bool is_base_structured = base_type == "structured";
    bool is_base_rectilinear = base_type == "rectilinear";
    bool is_base_uniform = base_type == "uniform";

    dest.reset();
    cdest.reset();

    Node coordset;
    find_reference_node(topo, "coordset", coordset);
    if(is_base_structured)
    {
        cdest.set(coordset);
    }
    else if(is_base_rectilinear)
    {
        blueprint::mesh::coordset::rectilinear::to_explicit(coordset, cdest);
    }
    else if(is_base_uniform)
    {
        blueprint::mesh::coordset::uniform::to_explicit(coordset, cdest);
    }

    dest["type"].set("unstructured");
    dest["coordset"].set(cdest.name());
    if(topo.has_child("origin"))
    {
        dest["origin"].set(topo["origin"]);
    }

    // TODO(JRC): In this case, should we reach back into the coordset
    // and use its types to inform those of the topology?
<<<<<<< HEAD
    DataType int_dtype = find_widest_dtype(topo, blueprint::mesh::default_int_dtypes);
=======
    DataType int_type = find_widest_dtype(topo, blueprint::mesh::default_int_types);

>>>>>>> 848098ad
    std::vector<std::string> csys_axes = identify_coordset_axes(coordset);
    dest["elements/shape"].set(
        (csys_axes.size() == 1) ? "line" : (
        (csys_axes.size() == 2) ? "quad" : (
        (csys_axes.size() == 3) ? "hex"  : "")));
    const std::vector<std::string> &logical_axes = blueprint::mesh::logical_axes;

    index_t edims_axes[3] = {1, 1, 1};
    if(is_base_structured)
    {
        const conduit::Node &dim_node = topo["elements/dims"];
        for(index_t i = 0; i < (index_t)csys_axes.size(); i++)
        {
            edims_axes[i] = dim_node[logical_axes[i]].to_int();
        }
    }
    else if(is_base_rectilinear)
    {
        const conduit::Node &dim_node = coordset["values"];
        for(index_t i = 0; i < (index_t)csys_axes.size(); i++)
        {
            edims_axes[i] =
                dim_node[csys_axes[i]].dtype().number_of_elements() - 1;
        }
    }
    else if(is_base_uniform)
    {
        const conduit::Node &dim_node = coordset["dims"];
        for(index_t i = 0; i < (index_t)csys_axes.size(); i++)
        {
            edims_axes[i] = dim_node[logical_axes[i]].to_int() - 1;
        }
    }

    index_t vdims_axes[3] = {1, 1, 1}, num_elems = 1;
    for(index_t d = 0; d < 3; d++)
    {
        num_elems *= edims_axes[d];
        vdims_axes[d] = edims_axes[d] + 1;
    }
    index_t indices_per_elem = pow(2, csys_axes.size());

    conduit::Node &conn_node = dest["elements/connectivity"];
    conn_node.set(DataType(int_dtype.id(), num_elems * indices_per_elem));

    Node src_idx_node, dst_idx_node;
    index_t curr_elem[3], curr_vert[3];
    for(index_t e = 0; e < num_elems; e++)
    {
        grid_id_to_ijk(e, &edims_axes[0], &curr_elem[0]);

        // NOTE(JRC): In order to get all adjacent vertices for the
        // element, we use the bitwise interpretation of each index
        // per element to inform the direction (e.g. 5, which is
        // 101 bitwise, means (z+1, y+0, x+1)).
        for(index_t i = 0, v = 0; i < indices_per_elem; i++)
        {
            memcpy(&curr_vert[0], &curr_elem[0], 3 * sizeof(index_t));
            for(index_t d = 0; d < (index_t)csys_axes.size(); d++)
            {
                curr_vert[d] += (i & (index_t)pow(2, d)) >> d;
            }
            grid_ijk_to_id(&curr_vert[0], &vdims_axes[0], v);

            src_idx_node.set(v);
            dst_idx_node.set_external(int_dtype,
                conn_node.element_ptr(e * indices_per_elem + i));
            src_idx_node.to_data_type(int_dtype.id(), dst_idx_node);
        }

        // TODO(JRC): This loop inverts quads/hexes to conform to
        // the default Blueprint ordering. Once the ordering transforms
        // are introduced, this code should be removed and replaced
        // with initializing the ordering label value.
        for(index_t p = 2; p < indices_per_elem; p += 4)
        {
            index_t p1 = e * indices_per_elem + p;
            index_t p2 = e * indices_per_elem + p + 1;

            Node t1, t2, t3;
            t1.set(int_dtype, conn_node.element_ptr(p1));
            t2.set(int_dtype, conn_node.element_ptr(p2));

            t3.set_external(int_dtype, conn_node.element_ptr(p1));
            t2.to_data_type(int_dtype.id(), t3);
            t3.set_external(int_dtype, conn_node.element_ptr(p2));
            t1.to_data_type(int_dtype.id(), t3);
        }
    }
}

// NOTE(JRC): The following two functions need to be passed the coordinate set
// and can't use 'find_reference_node' because these internal functions aren't
// guaranteed to be passed nodes that exist in the context of an existing mesh
// tree ('generate_corners' has a good example wherein an in-situ edge topology
// is used to contruct an in-situ centroid topology).

//-------------------------------------------------------------------------
void
calculate_unstructured_centroids(const conduit::Node &topo,
                                 const conduit::Node &coordset,
                                 conduit::Node &dest,
                                 conduit::Node &cdest)
{
    // NOTE(JRC): This is a stand-in implementation for the method
    // 'mesh::topology::unstructured::generate_centroids' that exists because there
    // is currently no good way in Blueprint to create mappings with sparse data.
    const std::vector<std::string> csys_axes = identify_coordset_axes(coordset);

    Node topo_offsets;
    get_topology_offsets(topo, topo_offsets);
    const index_t topo_num_elems = topo_offsets.dtype().number_of_elements();

    const ShapeCascade topo_cascade(topo);
    const ShapeType &topo_shape = topo_cascade.get_shape();

    // Discover Data Types //

    DataType int_dtype, float_dtype;
    {
        std::vector<const Node*> src_nodes;
        src_nodes.push_back(&topo);
        src_nodes.push_back(&coordset);
        int_dtype = find_widest_dtype(src_nodes, blueprint::mesh::default_int_dtypes);
        float_dtype = find_widest_dtype(src_nodes, blueprint::mesh::default_float_dtype);
    }

    const Node &topo_conn_const = topo["elements/connectivity"];
    Node topo_conn; topo_conn.set_external(topo_conn_const);
    const DataType conn_dtype(topo_conn.dtype().id(), 1);
    const DataType offset_dtype(topo_offsets.dtype().id(), 1);

    // Allocate Data Templates for Outputs //

    dest.reset();
    dest["type"].set("unstructured");
    dest["coordset"].set(cdest.name());
    dest["elements/shape"].set(topo_cascade.get_shape(0).type);
    dest["elements/connectivity"].set(DataType(int_dtype.id(), topo_num_elems));

    cdest.reset();
    cdest["type"].set("explicit");
    for(index_t ai = 0; ai < (index_t)csys_axes.size(); ai++)
    {
        cdest["values"][csys_axes[ai]].set(DataType(float_dtype.id(), topo_num_elems));
    }

    // Compute Data for Centroid Topology //

    Node data_node;
    for(index_t ei = 0; ei < topo_num_elems; ei++)
    {
        data_node.set_external(offset_dtype, topo_offsets.element_ptr(ei));
        const index_t eoffset = data_node.to_int64();
        data_node.set_external(conn_dtype, topo_conn.element_ptr(eoffset));
        const index_t elem_num_faces = topo_shape.is_polyhedral() ?
            data_node.to_int64() : 1;

        std::set<index_t> elem_coord_indices;
        for(index_t fi = 0, foffset = eoffset + topo_shape.is_polyhedral();
            fi < elem_num_faces; fi++)
        {
            data_node.set_external(conn_dtype, topo_conn.element_ptr(foffset));
            const index_t face_num_coords = topo_shape.is_poly() ?
                data_node.to_int64() : topo_shape.indices;
            foffset += topo_shape.is_poly();

            for(index_t ci = 0; ci < face_num_coords; ci++)
            {
                data_node.set_external(conn_dtype, topo_conn.element_ptr(foffset + ci));
                elem_coord_indices.insert(data_node.to_int64());
            }
            foffset += face_num_coords;
        }

        float64 ecentroid[3] = {0.0, 0.0, 0.0};
        for(std::set<index_t>::iterator elem_cindices_it = elem_coord_indices.begin();
            elem_cindices_it != elem_coord_indices.end(); ++elem_cindices_it)
        {
            index_t ci = *elem_cindices_it;
            for(index_t ai = 0; ai < (index_t)csys_axes.size(); ai++)
            {
                const Node &axis_data = coordset["values"][csys_axes[ai]];
                data_node.set_external(DataType(axis_data.dtype().id(), 1),
                    const_cast<void*>(axis_data.element_ptr(ci)));
                ecentroid[ai] += data_node.to_float64() / elem_coord_indices.size();
            }
        }

        int64 ei_value = static_cast<int64>(ei);
        Node ei_data(DataType::int64(), &ei_value, true);
        data_node.set_external(int_dtype, dest["elements/connectivity"].element_ptr(ei));
        ei_data.to_data_type(int_dtype.id(), data_node);

        for(index_t ai = 0; ai < (index_t)csys_axes.size(); ai++)
        {
            data_node.set_external(float_dtype,
                cdest["values"][csys_axes[ai]].element_ptr(ei));
            Node center_data(DataType::float64(), &ecentroid[ai], true);
            center_data.to_data_type(float_dtype.id(), data_node);
        }
    }
}

//-----------------------------------------------------------------------------
// - end internal data function helpers -
//-----------------------------------------------------------------------------

//-----------------------------------------------------------------------------
// -- end internal helper functions --
//-----------------------------------------------------------------------------

//-----------------------------------------------------------------------------
// -- begin conduit:: --
//-----------------------------------------------------------------------------
namespace conduit
{


//-----------------------------------------------------------------------------
// -- begin conduit::blueprint --
//-----------------------------------------------------------------------------
namespace blueprint
{

//-----------------------------------------------------------------------------
bool
mesh::verify(const std::string &protocol,
             const Node &n,
             Node &info)
{
    bool res = false;
    info.reset();

    if(protocol == "coordset")
    {
        res = coordset::verify(n,info);
    }
    else if(protocol == "topology")
    {
        res = topology::verify(n,info);
    }
    else if(protocol == "matset")
    {
        res = matset::verify(n,info);
    }
    else if(protocol == "field")
    {
        res = field::verify(n,info);
    }
    else if(protocol == "adjset")
    {
        res = adjset::verify(n,info);
    }
    else if(protocol == "nestset")
    {
        res = nestset::verify(n,info);
    }
    else if(protocol == "index")
    {
        res = index::verify(n,info);
    }
    else if(protocol == "coordset/index")
    {
        res = coordset::index::verify(n,info);
    }
    else if(protocol == "topology/index")
    {
        res = topology::index::verify(n,info);
    }
    else if(protocol == "matset/index")
    {
        res = matset::index::verify(n,info);
    }
    else if(protocol == "field/index")
    {
        res = field::index::verify(n,info);
    }
    else if(protocol == "adjset/index")
    {
        res = adjset::index::verify(n,info);
    }
    else if(protocol == "nestset/index")
    {
        res = nestset::index::verify(n,info);
    }

    return res;
}


//-----------------------------------------------------------------------------
bool
mesh::verify_single_domain(const Node &n,
                           Node &info)
{
    const std::string protocol = "mesh";
    bool res = true;
    info.reset();

    if(!verify_object_field(protocol, n, info, "coordsets"))
    {
        res = false;
    }
    else
    {
        bool cset_res = true;
        NodeConstIterator itr = n["coordsets"].children();
        while(itr.has_next())
        {
            const Node &chld = itr.next();
            const std::string chld_name = itr.name();

            cset_res &= coordset::verify(chld, info["coordsets"][chld_name]);
        }

        log::validation(info["coordsets"],cset_res);
        res &= cset_res;
    }

    if(!verify_object_field(protocol, n, info, "topologies"))
    {
        res = false;
    }
    else
    {
        bool topo_res = true;
        NodeConstIterator itr = n["topologies"].children();
        while(itr.has_next())
        {
            const Node &chld = itr.next();
            const std::string chld_name = itr.name();
            Node &chld_info = info["topologies"][chld_name];

            topo_res &= topology::verify(chld, chld_info);
            topo_res &= verify_reference_field(protocol, n, info,
                chld, chld_info, "coordset", "coordsets");
        }

        log::validation(info["topologies"],topo_res);
        res &= topo_res;
    }

    // optional: "matsets", each child must conform to "mesh::matset"
    if(n.has_path("matsets"))
    {
        if(!verify_object_field(protocol, n, info, "matsets"))
        {
            res = false;
        }
        else
        {
            bool mset_res = true;
            NodeConstIterator itr = n["matsets"].children();
            while(itr.has_next())
            {
                const Node &chld = itr.next();
                const std::string chld_name = itr.name();
                Node &chld_info = info["matsets"][chld_name];

                mset_res &= matset::verify(chld, chld_info);
                mset_res &= verify_reference_field(protocol, n, info,
                    chld, chld_info, "topology", "topologies");
            }

            log::validation(info["matsets"],mset_res);
            res &= mset_res;
        }
    }

    // optional: "fields", each child must conform to "mesh::field"
    if(n.has_path("fields"))
    {
        if(!verify_object_field(protocol, n, info, "fields"))
        {
            res = false;
        }
        else
        {
            bool field_res = true;
            NodeConstIterator itr = n["fields"].children();
            while(itr.has_next())
            {
                const Node &chld = itr.next();
                const std::string chld_name = itr.name();
                Node &chld_info = info["fields"][chld_name];

                field_res &= field::verify(chld, chld_info);
                if(chld.has_child("topology"))
                {
                    field_res &= verify_reference_field(protocol, n, info,
                        chld, chld_info, "topology", "topologies");
                }
                if(chld.has_child("matset"))
                {
                    field_res &= verify_reference_field(protocol, n, info,
                        chld, chld_info, "matset", "matsets");
                }
            }

            log::validation(info["fields"],field_res);
            res &= field_res;
        }
    }

    // optional: "adjsets", each child must conform to "mesh::adjset"
    if(n.has_path("adjsets"))
    {
        if(!verify_object_field(protocol, n, info, "adjsets"))
        {
            res = false;
        }
        else
        {
            bool aset_res = true;
            NodeConstIterator itr = n["adjsets"].children();
            while(itr.has_next())
            {
                const Node &chld = itr.next();
                const std::string chld_name = itr.name();
                Node &chld_info = info["adjsets"][chld_name];

                aset_res &= adjset::verify(chld, chld_info);
                aset_res &= verify_reference_field(protocol, n, info,
                    chld, chld_info, "topology", "topologies");
            }

            log::validation(info["adjsets"],aset_res);
            res &= aset_res;
        }
    }

    // optional: "nestsets", each child must conform to "mesh::nestset"
    if(n.has_path("nestsets"))
    {
        if(!verify_object_field(protocol, n, info, "nestsets"))
        {
            res = false;
        }
        else
        {
            bool nset_res = true;
            NodeConstIterator itr = n["nestsets"].children();
            while(itr.has_next())
            {
                const Node &chld = itr.next();
                const std::string chld_name = itr.name();
                Node &chld_info = info["nestsets"][chld_name];

                nset_res &= nestset::verify(chld, chld_info);
                nset_res &= verify_reference_field(protocol, n, info,
                    chld, chld_info, "topology", "topologies");
            }

            log::validation(info["nestets"],nset_res);
            res &= nset_res;
        }
    }


    // one last pass to make sure if a grid_function was specified by a topo,
    // it is valid
    if (n.has_child("topologies"))
    {
        bool topo_res = true;
        NodeConstIterator itr = n["topologies"].children();
        while (itr.has_next())
        {
            const Node &chld = itr.next();
            const std::string chld_name = itr.name();
            Node &chld_info = info["topologies"][chld_name];

            if(chld.has_child("grid_function"))
            {
                topo_res &= verify_reference_field(protocol, n, info,
                    chld, chld_info, "grid_function", "fields");
            }
        }

        log::validation(info["topologies"],topo_res);
        res &= topo_res;
    }

    log::validation(info,res);

    return res;
}


//-------------------------------------------------------------------------
bool mesh::verify_multi_domain(const Node &n,
                               Node &info)
{
    const std::string protocol = "mesh";
    bool res = true;
    info.reset();

    if(!n.dtype().is_object() && !n.dtype().is_list())
    {
        log::error(info, protocol, "not an object or a list");
        res = false;
    }
    else
    {
        NodeConstIterator itr = n.children();
        while(itr.has_next())
        {
            const Node &chld = itr.next();
            const std::string chld_name = itr.name();
            res &= mesh::verify_single_domain(chld, info[chld_name]);
        }

        log::info(info, protocol, "is a multi domain mesh");
    }
    
    log::validation(info,res);
    
    return res;
}


//-----------------------------------------------------------------------------
bool
mesh::verify(const Node &n,
             Node &info)
{
    bool res = true;
    info.reset();
    
    // if n has the child "coordsets", we assume it is a single domain 
    // mesh
    if(n.has_child("coordsets"))
    {
        res = mesh::verify_single_domain(n, info);
    }
    else
    {
       res = mesh::verify_multi_domain(n, info);
    }
    return res;
}


//-------------------------------------------------------------------------
bool mesh::is_multi_domain(const conduit::Node &n)
{
    // this is a blueprint property, we can assume it will be called 
    // only when mesh verify is true. Given that - the only check
    // we need to make is the minimal check to distinguish between 
    // a single domain and a multi domain tree structure.
    // checking for a child named "coordsets" mirrors the 
    // top level verify check

    return !n.has_child("coordsets");
}


//-------------------------------------------------------------------------
void mesh::to_multi_domain(const conduit::Node &n,
                           conduit::Node &dest)
{
    dest.reset();

    if(mesh::is_multi_domain(n))
    {
        dest.set_external(n);
    }
    else
    {
        conduit::Node &dest_dom = dest.append();
        dest_dom.set_external(n);
    }
}


//-----------------------------------------------------------------------------
void
mesh::generate_index(const Node &mesh,
                     const std::string &ref_path,
                     index_t number_of_domains,
                     Node &index_out)
{
    index_out.reset();

    index_out["state/number_of_domains"] = number_of_domains;
    
    // check if the input mesh has state/cycle state/time
    // if so, add those to the index
    if(mesh.has_path("state/cycle"))
    {
        index_out["state/cycle"].set(mesh["state/cycle"]);
    }

    if(mesh.has_path("state/time"))
    {
        index_out["state/time"].set(mesh["state/time"]);
    }

    NodeConstIterator itr = mesh["coordsets"].children();
    while(itr.has_next())
    {
        const Node &coordset = itr.next();
        std::string coordset_name = itr.name();
        Node &idx_coordset = index_out["coordsets"][coordset_name];

        std::string coordset_type =   coordset["type"].as_string();
        idx_coordset["type"] = coordset_type;
        if(coordset_type == "uniform")
        {
            // default to cartesian, but check if origin or spacing exist
            // b/c they may name axes from cyln or sph
            if(coordset.has_child("origin"))
            {
                NodeConstIterator origin_itr = coordset["origin"].children();
                while(origin_itr.has_next())
                {
                    origin_itr.next();
                    idx_coordset["coord_system/axes"][origin_itr.name()];
                }
            }
            else if(coordset.has_child("spacing"))
            {
                NodeConstIterator spacing_itr = coordset["spacing"].children();
                while(spacing_itr.has_next())
                {
                    spacing_itr.next();
                    std::string axis_name = spacing_itr.name();

                    // if spacing names start with "d", use substr
                    // to determine axis name

                    // otherwise use spacing name directly, to avoid empty
                    // path fetch if just 'x', etc are passed
                    if(axis_name[0] == 'd' && axis_name.size() > 1)
                    {
                        axis_name = axis_name.substr(1);
                    }
                    idx_coordset["coord_system/axes"][axis_name];
                }
            }
            else
            {
                // assume cartesian 
                index_t num_comps = coordset["dims"].number_of_children();

                if(num_comps > 0)
                {
                    idx_coordset["coord_system/axes/x"];
                }

                if(num_comps > 1)
                {
                    idx_coordset["coord_system/axes/y"];
                }

                if(num_comps > 2)
                {
                    idx_coordset["coord_system/axes/z"];
                }
            }
        }
        else
        {
            // use child names as axes
            NodeConstIterator values_itr = coordset["values"].children();
            while(values_itr.has_next())
            {
                values_itr.next();
                idx_coordset["coord_system/axes"][values_itr.name()];
            }
        }

        idx_coordset["coord_system/type"] = identify_coords_coordsys(idx_coordset["coord_system/axes"]);

        std::string cs_ref_path = join_path(ref_path, "coordsets");
        cs_ref_path = join_path(cs_ref_path, coordset_name);
        idx_coordset["path"] = cs_ref_path;
    }

    itr = mesh["topologies"].children();
    while(itr.has_next())
    {
        const Node &topo = itr.next();
        std::string topo_name = itr.name();
        Node &idx_topo = index_out["topologies"][topo_name];
        idx_topo["type"] = topo["type"].as_string();
        idx_topo["coordset"] = topo["coordset"].as_string();

        std::string tp_ref_path = join_path(ref_path,"topologies");
        tp_ref_path = join_path(tp_ref_path,topo_name);
        idx_topo["path"] = tp_ref_path;
        
        // a topology may also specify a grid_function
        if(topo.has_child("grid_function"))
        {
            idx_topo["grid_function"] = topo["grid_function"].as_string();
        }
    }

    if(mesh.has_child("matsets"))
    {
        itr = mesh["matsets"].children();
        while(itr.has_next())
        {
            const Node &matset = itr.next();
            const std::string matset_name = itr.name();
            Node &idx_matset = index_out["matsets"][matset_name];

            idx_matset["topology"] = matset["topology"].as_string();
            NodeConstIterator mats_itr = matset["volume_fractions"].children();
            while(mats_itr.has_next())
            {
                mats_itr.next();
                idx_matset["materials"][mats_itr.name()];
            }
            
            std::string ms_ref_path = join_path(ref_path, "matsets");
            ms_ref_path = join_path(ms_ref_path, matset_name);
            idx_matset["path"] = ms_ref_path;
        }
    }

    if(mesh.has_child("fields"))
    {
        itr = mesh["fields"].children();
        while(itr.has_next())
        {
            const Node &fld = itr.next();
            std::string fld_name = itr.name();
            Node &idx_fld = index_out["fields"][fld_name];

            index_t ncomps = 1;
            if(fld.has_child("values"))
            {
                if(fld["values"].dtype().is_object())
                {
                    ncomps = fld["values"].number_of_children();
                }
            }
            else
            {
                if(fld["matset_values"].child(0).dtype().is_object())
                {
                    ncomps = fld["matset_values"].child(0).number_of_children();
                }
            }
            idx_fld["number_of_components"] = ncomps;

            if(fld.has_child("topology"))
            {
                idx_fld["topology"] = fld["topology"].as_string();
            }
            if(fld.has_child("matset"))
            {
                idx_fld["matset"] = fld["matset"].as_string();
            }

            if(fld.has_child("association"))
            {
                idx_fld["association"] = fld["association"];
            }
            else
            {
                idx_fld["basis"] = fld["basis"];
            }

            std::string fld_ref_path = join_path(ref_path,"fields");
            fld_ref_path = join_path(fld_ref_path, fld_name);
            idx_fld["path"] = fld_ref_path;
        }
    }

    if(mesh.has_child("adjsets"))
    {
        itr = mesh["adjsets"].children();
        while(itr.has_next())
        {
            const Node &adjset = itr.next();
            const std::string adj_name = itr.name();
            Node &idx_adjset = index_out["adjsets"][adj_name];

            // TODO(JRC): Determine whether or not any information from the
            // "neighbors" and "values" sections need to be included in the index.
            idx_adjset["association"] = adjset["association"].as_string();
            idx_adjset["topology"] = adjset["topology"].as_string();

            std::string adj_ref_path = join_path(ref_path,"adjsets");
            adj_ref_path = join_path(adj_ref_path, adj_name);
            idx_adjset["path"] = adj_ref_path;
        }
    }

    if(mesh.has_child("nestsets"))
    {
        itr = mesh["nestsets"].children();
        while(itr.has_next())
        {
            const Node &nestset = itr.next();
            const std::string nest_name = itr.name();
            Node &idx_nestset = index_out["nestsets"][nest_name];

            // TODO(JRC): Determine whether or not any information from the
            // "domain_id" or "ratio" sections need to be included in the index.
            idx_nestset["association"] = nestset["association"].as_string();
            idx_nestset["topology"] = nestset["topology"].as_string();

            std::string adj_ref_path = join_path(ref_path,"nestsets");
            adj_ref_path = join_path(adj_ref_path, nest_name);
            idx_nestset["path"] = adj_ref_path;
        }
    }
}


//-----------------------------------------------------------------------------
// blueprint::mesh::logical_dims protocol interface
//-----------------------------------------------------------------------------


//-----------------------------------------------------------------------------
bool
mesh::logical_dims::verify(const Node &dims,
                           Node &info)
{
    const std::string protocol = "mesh::logical_dims";
    bool res = true;
    info.reset();

    res &= verify_integer_field(protocol, dims, info, "i");
    if(dims.has_child("j"))
    {
        res &= verify_integer_field(protocol, dims, info, "j");
    }
    if(dims.has_child("k"))
    {
        res &= verify_integer_field(protocol, dims, info, "k");
    }

    log::validation(info, res);

    return res;
}


//-----------------------------------------------------------------------------
// blueprint::mesh::association protocol interface
//-----------------------------------------------------------------------------


//-----------------------------------------------------------------------------
bool
mesh::association::verify(const Node &assoc,
                          Node &info)
{
    const std::string protocol = "mesh::association";
    bool res = true;
    info.reset();

    res &= verify_enum_field(protocol, assoc, info, "", mesh::associations);

    log::validation(info, res);

    return res;
}


//-----------------------------------------------------------------------------
// blueprint::mesh::coordset protocol interface
//-----------------------------------------------------------------------------


//-----------------------------------------------------------------------------
// blueprint::mesh::coordset::verify protocol interface
//-----------------------------------------------------------------------------

//-----------------------------------------------------------------------------
bool
mesh::coordset::uniform::origin::verify(const Node &origin,
                                        Node &info)
{
    const std::string protocol = "mesh::coordset::uniform::origin";
    bool res = true;
    info.reset();

    for(size_t i = 0; i < mesh::coordinate_axes.size(); i++)
    {
        const std::string &coord_axis = mesh::coordinate_axes[i];
        if(origin.has_child(coord_axis))
        {
            res &= verify_number_field(protocol, origin, info, coord_axis);
        }
    }

    log::validation(info, res);

    return res;
}



//-----------------------------------------------------------------------------
bool
mesh::coordset::uniform::spacing::verify(const Node &spacing,
                                         Node &info)
{
    const std::string protocol = "mesh::coordset::uniform::spacing";
    bool res = true;
    info.reset();

    for(size_t i = 0; i < mesh::coordinate_axes.size(); i++)
    {
        const std::string &coord_axis = mesh::coordinate_axes[i];
        const std::string coord_axis_spacing = "d" + coord_axis;
        if(spacing.has_child(coord_axis_spacing))
        {
            res &= verify_number_field(protocol, spacing, info, coord_axis_spacing);
        }
    }

    log::validation(info,res);

    return res;
}

//-----------------------------------------------------------------------------
bool
mesh::coordset::uniform::verify(const Node &coordset,
                                Node &info)
{
    const std::string protocol = "mesh::coordset::uniform";
    bool res = true;
    info.reset();

    res &= verify_enum_field(protocol, coordset, info, "type",
        std::vector<std::string>(1, "uniform"));

    res &= verify_object_field(protocol, coordset, info, "dims") &&
           mesh::logical_dims::verify(coordset["dims"], info["dims"]);

    if(coordset.has_child("origin"))
    {
        log::optional(info, protocol, "has origin");
        res &= mesh::coordset::uniform::origin::verify(coordset["origin"],
                                                       info["origin"]);
    }

    if(coordset.has_child("spacing"))
    {
        log::optional(info,protocol, "has spacing");
        res &= mesh::coordset::uniform::spacing::verify(coordset["spacing"],
                                                        info["spacing"]);
    }

    log::validation(info,res);

    return res;
}

//-----------------------------------------------------------------------------
bool
mesh::coordset::rectilinear::verify(const Node &coordset,
                                    Node &info)
{
    const std::string protocol = "mesh::coordset::rectilinear";
    bool res = true;
    info.reset();

    res &= verify_enum_field(protocol, coordset, info, "type",
        std::vector<std::string>(1, "rectilinear"));

    if(!verify_object_field(protocol, coordset, info, "values", true))
    {
        res = false;
    }
    else
    {
        NodeConstIterator itr = coordset["values"].children();
        while(itr.has_next())
        {
            const Node &chld = itr.next();
            const std::string chld_name = itr.name();
            if(!chld.dtype().is_number())
            {
                log::error(info, protocol, "value child \"" + chld_name + "\" " +
                                           "is not a number array");
                res = false;
            }
        }
    }

    log::validation(info,res);

    return res;
}


//-----------------------------------------------------------------------------
bool
mesh::coordset::_explicit::verify(const Node &coordset,
                                 Node &info)
{
    const std::string protocol = "mesh::coordset::explicit";
    bool res = true;
    info.reset();

    res &= verify_enum_field(protocol, coordset, info, "type",
        std::vector<std::string>(1, "explicit"));

    res &= verify_mcarray_field(protocol, coordset, info, "values");

    log::validation(info,res);

    return res;
}


//-----------------------------------------------------------------------------
bool
mesh::coordset::verify(const Node &coordset,
                       Node &info)
{
    const std::string protocol = "mesh::coordset";
    bool res = true;
    info.reset();

    res &= verify_field_exists(protocol, coordset, info, "type") &&
           mesh::coordset::type::verify(coordset["type"], info["type"]);

    if(res)
    {
        const std::string type_name = coordset["type"].as_string();

        if(type_name == "uniform")
        {
            res = mesh::coordset::uniform::verify(coordset,info);
        }
        else if(type_name == "rectilinear")
        {
            res = mesh::coordset::rectilinear::verify(coordset,info);
        }
        else if(type_name == "explicit")
        {
            res = mesh::coordset::_explicit::verify(coordset,info);
        }
    }

    log::validation(info,res);

    return res;
}


//-----------------------------------------------------------------------------
index_t
mesh::coordset::dims(const Node &coordset)
{
    std::vector<std::string> csys_axes = identify_coordset_axes(coordset);
    return (index_t)csys_axes.size();
}


//-------------------------------------------------------------------------
void
mesh::coordset::uniform::to_rectilinear(const conduit::Node &coordset,
                                        conduit::Node &dest)
{
    convert_coordset_to_rectilinear("uniform", coordset, dest);
}


//-------------------------------------------------------------------------
void
mesh::coordset::uniform::to_explicit(const conduit::Node &coordset,
                                     conduit::Node &dest)
{
    convert_coordset_to_explicit("uniform", coordset, dest);
}


//-------------------------------------------------------------------------
void
mesh::coordset::rectilinear::to_explicit(const conduit::Node &coordset,
                                         conduit::Node &dest)
{
    convert_coordset_to_explicit("rectilinear", coordset, dest);
}


//-----------------------------------------------------------------------------
// blueprint::mesh::coordset::type protocol interface
//-----------------------------------------------------------------------------

//-----------------------------------------------------------------------------
bool
mesh::coordset::type::verify(const Node &type,
                             Node &info)
{
    const std::string protocol = "mesh::coordset::type";
    bool res = true;
    info.reset();

    res &= verify_enum_field(protocol, type, info, "", mesh::coord_types);

    log::validation(info,res);

    return res;
}


//-----------------------------------------------------------------------------
// blueprint::mesh::coordset::coord_system protocol interface
//-----------------------------------------------------------------------------

//-----------------------------------------------------------------------------
bool
mesh::coordset::coord_system::verify(const Node &coord_sys,
                                     Node &info)
{
    const std::string protocol = "mesh::coordset::coord_system";
    bool res = true;
    info.reset();

    std::string coord_sys_str = "unknown";
    if(!verify_enum_field(protocol, coord_sys, info, "type", mesh::coord_systems))
    {
        res = false;
    }
    else
    {
        coord_sys_str = coord_sys["type"].as_string();
    }

    if(!verify_object_field(protocol, coord_sys, info, "axes"))
    {
        res = false;
    }
    else if(coord_sys_str != "unknown")
    {
        NodeConstIterator itr = coord_sys["axes"].children();
        while(itr.has_next())
        {
            itr.next();
            const std::string axis_name = itr.name();

            bool axis_name_ok = true;
            if(coord_sys_str == "cartesian")
            {
                axis_name_ok = axis_name == "x" || axis_name == "y" ||
                               axis_name == "z";
            }
            else if(coord_sys_str == "cylindrical")
            {
                axis_name_ok = axis_name == "r" || axis_name == "z";
            }
            else if(coord_sys_str == "spherical")
            {
                axis_name_ok = axis_name == "r" || axis_name == "theta" ||
                               axis_name == "phi";
            }

            if(!axis_name_ok)
            {
                log::error(info, protocol, "unsupported " + coord_sys_str +
                                           " axis name: " + axis_name);
                res = false;
            }
        }
    }

    log::validation(info,res);

    return res;
}


//-----------------------------------------------------------------------------
// blueprint::mesh::coordset::index protocol interface
//-----------------------------------------------------------------------------

//-----------------------------------------------------------------------------
bool
mesh::coordset::index::verify(const Node &coordset_idx,
                              Node &info)
{
    const std::string protocol = "mesh::coordset::index";
    bool res = true;
    info.reset();

    res &= verify_field_exists(protocol, coordset_idx, info, "type") &&
           mesh::coordset::type::verify(coordset_idx["type"], info["type"]);
    res &= verify_string_field(protocol, coordset_idx, info, "path");
    res &= verify_object_field(protocol, coordset_idx, info, "coord_system") &&
           coordset::coord_system::verify(coordset_idx["coord_system"], info["coord_system"]);

    log::validation(info,res);

    return res;
}


//-----------------------------------------------------------------------------
// blueprint::mesh::topology protocol interface
//-----------------------------------------------------------------------------

//-----------------------------------------------------------------------------
bool
mesh::topology::verify(const Node &topo,
                       Node &info)
{
    const std::string protocol = "mesh::topology";
    bool res = true;
    info.reset();

    if(!(verify_field_exists(protocol, topo, info, "type") &&
         mesh::topology::type::verify(topo["type"], info["type"])))
    {
        res = false;
    }
    else
    {
        const std::string topo_type = topo["type"].as_string();

        if(topo_type == "points")
        {
            res &= mesh::topology::points::verify(topo,info);
        }
        else if(topo_type == "uniform")
        {
            res &= mesh::topology::uniform::verify(topo,info);
        }
        else if(topo_type == "rectilinear")
        {
            res &= mesh::topology::rectilinear::verify(topo,info);
        }
        else if(topo_type == "structured")
        {
            res &= mesh::topology::structured::verify(topo,info);
        }
        else if(topo_type == "unstructured")
        {
            res &= mesh::topology::unstructured::verify(topo,info);
        }
    }

    if(topo.has_child("grid_function"))
    {
        log::optional(info, protocol, "includes grid_function");
        res &= verify_string_field(protocol, topo, info, "grid_function");
    }

    log::validation(info,res);

    return res;

}

//-----------------------------------------------------------------------------
// blueprint::mesh::topology::points protocol interface
//-----------------------------------------------------------------------------

//-----------------------------------------------------------------------------
bool
mesh::topology::points::verify(const Node & topo,
                               Node &info)
{
    const std::string protocol = "mesh::topology::points";
    bool res = true;
    info.reset();

    res &= verify_string_field(protocol, topo, info, "coordset");

    res &= verify_enum_field(protocol, topo, info, "type",
        std::vector<std::string>(1, "points"));

    // if needed in the future, can be used to verify optional info for 
    // implicit 'points' topology

    log::validation(info,res);

    return res;
}

//-----------------------------------------------------------------------------
// blueprint::mesh::topology::uniform protocol interface
//-----------------------------------------------------------------------------

//-----------------------------------------------------------------------------
bool
mesh::topology::uniform::verify(const Node & topo,
                                Node &info)
{
    const std::string protocol = "mesh::topology::uniform";
    bool res = true;
    info.reset();

    res &= verify_string_field(protocol, topo, info, "coordset");

    res &= verify_enum_field(protocol, topo, info, "type",
        std::vector<std::string>(1, "uniform"));

    // future: will be used to verify optional info from "elements"
    // child of a uniform topology

    log::validation(info,res);

    return res;
}


//-------------------------------------------------------------------------
void
mesh::topology::uniform::to_rectilinear(const conduit::Node &topo,
                                        conduit::Node &dest,
                                        conduit::Node &cdest)
{
    convert_topology_to_rectilinear("uniform", topo, dest, cdest);
}


//-------------------------------------------------------------------------
void
mesh::topology::uniform::to_structured(const conduit::Node &topo,
                                       conduit::Node &dest,
                                       conduit::Node &cdest)
{
    convert_topology_to_structured("uniform", topo, dest, cdest);
}


//-------------------------------------------------------------------------
void
mesh::topology::uniform::to_unstructured(const conduit::Node &topo,
                                         conduit::Node &dest,
                                         conduit::Node &cdest)
{
    convert_topology_to_unstructured("uniform", topo, dest, cdest);
}

//-----------------------------------------------------------------------------
// blueprint::mesh::topology::rectilinear protocol interface
//-----------------------------------------------------------------------------

//-----------------------------------------------------------------------------
bool
mesh::topology::rectilinear::verify(const Node &topo,
                                    Node &info)
{
    const std::string protocol = "mesh::topology::rectilinear";
    bool res = true;
    info.reset();

    res &= verify_string_field(protocol, topo, info, "coordset");

    res &= verify_enum_field(protocol, topo, info, "type",
        std::vector<std::string>(1, "rectilinear"));

    // future: will be used to verify optional info from "elements"
    // child of a rectilinear topology

    log::validation(info,res);

    return res;
}


//-------------------------------------------------------------------------
void
mesh::topology::rectilinear::to_structured(const conduit::Node &topo,
                                           conduit::Node &dest,
                                           conduit::Node &cdest)
{
    convert_topology_to_structured("rectilinear", topo, dest, cdest);
}


//-------------------------------------------------------------------------
void
mesh::topology::rectilinear::to_unstructured(const conduit::Node &topo,
                                             conduit::Node &dest,
                                             conduit::Node &cdest)
{
    convert_topology_to_unstructured("rectilinear", topo, dest, cdest);
}

//-----------------------------------------------------------------------------
// blueprint::mesh::topology::structured protocol interface
//-----------------------------------------------------------------------------

//-----------------------------------------------------------------------------
bool
mesh::topology::structured::verify(const Node &topo,
                                   Node &info)
{
    const std::string protocol = "mesh::topology::structured";
    bool res = true;
    info.reset();

    res &= verify_string_field(protocol, topo, info, "coordset");

    res &= verify_enum_field(protocol, topo, info, "type",
        std::vector<std::string>(1, "structured"));

    if(!verify_object_field(protocol, topo, info, "elements"))
    {
        res = false;
    }
    else
    {
        const Node &topo_elements = topo["elements"];
        Node &info_elements = info["elements"];

        bool elements_res =
            verify_object_field(protocol, topo_elements, info_elements, "dims") &&
            mesh::logical_dims::verify(topo_elements["dims"], info_elements["dims"]);

        log::validation(info_elements,elements_res);
        res &= elements_res;
    }

    // FIXME: Add some verification code here for the optional origin in the
    // structured topology.

    log::validation(info,res);

    return res;
}


//-------------------------------------------------------------------------
void
mesh::topology::structured::to_unstructured(const conduit::Node &topo,
                                            conduit::Node &dest,
                                            conduit::Node &cdest)
{
    convert_topology_to_unstructured("structured", topo, dest, cdest);
}

//-----------------------------------------------------------------------------
// blueprint::mesh::topology::unstructured protocol interface
//-----------------------------------------------------------------------------

//-----------------------------------------------------------------------------
bool
mesh::topology::unstructured::verify(const Node &topo,
                                     Node &info)
{
    const std::string protocol = "mesh::topology::unstructured";
    bool res = true;
    info.reset();

    res &= verify_string_field(protocol, topo, info, "coordset");

    res &= verify_enum_field(protocol, topo, info, "type",
        std::vector<std::string>(1, "unstructured"));

    if(!verify_object_field(protocol, topo, info, "elements"))
    {
        res = false;
    }
    else
    {
        const Node &topo_elems = topo["elements"];
        Node &info_elems = info["elements"];

        bool elems_res = true;
        // single shape case
        if(topo_elems.has_child("shape"))
        {
            elems_res &= verify_field_exists(protocol, topo_elems, info_elems, "shape") &&
                   mesh::topology::shape::verify(topo_elems["shape"], info_elems["shape"]);
            elems_res &= verify_integer_field(protocol, topo_elems, info_elems, "connectivity");
            // optional: shape topologies can have an "offsets" array to index
            // individual elements; this list must be an integer array
            if(elems_res && topo_elems.has_child("offsets"))
            {
                elems_res &= verify_integer_field(protocol, topo_elems, info_elems, "offsets");
            }
        }
        // shape stream case
        else if(topo_elems.has_child("element_types"))
        {
            // TODO
        }
        else if(topo_elems.number_of_children() != 0)
        {
            bool has_names = topo_elems.dtype().is_object();

            NodeConstIterator itr = topo_elems.children();
            while(itr.has_next())
            {
                const Node &chld  = itr.next();
                std::string name = itr.name();
                Node &chld_info = has_names ? info["elements"][name] :
                    info["elements"].append();

                bool chld_res = true;
                chld_res &= verify_field_exists(protocol, chld, chld_info, "shape") &&
                       mesh::topology::shape::verify(chld["shape"], chld_info["shape"]);
                chld_res &= verify_integer_field(protocol, chld, chld_info, "connectivity");
                // optional: shape topologies can have an "offsets" array to index
                // individual elements; this list must be an integer array
                if(chld_res && chld.has_child("offsets"))
                {
                    chld_res &= verify_integer_field(protocol, chld, chld_info, "offsets");
                }

                log::validation(chld_info,chld_res);
                elems_res &= chld_res;
            }
        }
        else
        {
            log::error(info,protocol,"invalid child \"elements\"");
            res = false;
        }

        log::validation(info_elems,elems_res);
        res &= elems_res;
    }

    log::validation(info,res);

    return res;
}

//-----------------------------------------------------------------------------
void
mesh::topology::unstructured::to_polygonal(const Node &topo,
                                           Node &dest)
{
    dest.reset();

<<<<<<< HEAD
    // TODO(JRC): Write a note here about why the topology shape is the same
    // as the embedding shape in <3D (has to do with self-embedding process
    // for 1D/2D polygonal and full embedding for 3D polyhedral).
    const ShapeCascade topo_cascade(topo);
    ShapeType topo_shape(topo_cascade.get_shape());
    ShapeType embed_shape(topo_shape.dim == 3 ?
        topo_cascade.get_shape(topo_shape.dim - 1) : topo_shape);

    const DataType int_dtype = find_widest_dtype(topo, blueprint::mesh::default_int_dtypes);

=======
    DataType int_type = find_widest_dtype(topo, blueprint::mesh::default_int_types);

    const std::string topo_shape_type = topo["elements/shape"].as_string();
    // TODO: Given if statment below this for loop, 
    // Does topo_shape_faces needs to be inited to -1? 
    index_t topo_shape_indices = 0, topo_shape_faces = 0, topo_shape_findices = 0;
    index_t* topo_shape_farrange = NULL;
    for(index_t i = 0; i < (index_t)topo_shapes.size(); i++)
    {
        if(topo_shapes[i] == topo_shape_type)
        {
            topo_shape_indices = topo_shape_index_counts[i];
            topo_shape_faces = topo_shape_face_counts[i];
            topo_shape_findices = topo_shape_face_index_counts[i];
            topo_shape_farrange =
                const_cast<index_t*>(topo_shape_face_arrangements[i]);
        }
    }
    // TODO: Does this expect topo_shape_faces to be inited to -1
>>>>>>> 848098ad
    // polygonal topology case
    if(topo_shape.is_poly())
    {
        dest.set(topo);
    }
    // nonpolygonal topology case
    else
    {
        const Node &topo_conn_const = topo["elements/connectivity"];
        Node topo_conn; topo_conn.set_external(topo_conn_const);
        const DataType topo_dtype(topo_conn.dtype().id(), 1);
        const index_t topo_indices = topo_conn.dtype().number_of_elements();
        const index_t topo_elems = topo_indices / topo_shape.indices;
        const bool is_topo_3d = topo_shape.dim == 3;

        // NOTE(JRC): In order to make iterations consistent, <3D topologies
        // are self-embedded (which follows polygonal definition) and thus
        // have only one embedding per element.
        topo_shape.embed_count = is_topo_3d ? topo_shape.embed_count : 1;

        Node topo_templ;
        topo_templ.set_external(topo);
        topo_templ.remove("elements");
        dest.set(topo_templ);
        dest["elements/shape"].set(is_topo_3d ? "polyhedral" : "polygonal");

        Node data_node;
        std::vector<int64> poly_conn_data(topo_elems *
            (is_topo_3d + topo_shape.embed_count * (1 + embed_shape.indices)));
        for(index_t ei = 0; ei < topo_elems; ei++)
        {
            index_t data_off = topo_shape.indices * ei;
            index_t poly_off = (is_topo_3d + topo_shape.embed_count *
                (1 + embed_shape.indices)) * ei;

            poly_conn_data[poly_off] = topo_shape.embed_count;
            for(index_t oi = 0; oi < topo_shape.embed_count; oi++)
            {
                index_t outer_off = poly_off + (is_topo_3d +
                    oi * (1 + embed_shape.indices));

                poly_conn_data[outer_off] = embed_shape.indices;
                for(index_t ii = 0; ii < embed_shape.indices; ii++)
                {
                    index_t inner_off = outer_off + 1 + ii;
                    index_t inner_data_off = data_off + (is_topo_3d ?
                        topo_shape.embedding[oi * embed_shape.indices + ii] : ii);

                    data_node.set_external(topo_dtype, topo_conn.element_ptr(inner_data_off));
                    poly_conn_data[inner_off] = data_node.to_int64();
                }
            }
        }

        Node poly_conn;
        poly_conn.set_external(poly_conn_data);
        poly_conn.to_data_type(int_dtype.id(), dest["elements/connectivity"]);
    }
}

//-----------------------------------------------------------------------------
void
mesh::topology::unstructured::generate_points(const Node &topo,
                                              Node &dest)
{
    // TODO(JRC): Revise this function so that it works on every base topology
    // type and then move it to "mesh::topology::{uniform|...}::generate_points".
    Node coordset;
    find_reference_node(topo, "coordset", coordset);

    TopologyMetadata topo_data(topo, coordset);
    dest.reset();
    dest.set(topo_data.dim_topos[0]);
}

//-----------------------------------------------------------------------------
void
mesh::topology::unstructured::generate_lines(const Node &topo,
                                             Node &dest)
{
    // TODO(JRC): Revise this function so that it works on every base topology
    // type and then move it to "mesh::topology::{uniform|...}::generate_lines".
    Node coordset;
    find_reference_node(topo, "coordset", coordset);

    TopologyMetadata topo_data(topo, coordset);
    dest.reset();
    dest.set(topo_data.dim_topos[1]);
}

//-----------------------------------------------------------------------------
void
mesh::topology::unstructured::generate_faces(const Node &topo,
                                             Node &dest)
{
    // TODO(JRC): Revise this function so that it works on every base topology
    // type and then move it to "mesh::topology::{uniform|...}::generate_faces".
    Node coordset;
    find_reference_node(topo, "coordset", coordset);

    TopologyMetadata topo_data(topo, coordset);
    dest.reset();
    dest.set(topo_data.dim_topos[2]);
}

//-----------------------------------------------------------------------------
void
mesh::topology::unstructured::generate_centroids(const Node &topo,
                                                 Node &dest,
                                                 Node &cdest)
{
    // TODO(JRC): Revise this function so that it works on every base topology
    // type and then move it to "mesh::topology::{uniform|...}::generate_centroids".
    Node coordset;
    find_reference_node(topo, "coordset", coordset);

    calculate_unstructured_centroids(topo, coordset, dest, cdest);
}

//-----------------------------------------------------------------------------
void
mesh::topology::unstructured::generate_sides(const Node &topo,
                                             Node &dest,
                                             Node &cdest,
                                             Node &fdest)
{
    // Retrieve Relevent Coordinate/Topology Metadata //

    Node coordset;
    find_reference_node(topo, "coordset", coordset);
    const std::vector<std::string> csys_axes = identify_coordset_axes(coordset);

<<<<<<< HEAD
    const ShapeCascade topo_cascade(topo);
    const ShapeType topo_shape = topo_cascade.get_shape();
    const ShapeType line_shape = topo_cascade.get_shape(1);
    const ShapeType side_shape(topo_shape.dim == 3 ? "tet" : "tri");
    if(topo_shape.dim < 2)
    {
        CONDUIT_ERROR("Failed to generate side mesh for input; " <<
            "input tology must be topologically 2D or 3D.");
    }
=======
    DataType int_type = find_widest_dtype(topo, blueprint::mesh::default_int_types);
>>>>>>> 848098ad

    // Extract Derived Coordinate/Topology Data //

    const TopologyMetadata topo_data(topo, coordset);

    std::vector<conduit::Node> dim_cent_topos(topo_shape.dim + 1);
    std::vector<conduit::Node> dim_cent_coords(topo_shape.dim + 1);
    for(index_t di = 0; di <= topo_shape.dim; di++)
    {
        // NOTE: No centroids are generate for the lines of the geometry
        // because they aren't included in the final sides topology.
        if(di == line_shape.dim) { continue; }

<<<<<<< HEAD
        calculate_unstructured_centroids(
            topo_data.dim_topos[di], coordset,
            dim_cent_topos[di], dim_cent_coords[di]);
    }

    // Discover Data Types //

    DataType int_dtype, float_dtype;
    {
        std::vector<const Node*> src_nodes;
        src_nodes.push_back(&topo);
        src_nodes.push_back(&coordset);
        int_dtype = find_widest_dtype(src_nodes, blueprint::mesh::default_int_dtypes);
        float_dtype = find_widest_dtype(src_nodes, blueprint::mesh::default_float_dtype);
    }

    // Allocate Data Templates for Outputs //

    const index_t topo_num_elems = topo_data.get_length(topo_shape.dim);
    const index_t sides_num_coords =
        topo_data.get_length() - topo_data.get_length(line_shape.dim);
    const index_t sides_num_elems =
        topo_data.get_embed_length(topo_shape.dim, line_shape.dim);
    const index_t sides_elem_degree = (topo_shape.dim - line_shape.dim) + 2;

    dest.reset();
    dest["type"].set("unstructured");
    dest["coordset"].set(cdest.name());
    dest["elements/shape"].set(side_shape.type);
    dest["elements/connectivity"].set(DataType(int_dtype.id(),
        side_shape.indices * sides_num_elems));

    cdest.reset();
    cdest["type"].set("explicit");
    for(index_t ai = 0; ai < (index_t)csys_axes.size(); ai++)
    {
        cdest["values"][csys_axes[ai]].set(DataType(float_dtype.id(),
            sides_num_coords));
    }

    fdest.reset();
    fdest["association"].set("element");
    fdest["topology"].set(dest.name());
    fdest["volume_dependent"].set("false");
    fdest["values"].set(DataType(int_dtype.id(), sides_num_elems));

    // Populate Data Arrays w/ Calculated Coordinates //

    std::vector<index_t> dim_coord_offsets(topo_shape.dim + 1);
    for(index_t ai = 0; ai < (index_t)csys_axes.size(); ai++)
    {
        Node dst_data;
        Node &dst_axis = cdest["values"][csys_axes[ai]];

        for(index_t di = 0, doffset = 0; di <= topo_shape.dim; di++)
        {
            dim_coord_offsets[di] = doffset;

            // NOTE: The centroid ordering for the positions is different
            // from the base ordering, which messes up all subsequent indexing.
            // We must use the coordinate set associated with the base topology.
            const Node &cset = (di != 0) ? dim_cent_coords[di] : coordset;
            if(!cset.dtype().is_empty())
            {
                const Node &cset_axis = cset["values"][csys_axes[ai]];
                index_t cset_length = cset_axis.dtype().number_of_elements();

                dst_data.set_external(DataType(float_dtype.id(), cset_length),
                    dst_axis.element_ptr(doffset));
                cset_axis.to_data_type(float_dtype.id(), dst_data);
                doffset += cset_length;
            }
        }
    }

    // Compute New Elements/Fields for Side Topology //

    int64 elem_index = 0, side_index = 0;

    std::vector<int64> line_data_raw(2);
    std::vector<int64> side_data_raw(sides_elem_degree);

    Node misc_data;
    Node elem_index_data(DataType::int64(1), &elem_index, true);
    Node line_data(DataType::int64(2), &line_data_raw[0], true);
    Node side_data(DataType::int64(sides_elem_degree), &side_data_raw[0], true);

    Node &dest_conn = dest["elements/connectivity"];
    Node &dest_field = fdest["values"];
    for(; elem_index < (int64)topo_num_elems; elem_index++)
    {
        std::vector< index_t > elem_embed_stack(1, elem_index);
        std::vector< index_t > elem_edim_stack(1, topo_shape.dim);
        std::vector< std::vector<index_t> > elem_eparent_stack(1);

        while(!elem_embed_stack.empty())
        {
            index_t embed_index = elem_embed_stack.back();
            elem_embed_stack.pop_back();
            index_t embed_dim = elem_edim_stack.back();
            elem_edim_stack.pop_back();
            std::vector<index_t> embed_parents = elem_eparent_stack.back();
            elem_eparent_stack.pop_back();

            if(embed_dim == line_shape.dim)
            {
                topo_data.get_entity_data(embed_index, embed_dim, line_data);
                memcpy(&side_data_raw[0], &line_data_raw[0], 2 * sizeof(int64));

                for(index_t pi = 0; pi < (index_t)embed_parents.size(); pi++)
                {
                    index_t parent_index = embed_parents[embed_parents.size() - pi - 1];
                    index_t parent_dim = embed_dim + pi + 1;
                    side_data_raw[2 + pi] = dim_coord_offsets[parent_dim] + parent_index;
                }

                misc_data.set_external(DataType(int_dtype.id(), sides_elem_degree),
                    dest_conn.element_ptr(sides_elem_degree * side_index));
                side_data.to_data_type(int_dtype.id(), misc_data);

                misc_data.set_external(int_dtype, dest_field.element_ptr(side_index));
                elem_index_data.to_data_type(int_dtype.id(), misc_data);

                side_index++;
            }
            else
            {
                embed_parents.push_back(embed_index);

                const std::set<index_t> &embed_set = topo_data.get_entity_assocs(
                    embed_index, embed_dim, embed_dim - 1);
                for(std::set<index_t>::const_iterator embed_it = embed_set.begin();
                    embed_it != embed_set.end(); embed_it++)
                {
                    elem_embed_stack.push_back(*embed_it);
                    elem_edim_stack.push_back(embed_dim - 1);
                    elem_eparent_stack.push_back(embed_parents);
                }
            }
        }
    }
}

//-----------------------------------------------------------------------------
void
mesh::topology::unstructured::generate_corners(const Node &topo,
                                               Node &dest,
                                               Node &cdest,
                                               Node &fdest)
{
    // Retrieve Relevent Coordinate/Topology Metadata //

    Node coordset;
    find_reference_node(topo, "coordset", coordset);
    const std::vector<std::string> csys_axes = identify_coordset_axes(coordset);

    const ShapeCascade topo_cascade(topo);
    const ShapeType topo_shape = topo_cascade.get_shape();
    const bool is_topo_3d = topo_shape.dim == 3;
    const ShapeType point_shape = topo_cascade.get_shape(0);
    const ShapeType line_shape = topo_cascade.get_shape(1);
    const ShapeType face_shape = topo_cascade.get_shape(2);
    const ShapeType corner_shape(topo_shape.dim == 3 ? "polyhedral" : "polygonal");
    if(topo_shape.dim < 2)
    {
        CONDUIT_ERROR("Failed to generate corner mesh for input; " <<
            "input tology must be topologically 2D or 3D.");
    }

    // Extract Derived Coordinate/Topology Data //

    const TopologyMetadata topo_data(topo, coordset);
    const index_t topo_num_elems = topo_data.get_length(topo_shape.dim);

    std::vector<conduit::Node> dim_cent_topos(topo_shape.dim + 1);
    std::vector<conduit::Node> dim_cent_coords(topo_shape.dim + 1);
    for(index_t di = 0; di <= topo_shape.dim; di++)
    {
        calculate_unstructured_centroids(
            topo_data.dim_topos[di], coordset,
            dim_cent_topos[di], dim_cent_coords[di]);
    }

    // Discover Data Types //

    DataType int_dtype, float_dtype;
    {
        std::vector<const Node*> src_nodes;
        src_nodes.push_back(&topo);
        src_nodes.push_back(&coordset);
        int_dtype = find_widest_dtype(src_nodes, blueprint::mesh::default_int_dtypes);
        float_dtype = find_widest_dtype(src_nodes, blueprint::mesh::default_float_dtype);
    }

    // Allocate Data Templates for Outputs //

    const index_t corners_num_coords = topo_data.get_length();
    const index_t corners_face_degree = 4;

    dest.reset();
    dest["type"].set("unstructured");
    dest["coordset"].set(cdest.name());
    dest["elements/shape"].set(corner_shape.type);
    // TODO(JRC): I wasn't able to find a good way to compute the connectivity
    // length a priori because of the possibility of polygonal 3D inputs, but
    // having this information would improve the performance of the method.
    // dest["elements/connectivity"].set(DataType(int_dtype.id(), ???);

    cdest.reset();
    cdest["type"].set("explicit");
    for(index_t ai = 0; ai < (index_t)csys_axes.size(); ai++)
    {
        cdest["values"][csys_axes[ai]].set(DataType(float_dtype.id(),
            corners_num_coords));
    }

    fdest.reset();
    fdest["association"].set("element");
    fdest["topology"].set(dest.name());
    fdest["volume_dependent"].set("false");

    // Populate Data Arrays w/ Calculated Coordinates //

    std::vector<index_t> dim_coord_offsets(topo_shape.dim + 1);
    for(index_t ai = 0; ai < (index_t)csys_axes.size(); ai++)
    {
        Node dst_data;
        Node &dst_axis = cdest["values"][csys_axes[ai]];

        for(index_t di = 0, doffset = 0; di <= topo_shape.dim; di++)
        {
            dim_coord_offsets[di] = doffset;

            // NOTE: The centroid ordering for the positions is different
            // from the base ordering, which messes up all subsequent indexing.
            // We must use the coordinate set associated with the base topology.
            const Node &cset = (di != 0) ? dim_cent_coords[di] : coordset;
            const Node &cset_axis = cset["values"][csys_axes[ai]];
            index_t cset_length = cset_axis.dtype().number_of_elements();

            dst_data.set_external(DataType(float_dtype.id(), cset_length),
                dst_axis.element_ptr(doffset));
            cset_axis.to_data_type(float_dtype.id(), dst_data);
            doffset += cset_length;
        }
    }

    // Compute New Elements/Fields for corner Topology //

    std::vector<int64> conn_data_raw;
    std::vector<int64> field_data_raw;

    Node misc_data;
    for(index_t elem_index = 0; elem_index < (int64)topo_num_elems; elem_index++)
=======
    const std::string topo_shape_type = topo["elements/shape"].as_string();
    index_t topo_shape_indices = 0;
    for(index_t i = 0; i < (index_t)topo_shapes.size(); i++)
>>>>>>> 848098ad
    {
        const std::set<index_t> &elem_lines = topo_data.get_entity_assocs(
            elem_index, topo_shape.dim, line_shape.dim);
        const std::set<index_t> &elem_faces = topo_data.get_entity_assocs(
            elem_index, topo_shape.dim, face_shape.dim);

        const std::set<index_t> &elem_points = topo_data.get_entity_assocs(
            elem_index, topo_shape.dim, point_shape.dim);
        for(std::set<index_t>::const_iterator points_it = elem_points.begin();
            points_it != elem_points.end(); ++points_it)
        {
            index_t point_index = *points_it;
            const std::set<index_t> &point_lines = topo_data.get_entity_assocs(
                point_index, point_shape.dim, line_shape.dim);

            std::vector<index_t> elem_point_lines = intersect_sets(
                elem_lines, point_lines);

            std::vector<index_t> corner_entities(2 * elem_point_lines.size());
            corner_entities[0] = elem_point_lines[0];
            for(index_t bei = 0; bei < (index_t)elem_point_lines.size(); bei++)
            {
                index_t base_edge_index = elem_point_lines[bei];
                const std::set<index_t> &base_faces = topo_data.get_entity_assocs(
                    base_edge_index, line_shape.dim, face_shape.dim);
                for(index_t dei = 1; dei == 1 || bei + dei < (index_t)elem_point_lines.size(); dei++)
                {
                    index_t cei = bei + dei;
                    index_t check_edge_index = elem_point_lines[cei % elem_point_lines.size()];
                    const std::set<index_t> &check_faces = topo_data.get_entity_assocs(
                        check_edge_index, line_shape.dim, face_shape.dim);

                    std::vector<index_t> edge_shared_faces = intersect_sets(
                        base_faces, check_faces);
                    std::vector<index_t> edge_shared_elem_faces = intersect_sets(
                        elem_faces, std::set<index_t>(edge_shared_faces.begin(),
                        edge_shared_faces.end()));
                    if(!edge_shared_elem_faces.empty())
                    {
                        corner_entities[2 * (bei + 1) - 1] = edge_shared_elem_faces[0];
                        if(cei < (index_t)elem_point_lines.size())
                        {
                            corner_entities[2 * (bei + 1) - 0] = elem_point_lines[cei];
                            std::swap(elem_point_lines[cei], elem_point_lines[bei + 1]);
                        }
                    }
                }
            }

            index_t corner_face_count = 1;
            if(is_topo_3d)
            {
                corner_face_count = corner_entities.size();
                conn_data_raw.push_back(corner_entities.size());
            }

            for(index_t bfi = 0; bfi < corner_face_count; bfi++)
            {
                conn_data_raw.push_back(corners_face_degree);
                for(index_t fi = 0; fi < corners_face_degree - 1; fi++)
                {
                    index_t fei = ((bfi + fi) % corner_entities.size());
                    index_t corner_face_index = corner_entities[fei];
                    index_t corner_index_dim = (fei % 2 == 0) ?
                        line_shape.dim : face_shape.dim;
                    conn_data_raw.push_back(
                        dim_coord_offsets[corner_index_dim] + corner_face_index);
                }

                index_t corner_cap_index = ((bfi % 2) == 0) ?
                    dim_coord_offsets[point_shape.dim] + point_index :
                    dim_coord_offsets[topo_shape.dim] + elem_index;
                conn_data_raw.push_back(corner_cap_index);
            }

            field_data_raw.push_back(elem_index);
        }
    }

    Node &dest_conn = dest["elements/connectivity"];
    Node &dest_field = fdest["values"];
    {
        Node conn_data;
        conn_data.set_external(DataType::int64(conn_data_raw.size()), &conn_data_raw[0]);
        conn_data.to_data_type(int_dtype.id(), dest_conn);

        Node field_data;
        field_data.set_external(DataType::int64(field_data_raw.size()), &field_data_raw[0]);
        field_data.to_data_type(int_dtype.id(), dest_field);
    }
}

//-----------------------------------------------------------------------------
void
mesh::topology::unstructured::generate_offsets(const Node &topo,
                                               Node &dest)
{
    dest.reset();

    const ShapeType topo_shape(topo);
    const DataType int_dtype = find_widest_dtype(topo, blueprint::mesh::default_int_dtypes);

    const Node &topo_conn = topo["elements/connectivity"];
    const DataType topo_dtype(topo_conn.dtype().id(), 1, 0, 0,
        topo_conn.dtype().element_bytes(), topo_conn.dtype().endianness());

    if(topo_shape.indices > 0)
    {
<<<<<<< HEAD
        const index_t topo_shapes =
            topo_conn.dtype().number_of_elements() / topo_shape.indices;
=======
        const index_t num_topo_shapes =
            topo_conn.dtype().number_of_elements() / topo_shape_indices;
>>>>>>> 848098ad

        Node shape_node(DataType::int64(num_topo_shapes));
        int64_array shape_array = shape_node.as_int64_array();
        for(index_t s = 0; s < num_topo_shapes; s++)
        {
            shape_array[s] = s * topo_shape.indices;
        }
        shape_node.to_data_type(int_dtype.id(), dest);
    }
    else if(topo_shape.type == "polygonal")
    {
        std::vector<int64> shape_array;
        index_t s = 0;
        while(s < topo_conn.dtype().number_of_elements())
        {
            const Node index_node(topo_dtype,
                const_cast<void*>(topo_conn.element_ptr(s)), true);
            shape_array.push_back(s);
            s += index_node.to_int64() + 1;
        }

        Node shape_node;
        shape_node.set_external(shape_array);
        shape_node.to_data_type(int_dtype.id(), dest);
    }
    else if(topo_shape.type == "polyhedral")
    {
        std::vector<int64> shape_array;
        index_t s = 0;
        while(s < topo_conn.dtype().number_of_elements())
        {
            const Node index_node(topo_dtype,
                const_cast<void*>(topo_conn.element_ptr(s)), true);
            shape_array.push_back(s);

            s += 1;
            for(index_t f = 0; f < index_node.to_int64(); f++)
            {
                const Node face_node(topo_dtype,
                    const_cast<void*>(topo_conn.element_ptr(s)), true);
                s += face_node.to_int64() + 1;
            }
        }

        Node shape_node;
        shape_node.set_external(shape_array);
        shape_node.to_data_type(int_dtype.id(), dest);
    }
}

//-----------------------------------------------------------------------------
// blueprint::mesh::topology::index protocol interface
//-----------------------------------------------------------------------------

//-----------------------------------------------------------------------------
bool
mesh::topology::index::verify(const Node &topo_idx,
                              Node &info)
{
    const std::string protocol = "mesh::topology::index";
    bool res = true;
    info.reset();

    res &= verify_field_exists(protocol, topo_idx, info, "type") &&
           mesh::topology::type::verify(topo_idx["type"], info["type"]);
    res &= verify_string_field(protocol, topo_idx, info, "coordset");
    res &= verify_string_field(protocol, topo_idx, info, "path");

    if (topo_idx.has_child("grid_function"))
    {
        log::optional(info, protocol, "includes grid_function");
        res &= verify_string_field(protocol, topo_idx, info, "grid_function");
    }

    log::validation(info,res);

    return res;
}

//-----------------------------------------------------------------------------
// blueprint::mesh::topology::type protocol interface
//-----------------------------------------------------------------------------

//-----------------------------------------------------------------------------
bool
mesh::topology::type::verify(const Node &type,
                             Node &info)
{
    const std::string protocol = "mesh::topology::type";
    bool res = true;
    info.reset();

    res &= verify_enum_field(protocol, type, info, "", mesh::topo_types);

    log::validation(info,res);

    return res;
}

//-----------------------------------------------------------------------------
// blueprint::mesh::topology::shape protocol interface
//-----------------------------------------------------------------------------

//-----------------------------------------------------------------------------
bool
mesh::topology::shape::verify(const Node &shape,
                              Node &info)
{
    const std::string protocol = "mesh::topology::shape";
    bool res = true;
    info.reset();

    res &= verify_enum_field(protocol, shape, info, "", mesh::topo_shapes);

    log::validation(info,res);

    return res;
}

//-----------------------------------------------------------------------------
// blueprint::mesh::matset protocol interface
//-----------------------------------------------------------------------------

//-----------------------------------------------------------------------------
bool
mesh::matset::verify(const Node &matset,
                     Node &info)
{
    const std::string protocol = "mesh::matset";
    bool res = true;
    info.reset();

    res &= verify_string_field(protocol, matset, info, "topology");
    res &= verify_mcarray_field(protocol, matset, info, "volume_fractions");

    log::validation(info, res);

    return res;
}

//-----------------------------------------------------------------------------
// blueprint::mesh::matset::index protocol interface
//-----------------------------------------------------------------------------

//-----------------------------------------------------------------------------
bool
mesh::matset::index::verify(const Node &matset_idx,
                            Node &info)
{
    const std::string protocol = "mesh::matset::index";
    bool res = true;
    info.reset();

    // TODO(JRC): Determine whether or not extra verification needs to be
    // performed on the "materials" field.

    res &= verify_string_field(protocol, matset_idx, info, "topology");
    res &= verify_object_field(protocol, matset_idx, info, "materials");
    res &= verify_string_field(protocol, matset_idx, info, "path");

    log::validation(info, res);

    return res;
}

//-----------------------------------------------------------------------------
// blueprint::mesh::field protocol interface
//-----------------------------------------------------------------------------

//-----------------------------------------------------------------------------
bool
mesh::field::verify(const Node &field,
                    Node &info)
{
    const std::string protocol = "mesh::field";
    bool res = true;
    info.reset();

    bool has_assoc = field.has_child("association");
    bool has_basis = field.has_child("basis");
    if(!has_assoc && !has_basis)
    {
        log::error(info, protocol, "missing child \"association\" or \"basis\"");
        res = false;
    }
    if(has_assoc)
    {
        res &= mesh::association::verify(field["association"], info["association"]);
    }
    if(has_basis)
    {
        res &= mesh::field::basis::verify(field["basis"], info["basis"]);
    }

    bool has_topo = field.has_child("topology");
    bool has_matset = field.has_child("matset");
    if(!has_topo && !has_matset)
    {
        log::error(info, protocol, "missing child \"topology\" or \"matset\"");
        res = false;
    }
    if(has_topo)
    {
        res &= verify_string_field(protocol, field, info, "topology");
        res &= verify_mlarray_field(protocol, field, info, "values");
    }
    if(has_matset)
    {
        res &= verify_string_field(protocol, field, info, "matset");
        res &= verify_mlarray_field(protocol, field, info, "matset_values");
    }

    log::validation(info, res);

    return res;
}

//-----------------------------------------------------------------------------
// blueprint::mesh::field::basis protocol interface
//-----------------------------------------------------------------------------

//-----------------------------------------------------------------------------
bool
mesh::field::basis::verify(const Node &basis,
                           Node &info)
{
    const std::string protocol = "mesh::field::basis";
    bool res = true;
    info.reset();

    res &= verify_string_field(protocol, basis, info);

    log::validation(info, res);

    return res;
}

//-----------------------------------------------------------------------------
// blueprint::mesh::field::index protocol interface
//-----------------------------------------------------------------------------

//-----------------------------------------------------------------------------
bool
mesh::field::index::verify(const Node &field_idx,
                           Node &info)
{
    const std::string protocol = "mesh::field::index";
    bool res = true;
    info.reset();

    bool has_assoc = field_idx.has_child("association");
    bool has_basis = field_idx.has_child("basis");
    if(!has_assoc && !has_basis)
    {
        log::error(info, protocol, "missing child \"association\" or \"basis\"");
        res = false;
    }
    if(has_assoc)
    {
        res &= mesh::association::verify(field_idx["association"], info["association"]);
    }
    if(has_basis)
    {
        res &= mesh::field::basis::verify(field_idx["basis"], info["basis"]);
    }

    bool has_topo = field_idx.has_child("topology");
    bool has_matset = field_idx.has_child("matset");
    if(!has_topo && !has_matset)
    {
        log::error(info, protocol, "missing child \"topology\" or \"matset\"");
        res = false;
    }
    if(has_topo)
    {
        res &= verify_string_field(protocol, field_idx, info, "topology");
    }
    if(has_matset)
    {
        res &= verify_string_field(protocol, field_idx, info, "matset");
    }

    res &= verify_integer_field(protocol, field_idx, info, "number_of_components");
    res &= verify_string_field(protocol, field_idx, info, "path");

    log::validation(info, res);

    return res;
}

//-----------------------------------------------------------------------------
// blueprint::mesh::adjset protocol interface
//-----------------------------------------------------------------------------

//-----------------------------------------------------------------------------
bool
mesh::adjset::verify(const Node &adjset,
                     Node &info)
{
    const std::string protocol = "mesh::adjset";
    bool res = true;
    info.reset();

    res &= verify_string_field(protocol, adjset, info, "topology");
    res &= verify_field_exists(protocol, adjset, info, "association") &&
           mesh::association::verify(adjset["association"], info["association"]);

    if(!verify_object_field(protocol, adjset, info, "groups"))
    {
        res = false;
    }
    else
    {
        bool groups_res = true;
        NodeConstIterator itr = adjset["groups"].children();
        while(itr.has_next())
        {
            const Node &chld = itr.next();
            const std::string chld_name = itr.name();
            Node &chld_info = info["groups"][chld_name];

            bool group_res = true;
            group_res &= verify_integer_field(protocol, chld, chld_info, "neighbors");
            group_res &= verify_integer_field(protocol, chld, chld_info, "values");

            log::validation(chld_info,group_res);
            groups_res &= group_res;
        }

        log::validation(info["groups"],groups_res);
        res &= groups_res;
    }

    log::validation(info, res);

    return res;
}

//-----------------------------------------------------------------------------
// blueprint::mesh::adjset::index protocol interface
//-----------------------------------------------------------------------------

//-----------------------------------------------------------------------------
bool
mesh::adjset::index::verify(const Node &adj_idx,
                            Node &info)
{
    const std::string protocol = "mesh::adjset::index";
    bool res = true;
    info.reset();

    res &= verify_string_field(protocol, adj_idx, info, "topology");
    res &= verify_field_exists(protocol, adj_idx, info, "association") &&
           mesh::association::verify(adj_idx["association"], info["association"]);
    res &= verify_string_field(protocol, adj_idx, info, "path");

    log::validation(info, res);

    return res;
}

//-----------------------------------------------------------------------------
// blueprint::mesh::nestset protocol interface
//-----------------------------------------------------------------------------

//-----------------------------------------------------------------------------
bool
mesh::nestset::verify(const Node &nestset,
                      Node &info)
{
    const std::string protocol = "mesh::nestset";
    bool res = true;
    info.reset();

    res &= verify_string_field(protocol, nestset, info, "topology");
    res &= verify_field_exists(protocol, nestset, info, "association") &&
           mesh::association::verify(nestset["association"], info["association"]);

    if(!verify_object_field(protocol, nestset, info, "windows"))
    {
        res = false;
    }
    else
    {
        bool windows_res = true;
        NodeConstIterator itr = nestset["windows"].children();
        while(itr.has_next())
        {
            const Node &chld = itr.next();
            const std::string chld_name = itr.name();
            Node &chld_info = info["windows"][chld_name];

            bool window_res = true;
            window_res &= verify_integer_field(protocol, chld, chld_info, "domain_id");
            window_res &= verify_field_exists(protocol, chld, chld_info, "domain_type") &&
                mesh::nestset::type::verify(chld["domain_type"], chld_info["domain_type"]);

            window_res &= verify_field_exists(protocol, chld, chld_info, "ratio") &&
                mesh::logical_dims::verify(chld["ratio"], chld_info["ratio"]);
            window_res &= !chld.has_child("origin") ||
                mesh::logical_dims::verify(chld["origin"], chld_info["origin"]);
            window_res &= !chld.has_child("dims") ||
                mesh::logical_dims::verify(chld["dims"], chld_info["dims"]);

            // one last pass: verify that dimensions for "ratio", "origin", and
            // "dims" are all the same
            if(window_res)
            {
                index_t window_dim = chld["ratio"].number_of_children();
                window_res &= !chld.has_child("origin") ||
                    verify_object_field(protocol, chld, chld_info, "origin", false, window_dim);
                window_res &= !chld.has_child("dims") ||
                    verify_object_field(protocol, chld, chld_info, "dims", false, window_dim);
            }

            log::validation(chld_info,window_res);
            windows_res &= window_res;
        }

        log::validation(info["windows"],windows_res);
        res &= windows_res;
    }

    log::validation(info, res);

    return res;
}

//-----------------------------------------------------------------------------
// blueprint::mesh::nestset::index protocol interface
//-----------------------------------------------------------------------------

//-----------------------------------------------------------------------------
bool
mesh::nestset::index::verify(const Node &nest_idx,
                            Node &info)
{
    const std::string protocol = "mesh::nestset::index";
    bool res = true;
    info.reset();

    res &= verify_string_field(protocol, nest_idx, info, "topology");
    res &= verify_field_exists(protocol, nest_idx, info, "association") &&
           mesh::association::verify(nest_idx["association"], info["association"]);
    res &= verify_string_field(protocol, nest_idx, info, "path");

    log::validation(info, res);

    return res;
}

//-----------------------------------------------------------------------------
// blueprint::mesh::topology::type protocol interface
//-----------------------------------------------------------------------------

//-----------------------------------------------------------------------------
bool
mesh::nestset::type::verify(const Node &type,
                            Node &info)
{
    const std::string protocol = "mesh::nestset::type";
    bool res = true;
    info.reset();

    res &= verify_enum_field(protocol, type, info, "", mesh::nestset_types);

    log::validation(info,res);

    return res;
}


//-----------------------------------------------------------------------------
// blueprint::mesh::index protocol interface
//-----------------------------------------------------------------------------

//-----------------------------------------------------------------------------
bool
mesh::index::verify(const Node &n,
                    Node &info)
{
    const std::string protocol = "mesh::index";
    bool res = true;
    info.reset();

    if(!verify_object_field(protocol, n, info, "coordsets"))
    {
        res = false;
    }
    else
    {
        bool cset_res = true;
        NodeConstIterator itr = n["coordsets"].children();
        while(itr.has_next())
        {
            const Node &chld = itr.next();
            const std::string chld_name = itr.name();
            cset_res &= coordset::index::verify(chld, info["coordsets"][chld_name]);
        }

        log::validation(info["coordsets"],cset_res);
        res &= cset_res;
    }

    if(!verify_object_field(protocol, n, info, "topologies"))
    {
        res = false;
    }
    else
    {
        bool topo_res = true;
        NodeConstIterator itr = n["topologies"].children();
        while(itr.has_next())
        {
            const Node &chld = itr.next();
            const std::string chld_name = itr.name();
            Node &chld_info = info["topologies"][chld_name];

            topo_res &= topology::index::verify(chld, chld_info);
            topo_res &= verify_reference_field(protocol, n, info,
                chld, chld_info, "coordset", "coordsets");
        }

        log::validation(info["topologies"],topo_res);
        res &= topo_res;
    }

    // optional: "matsets", each child must conform to
    // "mesh::index::matset"
    if(n.has_path("matsets"))
    {
        if(!verify_object_field(protocol, n, info, "matsets"))
        {
            res = false;
        }
        else
        {
            bool mset_res = true;
            NodeConstIterator itr = n["matsets"].children();
            while(itr.has_next())
            {
                const Node &chld = itr.next();
                const std::string chld_name = itr.name();
                Node &chld_info = info["matsets"][chld_name];

                mset_res &= matset::index::verify(chld, chld_info);
                mset_res &= verify_reference_field(protocol, n, info,
                    chld, chld_info, "topology", "topologies");
            }

            log::validation(info["matsets"],mset_res);
            res &= mset_res;
        }
    }

    // optional: "fields", each child must conform to
    // "mesh::index::field"
    if(n.has_path("fields"))
    {
        if(!verify_object_field(protocol, n, info, "fields"))
        {
            res = false;
        }
        else
        {
            bool field_res = true;
            NodeConstIterator itr = n["fields"].children();
            while(itr.has_next())
            {
                const Node &chld = itr.next();
                const std::string chld_name = itr.name();
                Node &chld_info = info["fields"][chld_name];

                field_res &= field::index::verify(chld, chld_info);
                if(chld.has_child("topology"))
                {
                    field_res &= verify_reference_field(protocol, n, info,
                        chld, chld_info, "topology", "topologies");
                }
                if(chld.has_child("matset"))
                {
                    field_res &= verify_reference_field(protocol, n, info,
                        chld, chld_info, "matset", "matsets");
                }
            }

            log::validation(info["fields"],field_res);
            res &= field_res;
        }
    }

    // optional: "adjsets", each child must conform to
    // "mesh::index::adjsets"
    if(n.has_path("adjsets"))
    {
        if(!verify_object_field(protocol, n, info, "adjsets"))
        {
            res = false;
        }
        else
        {
            bool aset_res = true;
            NodeConstIterator itr = n["adjsets"].children();
            while(itr.has_next())
            {
                const Node &chld = itr.next();
                const std::string chld_name = itr.name();
                Node &chld_info = info["adjsets"][chld_name];

                aset_res &= adjset::index::verify(chld, chld_info);
                aset_res &= verify_reference_field(protocol, n, info,
                    chld, chld_info, "topology", "topologies");
            }

            log::validation(info["adjsets"],aset_res);
            res &= aset_res;
        }
    }

    // optional: "nestsets", each child must conform to
    // "mesh::index::nestsets"
    if(n.has_path("nestsets"))
    {
        if(!verify_object_field(protocol, n, info, "nestsets"))
        {
            res = false;
        }
        else
        {
            bool nset_res = true;
            NodeConstIterator itr = n["nestsets"].children();
            while(itr.has_next())
            {
                const Node &chld = itr.next();
                const std::string chld_name = itr.name();
                Node &chld_info = info["nestsets"][chld_name];

                nset_res &= nestset::index::verify(chld, chld_info);
                nset_res &= verify_reference_field(protocol, n, info,
                    chld, chld_info, "topology", "topologies");
            }

            log::validation(info["nestsets"],nset_res);
            res &= nset_res;
        }
    }

    log::validation(info, res);

    return res;
}


}
//-----------------------------------------------------------------------------
// -- end conduit::blueprint --
//-----------------------------------------------------------------------------

}
//-----------------------------------------------------------------------------
// -- end conduit:: --
//-----------------------------------------------------------------------------
<|MERGE_RESOLUTION|>--- conflicted
+++ resolved
@@ -759,77 +759,6 @@
 DataType find_widest_dtype(const Node &node,
                            const std::vector<DataType> &default_dtypes)
 {
-<<<<<<< HEAD
-    DataType subtree_dtype(DataType::empty().id(), 0);
-
-    Node info;
-    if(!node.dtype().is_object() && !node.dtype().is_object())
-    {
-        DataType curr_dtype(node.dtype().id(), 1);
-        for(index_t t = 0; t < (index_t)default_dtypes.size(); t++)
-        {
-            DataType default_dtype = default_dtypes[t];
-            if((curr_dtype.is_float() && default_dtype.is_float()) ||
-                (curr_dtype.is_signed_integer() && default_dtype.is_signed_integer()) ||
-                (curr_dtype.is_unsigned_integer() && default_dtype.is_unsigned_integer()) ||
-                (curr_dtype.is_string() && default_dtype.is_string()))
-            {
-                subtree_dtype.set(curr_dtype);
-            }
-        }
-    }
-    else
-    {
-        NodeConstIterator node_it = node.children();
-        while(node_it.has_next())
-        {
-            const Node &child_node = node_it.next();
-            DataType child_dtype = find_widest_dtype(child_node, default_dtypes);
-            if(subtree_dtype.element_bytes() < child_dtype.element_bytes())
-            {
-                subtree_dtype.set(child_dtype);
-            }
-        }
-    }
-
-    return !subtree_dtype.is_empty() ? subtree_dtype : default_dtypes.front();
-}
-
-//-----------------------------------------------------------------------------
-DataType find_widest_dtype(const Node &node,
-                           const DataType &default_dtype)
-{
-    return find_widest_dtype(node, std::vector<DataType>(1, default_dtype));
-}
-
-//-----------------------------------------------------------------------------
-DataType find_widest_dtype(const std::vector<const Node*> &nodes,
-                           const std::vector<DataType> &default_dtypes)
-{
-    std::vector<DataType> widest_dtypes;
-    for(index_t i = 0; i < (index_t)nodes.size(); i++)
-    {
-        widest_dtypes.push_back(find_widest_dtype(*nodes[i], default_dtypes));
-    }
-
-    DataType widest_dtype(widest_dtypes[0]);
-    for(index_t t = 1; t < (index_t)widest_dtypes.size(); t++)
-    {
-        if(widest_dtype.element_bytes() < widest_dtypes[t].element_bytes())
-        {
-            widest_dtype.set(widest_dtypes[t]);
-        }
-    }
-
-    return widest_dtype;
-}
-
-//-----------------------------------------------------------------------------
-DataType find_widest_dtype(const std::vector<const Node*> &nodes,
-                           const DataType &default_dtype)
-{
-    return find_widest_dtype(nodes, std::vector<DataType>(1, default_dtype));
-=======
     DataType widest_dtype(default_dtypes[0].id(), 0, 0, 0, 0, default_dtypes[0].endianness());
 
     std::vector<const Node*> node_bag(1, &node);
@@ -872,7 +801,6 @@
                            const DataType &default_dtype)
 {
     return find_widest_dtype(node, std::vector<DataType>(1, default_dtype));
->>>>>>> 848098ad
 }
 
 //-----------------------------------------------------------------------------
@@ -1382,11 +1310,7 @@
     dest.reset();
     dest["type"].set("rectilinear");
 
-<<<<<<< HEAD
     DataType float_dtype = find_widest_dtype(coordset, blueprint::mesh::default_float_dtype);
-=======
-    DataType float_type = find_widest_dtype(coordset, blueprint::mesh::default_float_type);
->>>>>>> 848098ad
 
     std::vector<std::string> csys_axes = identify_coordset_axes(coordset);
     const std::vector<std::string> &logical_axes = blueprint::mesh::logical_axes;
@@ -1426,11 +1350,7 @@
     dest.reset();
     dest["type"].set("explicit");
 
-<<<<<<< HEAD
     DataType float_dtype = find_widest_dtype(coordset, blueprint::mesh::default_float_dtype);
-=======
-    DataType float_type = find_widest_dtype(coordset, blueprint::mesh::default_float_type);
->>>>>>> 848098ad
 
     std::vector<std::string> csys_axes = identify_coordset_axes(coordset);
     const std::vector<std::string> &logical_axes = blueprint::mesh::logical_axes;
@@ -1562,11 +1482,7 @@
 
     // TODO(JRC): In this case, should we reach back into the coordset
     // and use its types to inform those of the topology?
-<<<<<<< HEAD
     DataType int_dtype = find_widest_dtype(topo, blueprint::mesh::default_int_dtypes);
-=======
-    DataType int_type = find_widest_dtype(topo, blueprint::mesh::default_int_types);
->>>>>>> 848098ad
 
     std::vector<std::string> csys_axes = identify_coordset_axes(coordset);
     const std::vector<std::string> &logical_axes = blueprint::mesh::logical_axes;
@@ -1623,12 +1539,8 @@
 
     // TODO(JRC): In this case, should we reach back into the coordset
     // and use its types to inform those of the topology?
-<<<<<<< HEAD
     DataType int_dtype = find_widest_dtype(topo, blueprint::mesh::default_int_dtypes);
-=======
-    DataType int_type = find_widest_dtype(topo, blueprint::mesh::default_int_types);
-
->>>>>>> 848098ad
+
     std::vector<std::string> csys_axes = identify_coordset_axes(coordset);
     dest["elements/shape"].set(
         (csys_axes.size() == 1) ? "line" : (
@@ -1749,11 +1661,11 @@
 
     DataType int_dtype, float_dtype;
     {
-        std::vector<const Node*> src_nodes;
-        src_nodes.push_back(&topo);
-        src_nodes.push_back(&coordset);
-        int_dtype = find_widest_dtype(src_nodes, blueprint::mesh::default_int_dtypes);
-        float_dtype = find_widest_dtype(src_nodes, blueprint::mesh::default_float_dtype);
+        conduit::Node src_node;
+        src_node["topology"].set_external(topo);
+        src_node["coordset"].set_external(coordset);
+        int_dtype = find_widest_dtype(src_node, blueprint::mesh::default_int_dtypes);
+        float_dtype = find_widest_dtype(src_node, blueprint::mesh::default_float_dtype);
     }
 
     const Node &topo_conn_const = topo["elements/connectivity"];
@@ -3161,7 +3073,6 @@
 {
     dest.reset();
 
-<<<<<<< HEAD
     // TODO(JRC): Write a note here about why the topology shape is the same
     // as the embedding shape in <3D (has to do with self-embedding process
     // for 1D/2D polygonal and full embedding for 3D polyhedral).
@@ -3172,27 +3083,6 @@
 
     const DataType int_dtype = find_widest_dtype(topo, blueprint::mesh::default_int_dtypes);
 
-=======
-    DataType int_type = find_widest_dtype(topo, blueprint::mesh::default_int_types);
-
-    const std::string topo_shape_type = topo["elements/shape"].as_string();
-    // TODO: Given if statment below this for loop, 
-    // Does topo_shape_faces needs to be inited to -1? 
-    index_t topo_shape_indices = 0, topo_shape_faces = 0, topo_shape_findices = 0;
-    index_t* topo_shape_farrange = NULL;
-    for(index_t i = 0; i < (index_t)topo_shapes.size(); i++)
-    {
-        if(topo_shapes[i] == topo_shape_type)
-        {
-            topo_shape_indices = topo_shape_index_counts[i];
-            topo_shape_faces = topo_shape_face_counts[i];
-            topo_shape_findices = topo_shape_face_index_counts[i];
-            topo_shape_farrange =
-                const_cast<index_t*>(topo_shape_face_arrangements[i]);
-        }
-    }
-    // TODO: Does this expect topo_shape_faces to be inited to -1
->>>>>>> 848098ad
     // polygonal topology case
     if(topo_shape.is_poly())
     {
@@ -3325,7 +3215,6 @@
     find_reference_node(topo, "coordset", coordset);
     const std::vector<std::string> csys_axes = identify_coordset_axes(coordset);
 
-<<<<<<< HEAD
     const ShapeCascade topo_cascade(topo);
     const ShapeType topo_shape = topo_cascade.get_shape();
     const ShapeType line_shape = topo_cascade.get_shape(1);
@@ -3335,9 +3224,6 @@
         CONDUIT_ERROR("Failed to generate side mesh for input; " <<
             "input tology must be topologically 2D or 3D.");
     }
-=======
-    DataType int_type = find_widest_dtype(topo, blueprint::mesh::default_int_types);
->>>>>>> 848098ad
 
     // Extract Derived Coordinate/Topology Data //
 
@@ -3351,7 +3237,6 @@
         // because they aren't included in the final sides topology.
         if(di == line_shape.dim) { continue; }
 
-<<<<<<< HEAD
         calculate_unstructured_centroids(
             topo_data.dim_topos[di], coordset,
             dim_cent_topos[di], dim_cent_coords[di]);
@@ -3361,11 +3246,11 @@
 
     DataType int_dtype, float_dtype;
     {
-        std::vector<const Node*> src_nodes;
-        src_nodes.push_back(&topo);
-        src_nodes.push_back(&coordset);
-        int_dtype = find_widest_dtype(src_nodes, blueprint::mesh::default_int_dtypes);
-        float_dtype = find_widest_dtype(src_nodes, blueprint::mesh::default_float_dtype);
+        conduit::Node src_node;
+        src_node["topology"].set_external(topo);
+        src_node["coordset"].set_external(coordset);
+        int_dtype = find_widest_dtype(src_node, blueprint::mesh::default_int_dtypes);
+        float_dtype = find_widest_dtype(src_node, blueprint::mesh::default_float_dtype);
     }
 
     // Allocate Data Templates for Outputs //
@@ -3539,11 +3424,11 @@
 
     DataType int_dtype, float_dtype;
     {
-        std::vector<const Node*> src_nodes;
-        src_nodes.push_back(&topo);
-        src_nodes.push_back(&coordset);
-        int_dtype = find_widest_dtype(src_nodes, blueprint::mesh::default_int_dtypes);
-        float_dtype = find_widest_dtype(src_nodes, blueprint::mesh::default_float_dtype);
+        conduit::Node src_node;
+        src_node["topology"].set_external(topo);
+        src_node["coordset"].set_external(coordset);
+        int_dtype = find_widest_dtype(src_node, blueprint::mesh::default_int_dtypes);
+        float_dtype = find_widest_dtype(src_node, blueprint::mesh::default_float_dtype);
     }
 
     // Allocate Data Templates for Outputs //
@@ -3606,11 +3491,6 @@
 
     Node misc_data;
     for(index_t elem_index = 0; elem_index < (int64)topo_num_elems; elem_index++)
-=======
-    const std::string topo_shape_type = topo["elements/shape"].as_string();
-    index_t topo_shape_indices = 0;
-    for(index_t i = 0; i < (index_t)topo_shapes.size(); i++)
->>>>>>> 848098ad
     {
         const std::set<index_t> &elem_lines = topo_data.get_entity_assocs(
             elem_index, topo_shape.dim, line_shape.dim);
@@ -3719,13 +3599,8 @@
 
     if(topo_shape.indices > 0)
     {
-<<<<<<< HEAD
-        const index_t topo_shapes =
+        const index_t num_topo_shapes =
             topo_conn.dtype().number_of_elements() / topo_shape.indices;
-=======
-        const index_t num_topo_shapes =
-            topo_conn.dtype().number_of_elements() / topo_shape_indices;
->>>>>>> 848098ad
 
         Node shape_node(DataType::int64(num_topo_shapes));
         int64_array shape_array = shape_node.as_int64_array();
