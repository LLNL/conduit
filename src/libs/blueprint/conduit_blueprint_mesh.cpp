//~~~~~~~~~~~~~~~~~~~~~~~~~~~~~~~~~~~~~~~~~~~~~~~~~~~~~~~~~~~~~~~~~~~~~~~~~~~//
// Copyright (c) 2014-2019, Lawrence Livermore National Security, LLC.
// 
// Produced at the Lawrence Livermore National Laboratory
// 
// LLNL-CODE-666778
// 
// All rights reserved.
// 
// This file is part of Conduit. 
// 
// For details, see: http://software.llnl.gov/conduit/.
// 
// Please also read conduit/LICENSE
// 
// Redistribution and use in source and binary forms, with or without 
// modification, are permitted provided that the following conditions are met:
// 
// * Redistributions of source code must retain the above copyright notice, 
//   this list of conditions and the disclaimer below.
// 
// * Redistributions in binary form must reproduce the above copyright notice,
//   this list of conditions and the disclaimer (as noted below) in the
//   documentation and/or other materials provided with the distribution.
// 
// * Neither the name of the LLNS/LLNL nor the names of its contributors may
//   be used to endorse or promote products derived from this software without
//   specific prior written permission.
// 
// THIS SOFTWARE IS PROVIDED BY THE COPYRIGHT HOLDERS AND CONTRIBUTORS "AS IS"
// AND ANY EXPRESS OR IMPLIED WARRANTIES, INCLUDING, BUT NOT LIMITED TO, THE
// IMPLIED WARRANTIES OF MERCHANTABILITY AND FITNESS FOR A PARTICULAR PURPOSE
// ARE DISCLAIMED. IN NO EVENT SHALL LAWRENCE LIVERMORE NATIONAL SECURITY,
// LLC, THE U.S. DEPARTMENT OF ENERGY OR CONTRIBUTORS BE LIABLE FOR ANY
// DIRECT, INDIRECT, INCIDENTAL, SPECIAL, EXEMPLARY, OR CONSEQUENTIAL 
// DAMAGES  (INCLUDING, BUT NOT LIMITED TO, PROCUREMENT OF SUBSTITUTE GOODS
// OR SERVICES; LOSS OF USE, DATA, OR PROFITS; OR BUSINESS INTERRUPTION)
// HOWEVER CAUSED AND ON ANY THEORY OF LIABILITY, WHETHER IN CONTRACT, 
// STRICT LIABILITY, OR TORT (INCLUDING NEGLIGENCE OR OTHERWISE) ARISING
// IN ANY WAY OUT OF THE USE OF THIS SOFTWARE, EVEN IF ADVISED OF THE 
// POSSIBILITY OF SUCH DAMAGE.
// 
//~~~~~~~~~~~~~~~~~~~~~~~~~~~~~~~~~~~~~~~~~~~~~~~~~~~~~~~~~~~~~~~~~~~~~~~~~~~//

//-----------------------------------------------------------------------------
///
/// file: conduit_blueprint_mesh.cpp
///
//-----------------------------------------------------------------------------

#if defined(CONDUIT_PLATFORM_WINDOWS)
#define NOMINMAX
#undef min
#undef max
#include "Windows.h"
#endif

//-----------------------------------------------------------------------------
// std lib includes
//-----------------------------------------------------------------------------
#include <algorithm>
#include <cmath>
#include <cstring>
#include <set>

#include "mpi.h"

//-----------------------------------------------------------------------------
// conduit includes
//-----------------------------------------------------------------------------
#include "conduit_blueprint_mcarray.hpp"
#include "conduit_blueprint_o2mrelation.hpp"
#include "conduit_blueprint_mesh.hpp"
#include "conduit_log.hpp"

using namespace conduit;
// Easier access to the Conduit logging functions
using namespace conduit::utils;
// access conduit path helper
using ::conduit::utils::join_path;

//-----------------------------------------------------------------------------
namespace conduit { namespace blueprint { namespace mesh {
//-----------------------------------------------------------------------------

    bool verify_single_domain(const conduit::Node &n, conduit::Node &info);
    bool verify_multi_domain(const conduit::Node &n, conduit::Node &info);

    static const std::string association_list[2] = {"vertex", "element"};
    static const std::vector<std::string> associations(association_list,
        association_list + sizeof(association_list) / sizeof(association_list[0]));

    static const std::string boolean_list[2] = {"true", "false"};
    static const std::vector<std::string> booleans(boolean_list,
        boolean_list + sizeof(boolean_list) / sizeof(boolean_list[0]));

    static const std::string coord_type_list[3] = {"uniform", "rectilinear", "explicit"};
    static const std::vector<std::string> coord_types(coord_type_list,
        coord_type_list + sizeof(coord_type_list) / sizeof(coord_type_list[0]));

    static const std::string coord_system_list[3] = {"cartesian", "cylindrical", "spherical"};
    static const std::vector<std::string> coord_systems(coord_system_list,
        coord_system_list + sizeof(coord_system_list) / sizeof(coord_system_list[0]));

    static const std::string topo_type_list[5] = {"points", "uniform",
        "rectilinear", "structured", "unstructured"};
    static const std::vector<std::string> topo_types(topo_type_list,
        topo_type_list + sizeof(topo_type_list) / sizeof(topo_type_list[0]));

    static const std::string topo_shape_list[8] = {"point", "line",
        "tri", "quad", "tet", "hex", "polygonal", "polyhedral"};
    static const std::vector<std::string> topo_shapes(topo_shape_list,
        topo_shape_list + sizeof(topo_shape_list) / sizeof(topo_shape_list[0]));

    static const index_t topo_shape_dim_list[8] = {0, 1,
        2, 2, 3, 3, 2, 3};
    static const std::vector<index_t> topo_shape_dims(
        topo_shape_dim_list, topo_shape_dim_list +
        sizeof(topo_shape_dim_list) / sizeof(topo_shape_dim_list[0]));

    static const index_t topo_shape_index_count_list[8] = {1, 2,
        3, 4, 4, 8, -1, -1};
    static const std::vector<index_t> topo_shape_index_counts(
        topo_shape_index_count_list, topo_shape_index_count_list +
        sizeof(topo_shape_index_count_list) / sizeof(topo_shape_index_count_list[0]));

    static const index_t topo_shape_embed_type_list[8] = {-1, 0,
        1, 1, 2, 3, 1, 6};
    static const std::vector<index_t> topo_shape_embed_types(
        topo_shape_embed_type_list, topo_shape_embed_type_list +
        sizeof(topo_shape_embed_type_list) / sizeof(topo_shape_embed_type_list[0]));

    static const index_t topo_shape_embed_count_list[8] = {0, 2,
        3, 4, 4, 6, -1, -1};
    static const std::vector<index_t> topo_shape_embed_counts(
        topo_shape_embed_count_list, topo_shape_embed_count_list +
        sizeof(topo_shape_embed_count_list) / sizeof(topo_shape_embed_count_list[0]));

    // TODO(JRC): These orientations currently assume the default Conduit-Blueprit
    // windings are used for the input geometry, which happens to be the case
    // for all example geometry but cannot be assumed for all inputs. In order
    // for these arrangements to be used generally, the winding feature needs to
    // be implemented and used to perform index space transforms.
    static const index_t topo_point_embedding[1][1] = {
        {0}};
    static const index_t topo_line_embedding[2][1] = {
        {0}, {1}};
    static const index_t topo_tri_embedding[3][2] = {
        {0, 1}, {1, 2}, {2, 0}};
    static const index_t topo_quad_embedding[4][2] = {
        {0, 1}, {1, 2}, {2, 3}, {3, 0}};
    static const index_t topo_tet_embedding[4][3] = {
        {0, 2, 1}, {0, 1, 3},
        {0, 3, 2}, {1, 2, 3}};
    static const index_t topo_hex_embedding[6][4] = {
        {0, 1, 2, 3}, {0, 1, 5, 4}, {1, 2, 6, 5},
        {2, 3, 7, 6}, {3, 0, 4, 7}, {4, 5, 6, 7}};

    static const index_t* topo_shape_embedding_list[8] = {
        &topo_point_embedding[0][0], &topo_line_embedding[0][0],
        &topo_tri_embedding[0][0], &topo_quad_embedding[0][0],
        &topo_tet_embedding[0][0], &topo_hex_embedding[0][0],
        NULL, NULL};
    static const std::vector<const index_t*> topo_shape_embeddings(
        topo_shape_embedding_list, topo_shape_embedding_list +
        sizeof(topo_shape_embedding_list) / sizeof(topo_shape_embedding_list[0]));

    static const std::string coordinate_axis_list[7] = {"x", "y", "z", "r", "z", "theta", "phi"};
    static const std::vector<std::string> coordinate_axes(coordinate_axis_list,
        coordinate_axis_list + sizeof(coordinate_axis_list) / sizeof(coordinate_axis_list[0]));

    static const std::string cartesian_axis_list[3] = {"x", "y", "z"};
    static const std::vector<std::string> cartesian_axes(cartesian_axis_list,
        cartesian_axis_list + sizeof(cartesian_axis_list) / sizeof(cartesian_axis_list[0]));

    static const std::string cylindrical_axis_list[2] = {"r", "z"};
    static const std::vector<std::string> cylindrical_axes(cylindrical_axis_list,
        cylindrical_axis_list + sizeof(cylindrical_axis_list) / sizeof(cylindrical_axis_list[0]));

    static const std::string spherical_axis_list[7] = {"r", "theta", "phi"};
    static const std::vector<std::string> spherical_axes(spherical_axis_list,
        spherical_axis_list + sizeof(spherical_axis_list) / sizeof(spherical_axis_list[0]));

    static const std::string logical_axis_list[3] = {"i", "j", "k"};
    static const std::vector<std::string> logical_axes(logical_axis_list,
        logical_axis_list + sizeof(logical_axis_list) / sizeof(logical_axis_list[0]));

    static const std::string nestset_type_list[4] = {"parent", "child"};
    static const std::vector<std::string> nestset_types(nestset_type_list,
        nestset_type_list + sizeof(nestset_type_list) / sizeof(nestset_type_list[0]));

    static const DataType default_int_dtype(DataType::INT32_ID, 1);
    static const DataType default_uint_dtype(DataType::UINT32_ID, 1);
    static const DataType default_float_dtype(DataType::FLOAT64_ID, 1);

    static const DataType default_int_dtype_list[2] = {default_int_dtype, default_uint_dtype};
    static const std::vector<DataType> default_int_dtypes(default_int_dtype_list,
        default_int_dtype_list + sizeof(default_int_dtype_list) / sizeof(default_int_dtype_list[0]));

    static const DataType default_number_dtype_list[3] = {default_float_dtype,
        default_int_dtype, default_uint_dtype};
    static const std::vector<DataType> default_number_dtypes(default_number_dtype_list,
        default_number_dtype_list + sizeof(default_number_dtype_list) /
        sizeof(default_number_dtype_list[0]));
} } }

//-----------------------------------------------------------------------------
// -- begin internal helpers --
//-----------------------------------------------------------------------------

//-----------------------------------------------------------------------------
// - begin internal helper types -
//-----------------------------------------------------------------------------

//---------------------------------------------------------------------------//
struct ShapeType
{
    ShapeType()
    {
        init(-1);
    }

    ShapeType(const index_t type_id)
    {
        init(type_id);
    }

    ShapeType(const std::string &type_name)
    {
        init(type_name);
    }

    ShapeType(const conduit::Node &topology)
    {
        init(-1);

        if(topology["type"].as_string() == "unstructured" &&
            topology["elements"].has_child("shape"))
        {
            init(topology["elements/shape"].as_string());
        }
    };

    void init(const std::string &type_name)
    {
        init(-1);

        for(index_t i = 0; i < (index_t)blueprint::mesh::topo_shapes.size(); i++)
        {
            if(type_name == blueprint::mesh::topo_shapes[i])
            {
                init(i);
            }
        }
    }

    void init(index_t type_id)
    {
        if(type_id < 0 || type_id >= (index_t)blueprint::mesh::topo_shapes.size())
        {
            type = "";
            id = dim = indices = embed_id = embed_count = -1;
            embedding = NULL;
        }
        else
        {
            type = blueprint::mesh::topo_shapes[type_id];
            id = type_id;
            dim = blueprint::mesh::topo_shape_dims[type_id];
            indices = blueprint::mesh::topo_shape_index_counts[type_id];

            embed_id = blueprint::mesh::topo_shape_embed_types[type_id];
            embed_count = blueprint::mesh::topo_shape_embed_counts[type_id];
            embedding = const_cast<index_t*>(blueprint::mesh::topo_shape_embeddings[type_id]);
        }
    }

    bool is_poly() const { return embedding == NULL; }
    bool is_polygonal() const { return embedding == NULL && dim == 2; }
    bool is_polyhedral() const { return embedding == NULL && dim == 3; }
    bool is_valid() const { return id >= 0; }

    std::string type;
    index_t id, dim, indices;
    index_t embed_id, embed_count, *embedding;
};

//---------------------------------------------------------------------------//
struct ShapeCascade
{
    ShapeCascade(const conduit::Node &topology)
    {
        ShapeType base_type(topology);
        dim = base_type.dim;

        dim_types[base_type.dim] = base_type;
        for(index_t di = base_type.dim - 1; di >= 0; di--)
        {
            dim_types[di] = ShapeType(dim_types[di + 1].embed_id);
        }
    }

    index_t get_num_embedded(index_t level) const
    {
        index_t num_embedded = -1;

        if(!get_shape().is_poly())
        {
            num_embedded = 1;
            for(index_t di = level + 1; di <= dim; di++)
            {
                num_embedded *= dim_types[di].embed_count;
            }
        }

        return num_embedded;
    }

    const ShapeType& get_shape(index_t level = -1) const
    {
        return dim_types[level < 0 ? dim : level];
    }

    ShapeType dim_types[4];
    index_t dim;
};

//-----------------------------------------------------------------------------
// - end internal helper types -
//-----------------------------------------------------------------------------

//-----------------------------------------------------------------------------
// - begin internal potpourri functions -
//-----------------------------------------------------------------------------

//-----------------------------------------------------------------------------
void grid_ijk_to_id(const index_t *ijk,
                    const index_t *dims,
                    index_t &grid_id)
{
    grid_id = 0;
    for(index_t d = 0; d < 3; d++)
    {
        index_t doffset = ijk[d];
        for(index_t dd = 0; dd < d; dd++)
        {
            doffset *= dims[dd];
        }

        grid_id += doffset;
    }
}

//-----------------------------------------------------------------------------
void grid_id_to_ijk(const index_t id,
                    const index_t *dims,
                    index_t *grid_ijk)
{
    index_t dremain = id;
    for(index_t d = 3; d-- > 0;)
    {
        index_t dstride = 1;
        for(index_t dd = 0; dd < d; dd++)
        {
            dstride *= dims[dd];
        }

        grid_ijk[d] = dremain / dstride;
        dremain = dremain % dstride;
    }
}

//-----------------------------------------------------------------------------
std::vector<index_t> intersect_sets(const std::set<index_t> &s1,
                                    const std::set<index_t> &s2)
{
    std::vector<index_t> si(std::max(s1.size(), s2.size()));
    std::vector<index_t>::iterator si_end = std::set_intersection(
        s1.begin(), s1.end(), s2.begin(), s2.end(), si.begin());
    return std::vector<index_t>(si.begin(), si_end);
}

//-----------------------------------------------------------------------------
// - end internal potpourri functions -
//-----------------------------------------------------------------------------

//-----------------------------------------------------------------------------
// - begin internal helper functions -
//-----------------------------------------------------------------------------

//-----------------------------------------------------------------------------
bool verify_field_exists(const std::string &protocol,
                         const conduit::Node &node,
                         conduit::Node &info,
                         const std::string &field_name = "")
{
    bool res = true;

    if(field_name != "")
    {
        if(!node.has_child(field_name))
        {
            log::error(info, protocol, "missing child" + log::quote(field_name, 1));
            res = false;
        }

        log::validation(info[field_name], res);
    }

    return res;
}

//-----------------------------------------------------------------------------
bool verify_integer_field(const std::string &protocol,
                          const conduit::Node &node,
                          conduit::Node &info,
                          const std::string &field_name = "")
{
    Node &field_info = (field_name != "") ? info[field_name] : info;

    bool res = verify_field_exists(protocol, node, info, field_name);
    if(res)
    {
        const Node &field_node = (field_name != "") ? node[field_name] : node;

        if(!field_node.dtype().is_integer())
        {
            log::error(info, protocol, log::quote(field_name) + "is not an integer (array)");
            res = false;
        }
    }

    log::validation(field_info, res);

    return res;
}


//-----------------------------------------------------------------------------
bool verify_number_field(const std::string &protocol,
                         const conduit::Node &node,
                         conduit::Node &info,
                         const std::string &field_name = "")
{
    Node &field_info = (field_name != "") ? info[field_name] : info;

    bool res = verify_field_exists(protocol, node, info, field_name);
    if(res)
    {
        const Node &field_node = (field_name != "") ? node[field_name] : node;

        if(!field_node.dtype().is_number())
        {
            log::error(info, protocol, log::quote(field_name) + "is not a number");
            res = false;
        }
    }

    log::validation(field_info, res);

    return res;
}


//-----------------------------------------------------------------------------
bool verify_string_field(const std::string &protocol,
                         const conduit::Node &node,
                         conduit::Node &info,
                         const std::string &field_name = "")
{
    Node &field_info = (field_name != "") ? info[field_name] : info;

    bool res = verify_field_exists(protocol, node, info, field_name);
    if(res)
    {
        const Node &field_node = (field_name != "") ? node[field_name] : node;

        if(!field_node.dtype().is_string())
        {
            log::error(info, protocol, log::quote(field_name) + "is not a string");
            res = false;
        }
    }

    log::validation(field_info, res);

    return res;
}


//-----------------------------------------------------------------------------
bool verify_object_field(const std::string &protocol,
                         const conduit::Node &node,
                         conduit::Node &info,
                         const std::string &field_name = "",
                         const bool allow_list = false,
                         const index_t num_children = 0)
{
    Node &field_info = (field_name != "") ? info[field_name] : info;

    bool res = verify_field_exists(protocol, node, info, field_name);
    if(res)
    {
        const Node &field_node = (field_name != "") ? node[field_name] : node;

        if(!(field_node.dtype().is_object() ||
            (allow_list && field_node.dtype().is_list())))
        {
            log::error(info, protocol, log::quote(field_name) + "is not an object" +
                                       (allow_list ? " or a list" : ""));
            res = false;
        }
        else if(field_node.number_of_children() == 0)
        {
            log::error(info,protocol, "has no children");
            res = false;
        }
        else if(num_children && field_node.number_of_children() != num_children)
        {
            std::ostringstream oss;
            oss << "has incorrect number of children ("
                << field_node.number_of_children()
                << " vs "
                << num_children
                << ")";
            log::error(info,protocol, oss.str());
            res = false;
        }
    }

    log::validation(field_info, res);

    return res;
}


//-----------------------------------------------------------------------------
bool verify_mcarray_field(const std::string &protocol,
                          const conduit::Node &node,
                          conduit::Node &info,
                          const std::string &field_name)
{
    Node &field_info = info[field_name];

    bool res = verify_field_exists(protocol, node, info, field_name);
    if(res)
    {
        const Node &field_node = node[field_name];
        res = blueprint::mcarray::verify(field_node,field_info);
        if(res)
        {
            log::info(info, protocol, log::quote(field_name) + "is an mcarray");
        }
        else
        {
            log::error(info, protocol, log::quote(field_name) + "is not an mcarray");
        }
    }

    log::validation(field_info, res);

    return res;
}


//-----------------------------------------------------------------------------
bool verify_mlarray_field(const std::string &protocol,
                          const conduit::Node &node,
                          conduit::Node &info,
                          const std::string &field_name,
                          const index_t min_depth,
                          const index_t max_depth,
                          const bool leaf_uniformity)
{
    Node &field_info = info[field_name];

    bool res = verify_field_exists(protocol, node, info, field_name);
    if(res)
    {
        const Node &field_node = node[field_name];
        res = blueprint::mlarray::verify(field_node,field_info,min_depth,max_depth,leaf_uniformity);
        if(res)
        {
            log::info(info, protocol, log::quote(field_name) + "is an mlarray");
        }
        else
        {
            log::error(info, protocol, log::quote(field_name) + "is not an mlarray");
        }
    }

    log::validation(field_info, res);

    return res;
}


//-----------------------------------------------------------------------------
bool verify_o2mrelation_field(const std::string &protocol,
                              const conduit::Node &node,
                              conduit::Node &info,
                              const std::string &field_name)
{
    Node &field_info = info[field_name];

    bool res = verify_field_exists(protocol, node, info, field_name);
    if(res)
    {
        const Node &field_node = node[field_name];
        res = blueprint::o2mrelation::verify(field_node,field_info);
        if(res)
        {
            log::info(info, protocol, log::quote(field_name) + "describes a one-to-many relation");
        }
        else
        {
            log::error(info, protocol, log::quote(field_name) + "doesn't describe a one-to-many relation");
        }
    }

    log::validation(field_info, res);

    return res;
}


//-----------------------------------------------------------------------------
bool verify_enum_field(const std::string &protocol,
                       const conduit::Node &node,
                       conduit::Node &info,
                       const std::string &field_name,
                       const std::vector<std::string> &enum_values )
{
    Node &field_info = (field_name != "") ? info[field_name] : info;

    bool res = verify_string_field(protocol, node, info, field_name);
    if(res)
    {
        const Node &field_node = (field_name != "") ? node[field_name] : node;

        const std::string field_value = field_node.as_string();
        bool is_field_enum = false;
        for(size_t i=0; i < enum_values.size(); i++)
        {
            is_field_enum |= (field_value == enum_values[i]);
        }

        if(is_field_enum)
        {
            log::info(info, protocol, log::quote(field_name) +
                                      "has valid value" +
                                      log::quote(field_value, 1));
        }
        else
        {
            log::error(info, protocol, log::quote(field_name) +
                                       "has invalid value" +
                                       log::quote(field_value, 1));
            res = false;
        }
    }

    log::validation(field_info, res);

    return res;
}


//-----------------------------------------------------------------------------
bool verify_reference_field(const std::string &protocol,
                            const conduit::Node &node_tree,
                            conduit::Node &info_tree,
                            const conduit::Node &node,
                            conduit::Node &info,
                            const std::string &field_name,
                            const std::string &ref_path)
{
    bool res = verify_string_field(protocol, node, info, field_name);
    if(res)
    {
        const std::string ref_name = node[field_name].as_string();

        if(!node_tree.has_child(ref_path) || !node_tree[ref_path].has_child(ref_name))
        {
            log::error(info, protocol, "reference to non-existent " + field_name +
                                        log::quote(ref_name, 1));
            res = false;
        }
        else if(info_tree[ref_path][ref_name]["valid"].as_string() != "true")
        {
            log::error(info, protocol, "reference to invalid " + field_name +
                                       log::quote(ref_name, 1));
            res = false;
        }
    }

    log::validation(info[field_name], res);
    log::validation(info, res);

    return res;
}

//-----------------------------------------------------------------------------
bool verify_poly_node(bool is_mixed_topo,
                      std::string name,
                      const conduit::Node &node,
                      conduit::Node &node_info,
                      const conduit::Node &topo,
                      conduit::Node &info,
                      bool &elems_res)
{
    const std::string protocol = "mesh::topology::unstructured";
    bool node_res = true;

    // Polygonal & Polyhedral shape
    if(node.has_child("shape") && 
       node["shape"].dtype().is_string() &&
       (node["shape"].as_string() == "polygonal" || 
       node["shape"].as_string() == "polyhedral"))
    {
        node_res &= blueprint::o2mrelation::verify(node, node_info);
        
        // Polyhedral - Check for subelements
        if (node["shape"].as_string() == "polyhedral")
        {
            bool subnode_res = true;
            if(!verify_object_field(protocol, topo, info, "subelements"))
            {
                subnode_res = false;
            }
            else 
            {
                const Node &topo_subelems = topo["subelements"];
                Node &info_subelems = info["subelements"];
                bool has_subnames = topo_subelems.dtype().is_object();

                // Look for child "name" if mixed topology case,
                // otherwise look for "shape" variable.
                name = is_mixed_topo ? name : "shape";
                if(!topo_subelems.has_child(name))
                {
                    subnode_res = false;
                }
                // Checks for topo["subelements"]["name"]["shape"] with mixed topology,
                // or topo["subelements"]["shape"] with single topology,
                else
                {
                    const Node &sub_node  = is_mixed_topo ? topo_subelems[name] : topo_subelems;
                    Node &subnode_info = 
                        !is_mixed_topo ? info_subelems : 
                        has_subnames ? info["subelements"][name] :
                        info["subelements"].append();

                    if(sub_node.has_child("shape"))
                    {
                        subnode_res &= verify_field_exists(protocol, sub_node, subnode_info, "shape") &&
                        blueprint::mesh::topology::shape::verify(sub_node["shape"], subnode_info["shape"]);
                        subnode_res &= verify_integer_field(protocol, sub_node, subnode_info, "connectivity");
                        subnode_res &= sub_node["shape"].as_string() == "polygonal";  
                        subnode_res &= blueprint::o2mrelation::verify(sub_node, subnode_info);
                    }
                    else
                    {
                        subnode_res = false;
                    }

                    log::validation(subnode_info,subnode_res);
                }
                log::validation(info_subelems, subnode_res);
            }
            elems_res &= subnode_res;
        }
    }

    return node_res;
}

//-----------------------------------------------------------------------------
std::string identify_coords_coordsys(const Node &coords)
{
    Node axes;
    NodeConstIterator itr = coords.children();
    while(itr.has_next())
    {
        itr.next();
        const std::string axis_name = itr.name();

        if(axis_name[0] == 'd' && axis_name.size() > 1)
        {
            axes[axis_name.substr(1, axis_name.length())];
        }
        else
        {
            axes[axis_name];
        }
    }

    std::string coordsys = "unknown";
    if(axes.has_child("theta") || axes.has_child("phi"))
    {
        coordsys = "spherical";
    }
    else if(axes.has_child("r")) // rz, or r w/o theta, phi
    {
        coordsys = "cylindrical";
    }
    else if(axes.has_child("x") || axes.has_child("y") || axes.has_child("z"))
    {
        coordsys = "cartesian";
    }
    else if(axes.has_child("i") || axes.has_child("j") || axes.has_child("k"))
    {
        coordsys = "logical";
    }
    return coordsys;
}

//-----------------------------------------------------------------------------
const Node& identify_coordset_coords(const Node &coordset)
{
    std::string coords_path = "";
    if(coordset["type"].as_string() == "uniform")
    {
        if(coordset.has_child("origin"))
        {
            coords_path = "origin";
        }
        else if(coordset.has_child("spacing"))
        {
            coords_path = "spacing";
        }
        else
        {
            coords_path = "dims";
        }
    }
    else
    {
        coords_path = "values";
    }
    return coordset[coords_path];
}

//-----------------------------------------------------------------------------
std::vector<std::string> identify_coordset_axes(const Node &coordset)
{
    // TODO(JRC): This whole set of coordinate system identification functions
    // could be revised to allow different combinations of axes to be specified
    // (e.g. (x, z), or even something like (z)).
    const Node &coords = identify_coordset_coords(coordset);
    const std::string coordset_coordsys = identify_coords_coordsys(coords);

    std::vector<std::string> coordset_axes;
    if(coordset_coordsys == "cartesian" || coordset_coordsys == "logical")
    {
        coordset_axes = conduit::blueprint::mesh::cartesian_axes;
    }
    else if(coordset_coordsys == "cylindrical")
    {
        coordset_axes = conduit::blueprint::mesh::cylindrical_axes;
    }
    else if(coordset_coordsys == "spherical")
    {
        coordset_axes = conduit::blueprint::mesh::spherical_axes;
    }

    return std::vector<std::string>(
        coordset_axes.begin(),
        coordset_axes.begin() + coords.number_of_children());
}

//-----------------------------------------------------------------------------
DataType find_widest_dtype(const Node &node,
                           const std::vector<DataType> &default_dtypes)
{
    DataType widest_dtype(default_dtypes[0].id(), 0, 0, 0, 0, default_dtypes[0].endianness());

    std::vector<const Node*> node_bag(1, &node);
    while(!node_bag.empty())
    {
        const Node *curr_node = node_bag.back(); node_bag.pop_back();
        const DataType curr_dtype = curr_node->dtype();
        if( curr_dtype.is_list() || curr_dtype.is_object() )
        {
            NodeConstIterator curr_node_it = curr_node->children();
            while(curr_node_it.has_next())
            {
                node_bag.push_back(&curr_node_it.next());
            }
        }
        else
        {
            for(index_t ti = 0; ti < (index_t)default_dtypes.size(); ti++)
            {
                const DataType &valid_dtype = default_dtypes[ti];
                bool is_valid_dtype =
                    (curr_dtype.is_floating_point() && valid_dtype.is_floating_point()) ||
                    (curr_dtype.is_signed_integer() && valid_dtype.is_signed_integer()) ||
                    (curr_dtype.is_unsigned_integer() && valid_dtype.is_unsigned_integer()) ||
                    (curr_dtype.is_string() && valid_dtype.is_string());
                if(is_valid_dtype && (widest_dtype.element_bytes() < curr_dtype.element_bytes()))
                {
                    widest_dtype.set(DataType(curr_dtype.id(), 1));
                }
            }
        }
    }

    bool no_type_found = widest_dtype.element_bytes() == 0;
    return no_type_found ? default_dtypes[0] : widest_dtype;
}

//-----------------------------------------------------------------------------
DataType find_widest_dtype(const Node &node,
                           const DataType &default_dtype)
{
    return find_widest_dtype(node, std::vector<DataType>(1, default_dtype));
}

//-----------------------------------------------------------------------------
Node link_nodes(const Node &lhs, const Node &rhs)
{
    Node linker;
    linker.append().set_external(lhs);
    linker.append().set_external(rhs);
    return linker;
}

//-----------------------------------------------------------------------------
bool find_reference_node(const Node &node, const std::string &ref_key, Node &ref)
{
    bool res = false;
    ref.reset();

    // NOTE: This segment of code is necessary to transform "topology" into
    // "topologies" while keeping all other dependency names (e.g. "coordset")
    // simply plural by just appending an "s" character.
    const std::string ref_section = (ref_key[ref_key.length()-1] != 'y') ?
        ref_key + "s" : ref_key.substr(0, ref_key.length()-1) + "ies";

    if(node.has_child(ref_key))
    {
        const std::string &ref_value = node.fetch(ref_key).as_string();

        const Node *traverse_node = node.parent();
        while(traverse_node != NULL)
        {
            if(traverse_node->has_child(ref_section))
            {
                const Node &ref_parent = traverse_node->fetch(ref_section);
                if(ref_parent.has_child(ref_value))
                {
                    ref.set_external(ref_parent[ref_value]);
                    res = true;
                }
                break;
            }
            traverse_node = traverse_node->parent();
        }
    }

    return res;
}

//-----------------------------------------------------------------------------
index_t get_coordset_length(const std::string &type,
                            const Node &coordset)
{
    index_t coordset_length = 1;

    const std::vector<std::string> csys_axes = identify_coordset_axes(coordset);
    const std::vector<std::string> &logical_axes = blueprint::mesh::logical_axes;
    for(index_t i = 0; i < (index_t)csys_axes.size(); i++)
    {
        if(type == "uniform")
        {
            coordset_length *=
                coordset["dims"][logical_axes[i]].to_int64();
        }
        else if(type == "rectilinear")
        {
            coordset_length *=
                coordset["values"][csys_axes[i]].dtype().number_of_elements();
        }
        else // if(type == "explicit")
        {
            coordset_length =
                coordset["values"][csys_axes[i]].dtype().number_of_elements();
        }
    }

    return coordset_length;
}

//-----------------------------------------------------------------------------
// void get_offset_topology(const Node &topology,
//                          Node &otopology)
// {
//     // NOTE(JRC): Unfortunately, this method doesn't work for caching the offsets
//     // array because the given topology doesn't have the same tree context as the
//     // original, which causes procedures like 'find_reference_node' to fail.
//     otopology.reset();
//     otopology.set_external(topology);
//
//     if(topology.has_child("elements") && !topology["elements"].has_child("offsets"))
//     {
//         Node &offsets = otopology["elements/offsets"];
//         blueprint::mesh::topology::unstructured::generate_offsets(otopology, offsets);
//     }
// }

//-----------------------------------------------------------------------------
void get_topology_offsets(const Node &topology,
                          Node &offsets)
{
    // TODO(JRC): This solution suffers from performance issues when multiple
    // calls in a trace need the offset array and it isn't provided by the original
    // caller (e.g. generate_sides() will make generate offsets, and so will its
    // callee methods generate_centroids() and generate_edges()). This issue should
    // be fixed if possible (or at least made more obnoxious to callers).

    offsets.reset();

    if(topology.has_child("type") && topology["type"].as_string() == "unstructured")
    {
        if(topology["elements"].has_child("offsets") && !topology["elements/offsets"].dtype().is_empty())
        {
            offsets.set_external(topology["elements/offsets"]);
        }
        else
        {
            blueprint::mesh::topology::unstructured::generate_offsets(topology, offsets);
        }
    }
}

//-----------------------------------------------------------------------------
index_t get_topology_length(const std::string &type,
                            const Node &topology)
{
    index_t topology_length = 1;

    if(type == "uniform" || type == "rectilinear")
    {
        Node coordset;
        find_reference_node(topology, "coordset", coordset);

        const std::vector<std::string> csys_axes = identify_coordset_axes(coordset);
        const std::vector<std::string> &logical_axes = blueprint::mesh::logical_axes;
        for(index_t i = 0; i < (index_t)csys_axes.size(); i++)
        {
            topology_length *= ((type == "uniform") ?
                coordset["dims"][logical_axes[i]].to_int64() :
                coordset["values"][csys_axes[i]].dtype().number_of_elements()) - 1;
        }
    }
    else if(type == "structured")
    {
        const Node &dims = topology["elements/dims"];

        const std::vector<std::string> &logical_axes = blueprint::mesh::logical_axes;
        for(index_t i = 0; i < (index_t)dims.number_of_children(); i++)
        {
            topology_length *= dims[logical_axes[i]].to_int64();
        }
    }
    else // if(type == "unstructured")
    {
        Node topo_offsets;
        get_topology_offsets(topology, topo_offsets);
        topology_length = topo_offsets.dtype().number_of_elements();
    }

    return topology_length;
}

//-----------------------------------------------------------------------------
// - end internal data function helpers -
//-----------------------------------------------------------------------------

//-----------------------------------------------------------------------------
// - start internal topology helpers -
//-----------------------------------------------------------------------------

//---------------------------------------------------------------------------//
struct TopologyMetadata
{
    // NOTE(JRC): This type current only works at forming associations within
    // an unstructured topology's hierarchy.
    TopologyMetadata(const conduit::Node &topology, const conduit::Node &coordset) :
        topo(&topology), cset(&coordset),
        int_dtype(find_widest_dtype(link_nodes(topology, coordset), conduit::blueprint::mesh::default_int_dtypes)),
        float_dtype(find_widest_dtype(link_nodes(topology, coordset), conduit::blueprint::mesh::default_float_dtype)),
        topo_cascade(topology), topo_shape(topology)
    {
        Node topo_offsets;
        get_topology_offsets(topology, topo_offsets);
        const index_t topo_num_elems = topo_offsets.dtype().number_of_elements();
        const index_t topo_num_coords = get_coordset_length("unstructured", coordset);

        // Allocate Data Templates for Outputs //

        dim_topos.resize(topo_shape.dim + 1);
        dim_entity_maps.resize(topo_shape.dim + 1);
        dim_assocs.resize(topo_shape.dim + 1);

        for(index_t di = 0; di < topo_shape.dim; di++)
        {
            Node &dim_topo = dim_topos[di];
            dim_topo.reset();
            dim_topo["type"].set("unstructured");
            dim_topo["coordset"].set(topology["coordset"].as_string());
            dim_topo["elements/shape"].set(topo_cascade.get_shape(di).type);
        }
        // NOTE: This is done so that the index values for the top-level entities
        // can be extracted by the 'get_entity_data' function before DFS
        // processing below.
        dim_topos[topo_shape.dim].set_external(topology);
        dim_topos[topo_shape.dim]["elements/offsets"].set(topo_offsets);

        std::vector< std::vector<int64> > dim_buffers(topo_shape.dim + 1);
        std::vector< std::vector<int64> > dim_sizes(topo_shape.dim + 1);
        std::vector< int64 > dim_offsets(topo_shape.dim + 1);

        // Prepare Initial Values for Processing //

        // NOTE(JRC): We start with processing the points of the topology followed
        // by the top-level elements in order to ensure that order is preserved
        // relative to the original topology for these elements.
        const index_t bag_num_elems = topo_num_coords + topo_num_elems;
        std::vector< std::vector<int64> > entity_index_bag(bag_num_elems);
        std::vector< index_t > entity_dim_bag(bag_num_elems, -1);
        std::vector< std::vector<int64> > entity_parent_bag(bag_num_elems);

        for(index_t pi = 0; pi < topo_num_coords; pi++)
        {
            index_t bi = pi;
            entity_index_bag[bi].push_back(bi);
            entity_dim_bag[bi] = 0;
        }

        Node elem_node, data_node;
        for(index_t ei = 0; ei < topo_num_elems; ei++)
        {
            index_t bi = topo_num_coords + ei;

            data_node.reset();
            get_entity_data(ei, topo_shape.dim, data_node);

            // NOTE: The index set is reversed since the use of DFS for the
            // search below guarantee that this ordering replicates the
            // original topology's ordering.
            std::vector<int64> &elem_indices = entity_index_bag[bi];
            elem_indices.resize(data_node.dtype().number_of_elements());
            elem_node.set_external(DataType::int64(elem_indices.size()),
                &elem_indices[0]);
            data_node.to_int64_array(elem_node);

            entity_dim_bag[bi] = topo_shape.dim;
        }

        // TODO(JRC): This is really inefficient, but it makes the process a
        // lot more legible.
        std::reverse(entity_index_bag.begin(), entity_index_bag.end());
        std::reverse(entity_dim_bag.begin(), entity_dim_bag.end());
        std::reverse(entity_parent_bag.begin(), entity_parent_bag.end());

        while(!entity_index_bag.empty())
        {
            std::vector<int64> entity_indices = entity_index_bag.back();
            entity_index_bag.pop_back();
            index_t entity_dim = entity_dim_bag.back();
            entity_dim_bag.pop_back();
            std::vector<int64> entity_parents = entity_parent_bag.back();
            entity_parent_bag.pop_back();

            std::vector<int64> &dim_buffer = dim_buffers[entity_dim];
            std::vector<int64> &dim_size = dim_sizes[entity_dim];
            int64 &dim_offset = dim_offsets[entity_dim];
            std::map< std::set<index_t>, index_t > &dim_entity_map = dim_entity_maps[entity_dim];
            ShapeType dim_shape = topo_cascade.get_shape(entity_dim);

            // Add Element to Topology/Associations //

            // NOTE: This code assumes that all entities can be uniquely
            // identified by the list of coordinate indices of which they
            // are comprised. This is certainly true of all implicit topologies
            // and of 2D polygonal topologies, but it may not be always the
            // case for 3D polygonal topologies.
            std::set<int64> entity;
            if(!dim_shape.is_poly())
            {
                entity = std::set<int64>(entity_indices.begin(), entity_indices.end());
            }
            else
            {   
                // Number of faces()
                const bool is_3d = dim_shape.dim == 3;
                index_t elem_outer_count =  is_3d ? entity_indices.size() : 1;
                Node temp;
                for(index_t oi = 0, ooff = 0 ; oi < elem_outer_count; oi++)
                {
                    index_t elem_inner_count = entity_indices.size();
                    if (is_3d)
                    {
                        const Node &subelem_off_const = (*topo)["subelements/offsets"];
                        const Node &subelem_size_const = (*topo)["subelements/sizes"];

                        Node subelem_off; subelem_off.set_external(subelem_off_const);
                        Node subelem_size; subelem_size.set_external(subelem_size_const);

                        temp.set_external(int_dtype,
                            subelem_off.element_ptr(entity_indices[oi]));
                        ooff = temp.to_int64();
                        temp.set_external(int_dtype,
                            subelem_size.element_ptr(entity_indices[oi]));
                        elem_inner_count = temp.to_int64();
                    }

                    for(index_t ii = 0; ii < elem_inner_count; ii++)
                    {
                        index_t ioff = ooff + ii;
                        if (is_3d)
                        {
                            const Node &subelem_conn_const = (*topo)["subelements/connectivity"];
                            Node subelem_conn; subelem_conn.set_external(subelem_conn_const);

                            temp.set_external(int_dtype,
                                subelem_conn.element_ptr(ioff));
                            entity.insert(temp.to_int64());
                        }
                        else
                        {
                            entity.insert(entity_indices[ioff]);
                        }
                    }
                }
            }

            if(dim_entity_map.find(entity) == dim_entity_map.end())
            {
                index_t entity_id = dim_offset;
                dim_buffer.insert(dim_buffer.end(), entity_indices.begin(), entity_indices.end());
                dim_entity_map[entity] = dim_offset++;

                if (dim_shape.is_polygonal())
                {
                  dim_size.push_back(entity.size());
                }

                dim_assocs[entity_dim][entity_id].resize(topo_shape.dim + 1);
                dim_assocs[entity_dim][entity_id][entity_dim].insert(entity_id);
            }

            // NOTE(JRC): The ID for each entity is set to be the index
            // of the entity within an offsets array. This is chosen b/c
            // indexing is a challenge when including non-unique entities.
            index_t entity_id = dim_entity_map.find(entity)->second;
            for(index_t pi = 0; pi < (index_t)entity_parents.size(); pi++)
            {
                int64 parent_id = entity_parents[entity_parents.size() - pi - 1];
                index_t parent_dim = entity_dim + pi + 1;

                std::vector< std::set<index_t> >
                    &entity_assocs = dim_assocs[entity_dim][entity_id],
                    &parent_assocs = dim_assocs[parent_dim][parent_id];
                if(entity_assocs.empty()) { entity_assocs.resize(topo_shape.dim + 1); }
                if(parent_assocs.empty()) { parent_assocs.resize(topo_shape.dim + 1); }

                entity_assocs[parent_dim].insert(parent_id);
                parent_assocs[entity_dim].insert(entity_id);
            }

            // Add Embedded Elements for Further Processing //

            if(entity_dim > 0)
            {
                std::vector<int64> embed_parents = entity_parents;
                embed_parents.push_back(entity_id);
                ShapeType embed_shape = topo_cascade.get_shape(entity_dim - 1);

                index_t elem_outer_count = dim_shape.is_poly() ?
                    entity_indices.size() : dim_shape.embed_count;
                
                Node temp; 
                for(index_t oi = 0, ooff = 0;
                    oi < elem_outer_count; oi++)
                {
                    index_t elem_inner_count = embed_shape.indices;

                    if (dim_shape.is_polyhedral())
                    {
                        const Node &subelem_off_const = (*topo)["subelements/offsets"];
                        const Node &subelem_size_const = (*topo)["subelements/sizes"];

                        Node subelem_off; subelem_off.set_external(subelem_off_const);
                        Node subelem_size; subelem_size.set_external(subelem_size_const);

                        temp.set_external(int_dtype,
                            subelem_off.element_ptr(entity_indices[oi]));
                        ooff = temp.to_int64();
                        temp.set_external(int_dtype,
                            subelem_size.element_ptr(entity_indices[oi]));
                        elem_inner_count = temp.to_int64();
                    }

                    std::vector<int64> embed_indices;
                    for(index_t ii = 0; ii < elem_inner_count; ii++)
                    {
                        index_t ioff = ooff + (dim_shape.is_poly() ?
                            ii : dim_shape.embedding[oi * elem_inner_count + ii]);
                        
                        if (dim_shape.is_polyhedral())
                        {
                            const Node &subelem_conn_const = (*topo)["subelements/connectivity"];
                            Node subelem_conn; subelem_conn.set_external(subelem_conn_const);

                            temp.set_external(int_dtype,
                                subelem_conn.element_ptr(ioff));
                            embed_indices.push_back(temp.to_int64());
                        }
                        else
                        {
                            embed_indices.push_back(
                                entity_indices[ioff % entity_indices.size()]);
                        }

                    }

                    ooff += dim_shape.is_polygonal() ? 1 : 0;

                    entity_index_bag.push_back(embed_indices);
                    entity_dim_bag.push_back(embed_shape.dim);
                    entity_parent_bag.push_back(embed_parents);
                }
            }
        }

        // Transform Topological Data to Nodes //

        for(index_t di = 0; di <= topo_shape.dim; di++)
        {
            Node &dim_conn = dim_topos[di]["elements/connectivity"];
            Node data_conn(DataType::int64(dim_buffers[di].size()),
                &(dim_buffers[di][0]), true);

            dim_conn.set(DataType(int_dtype.id(), dim_buffers[di].size()));
            data_conn.to_data_type(int_dtype.id(), dim_conn);

            // Generate size for polygonal mesh
            if (di == 2)
            {
                Node &dim_size = dim_topos[di]["elements/sizes"];
                if (dim_size.dtype().is_empty())
                {
                  Node data_size(DataType::int64(dim_sizes[di].size()),
                       &(dim_sizes[di][0]), true);
                  dim_size.set(DataType(int_dtype.id(), dim_sizes[di].size()));
                  data_size.to_data_type(int_dtype.id(), dim_size);
                }
            }

            get_topology_offsets(dim_topos[di], dim_topos[di]["elements/offsets"]);
        }
    }

    void get_entity_data(index_t entity_id, index_t entity_dim, Node &data_node) const
    {
        const Node &dim_conn_const = dim_topos[entity_dim]["elements/connectivity"];
        const Node &dim_off_const = dim_topos[entity_dim]["elements/offsets"];

        // NOTE(JRC): This is done in order to get around 'const' casting for
        // data pointers that won't be changed by the function anyway.
        Node dim_conn; dim_conn.set_external(dim_conn_const);
        Node dim_off; dim_off.set_external(dim_off_const);

        const DataType conn_dtype(dim_conn.dtype().id(), 1);
        const DataType off_dtype(dim_off.dtype().id(), 1);
        const DataType data_dtype = data_node.dtype().is_number() ?
            data_node.dtype() : DataType::int64(1);

        Node temp_node;
        temp_node.set_external(off_dtype, dim_off.element_ptr(entity_id));
        index_t entity_start_index = temp_node.to_int64();
        temp_node.set_external(off_dtype, dim_off.element_ptr(entity_id + 1));
        index_t entity_end_index = (entity_id < get_length(entity_dim) - 1) ?
            temp_node.to_int64() : dim_conn.dtype().number_of_elements();

        index_t entity_size = entity_end_index - entity_start_index;
        temp_node.set_external(DataType(conn_dtype.id(), entity_size),
            dim_conn.element_ptr(entity_start_index));
        temp_node.to_data_type(data_dtype.id(), data_node);
    }

    const std::set<index_t>& get_entity_assocs(index_t entity_id, index_t entity_dim, index_t assoc_dim) const
    {
        return dim_assocs[entity_dim].find(entity_id)->second[assoc_dim];
    }

    void get_dim_map(index_t src_dim, index_t dst_dim, Node &map_node) const
    {
        Node imap_node;
        std::vector<index_t> map_vec;
        for(index_t sdi = 0; sdi < (index_t)dim_assocs[src_dim].size(); sdi++)
        {
            const std::set<index_t> &src_assocs = get_entity_assocs(sdi, src_dim, dst_dim);
            map_vec.push_back( (index_t)src_assocs.size() );
            for(std::set<index_t>::const_iterator assoc_it = src_assocs.begin();
                assoc_it != src_assocs.end(); assoc_it++)
            {
                map_vec.push_back( *assoc_it );
            }
        }
        imap_node.set(map_vec);

        map_node.reset();
        imap_node.to_data_type(int_dtype.id(), map_node);
    }

    index_t get_length(index_t dim=-1) const
    {
        // NOTE: The default version of 'get_length' gets the total length of all
        // unique entities in the topology. The parameterized version fetches the
        // length for just that parameter's dimension.

        index_t start_dim = (dim >= 0) ? dim : 0;
        index_t end_dim = (dim >= 0) ? dim : topo_shape.dim;

        index_t topo_length = 0;
        for(index_t di = start_dim; di <= end_dim; di++)
        {
            topo_length += get_topology_length("unstructured", dim_topos[di]);
        }

        return topo_length;
    }

    index_t get_embed_length(index_t entity_dim, index_t embed_dim, bool unique = false) const
    {
        // NOTE: The default version of 'get_embed_length' gets the total number of
        // embeddings for each entity at the top level to the embedding level. The
        // parameterized version just fetches the number of embeddings for one
        // specific entity at the top level.

        std::vector<index_t> entity_index_bag;
        std::vector<index_t> entity_dim_bag;
        for(index_t ei = 0; ei < this->get_length(entity_dim); ei++)
        {
            entity_index_bag.push_back(ei);
            entity_dim_bag.push_back(entity_dim);
        }

        std::set<index_t> embed_set;
        index_t embed_length = 0;
        while(!entity_index_bag.empty())
        {
            index_t entity_index = entity_index_bag.back();
            entity_index_bag.pop_back();
            index_t entity_dim_back = entity_dim_bag.back();
            entity_dim_bag.pop_back();

            if(entity_dim_back == embed_dim)
            {
                bool embed_exists = embed_set.find(entity_index) == embed_set.end();
                if(!unique || !embed_exists)
                {
                    embed_length++;
                }
                embed_set.insert(entity_index);
            }
            else
            {
                const std::set<index_t> &embed_ids = get_entity_assocs(
                    entity_index, entity_dim_back, entity_dim_back - 1);
                for(std::set<index_t>::const_iterator embed_it = embed_ids.begin();
                    embed_it != embed_ids.end(); embed_it++)
                {
                    entity_index_bag.push_back(*embed_it);
                    entity_dim_bag.push_back(entity_dim_back - 1);
                }
            }
        }

        return embed_length;
    }

    std::string to_json() const
    {
        Node mesh;

        Node &mesh_coords = mesh["coordsets"][(*topo)["coordset"].as_string()];
        mesh_coords.set_external(*cset);

        Node &mesh_topos = mesh["topologies"];
        for(index_t di = 0; di <= topo_shape.dim; di++)
        {
            std::ostringstream oss;
            oss << "d" << di;
            mesh_topos[oss.str()].set_external(dim_topos[di]);
        }

        return mesh.to_json();
    }

    const conduit::Node *topo, *cset;
    const conduit::DataType int_dtype, float_dtype;
    const ShapeCascade topo_cascade;
    const ShapeType topo_shape;

    // per-dimension topology nodes (mapped onto 'cset' coordinate set)
    std::vector< conduit::Node > dim_topos;
    // per-dimension maps from an entity's index set to its topological index
    std::vector< std::map< std::set<index_t>, index_t > > dim_entity_maps;
    // per-dimension maps from entity indices to per-dimension sets of associated values
    std::vector< std::map<index_t, std::vector< std::set<index_t> > > > dim_assocs;
};

//-------------------------------------------------------------------------
void
convert_coordset_to_rectilinear(const std::string &/*base_type*/,
                                const conduit::Node &coordset,
                                conduit::Node &dest)
{
    // bool is_base_uniform = true;

    dest.reset();
    dest["type"].set("rectilinear");

    DataType float_dtype = find_widest_dtype(coordset, blueprint::mesh::default_float_dtype);

    std::vector<std::string> csys_axes = identify_coordset_axes(coordset);
    const std::vector<std::string> &logical_axes = blueprint::mesh::logical_axes;
    for(index_t i = 0; i < (index_t)csys_axes.size(); i++)
    {
        const std::string& csys_axis = csys_axes[i];
        const std::string& logical_axis = logical_axes[i];

        float64 dim_origin = coordset.has_child("origin") ?
            coordset["origin"][csys_axis].to_float64() : 0.0;
        float64 dim_spacing = coordset.has_child("spacing") ?
            coordset["spacing"]["d"+csys_axis].to_float64() : 1.0;
        index_t dim_len = coordset["dims"][logical_axis].to_int64();

        Node &dst_cvals_node = dest["values"][csys_axis];
        dst_cvals_node.set(DataType(float_dtype.id(), dim_len));

        Node src_cval_node, dst_cval_node;
        for(index_t d = 0; d < dim_len; d++)
        {
            src_cval_node.set(dim_origin + d * dim_spacing);
            dst_cval_node.set_external(float_dtype, dst_cvals_node.element_ptr(d));
            src_cval_node.to_data_type(float_dtype.id(), dst_cval_node);
        }
    }
}

//-------------------------------------------------------------------------
void
convert_coordset_to_explicit(const std::string &base_type,
                             const conduit::Node &coordset,
                             conduit::Node &dest)
{
    bool is_base_rectilinear = base_type == "rectilinear";
    bool is_base_uniform = base_type == "uniform";

    dest.reset();
    dest["type"].set("explicit");

    DataType float_dtype = find_widest_dtype(coordset, blueprint::mesh::default_float_dtype);

    std::vector<std::string> csys_axes = identify_coordset_axes(coordset);
    const std::vector<std::string> &logical_axes = blueprint::mesh::logical_axes;

    index_t dim_lens[3] = { 0,0,0 } , coords_len = 1;
    for(index_t i = 0; i < (index_t)csys_axes.size(); i++)
    {
        dim_lens[i] = is_base_rectilinear ?
            coordset["values"][csys_axes[i]].dtype().number_of_elements() :
            coordset["dims"][logical_axes[i]].to_int64();
        coords_len *= dim_lens[i];
    }

    Node info;
    for(index_t i = 0; i < (index_t)csys_axes.size(); i++)
    {
        const std::string& csys_axis = csys_axes[i];

        // NOTE: The following values are specific to the
        // rectilinear transform case.
        const Node &src_cvals_node = coordset.has_child("values") ?
            coordset["values"][csys_axis] : info;
        // NOTE: The following values are specific to the
        // uniform transform case.
        float64 dim_origin = coordset.has_child("origin") ?
            coordset["origin"][csys_axis].to_float64() : 0.0;
        float64 dim_spacing = coordset.has_child("spacing") ?
            coordset["spacing"]["d"+csys_axis].to_float64() : 1.0;

        index_t dim_block_size = 1, dim_block_count = 1;
        for(index_t j = 0; j < (index_t)csys_axes.size(); j++)
        {
            dim_block_size *= (j < i) ? dim_lens[j] : 1;
            dim_block_count *= (i < j) ? dim_lens[j] : 1;
        }

        Node &dst_cvals_node = dest["values"][csys_axis];
        dst_cvals_node.set(DataType(float_dtype.id(), coords_len));

        Node src_cval_node, dst_cval_node;
        for(index_t d = 0; d < dim_lens[i]; d++)
        {
            index_t doffset = d * dim_block_size;
            for(index_t b = 0; b < dim_block_count; b++)
            {
                index_t boffset = b * dim_block_size * dim_lens[i];
                for(index_t bi = 0; bi < dim_block_size; bi++)
                {
                    index_t ioffset = doffset + boffset + bi;
                    dst_cval_node.set_external(float_dtype,
                        dst_cvals_node.element_ptr(ioffset));

                    if(is_base_rectilinear)
                    {
                        src_cval_node.set_external(
                            DataType(src_cvals_node.dtype().id(), 1),
                            (void*)src_cvals_node.element_ptr(d));
                    }
                    else if(is_base_uniform)
                    {
                        src_cval_node.set(dim_origin + d * dim_spacing);
                    }

                    src_cval_node.to_data_type(float_dtype.id(), dst_cval_node);
                }
            }
        }
    }
}

// TODO(JRC): For all of the following topology conversion functions, it's
// possible if the user validates the topology in isolation that it can be
// good and yet the conversion will fail due to an invalid reference coordset.
// In order to eliminate this concern, it may be better to update the mesh
// verify code so that "topology::verify" verifies reference fields, which
// would enable more assurances.

//-------------------------------------------------------------------------
void
convert_topology_to_rectilinear(const std::string &/*base_type*/,
                                const conduit::Node &topo,
                                conduit::Node &dest,
                                conduit::Node &cdest)
{
    // bool is_base_uniform = true;

    dest.reset();
    cdest.reset();

    Node coordset;
    find_reference_node(topo, "coordset", coordset);
    blueprint::mesh::coordset::uniform::to_rectilinear(coordset, cdest);

    dest.set(topo);
    dest["type"].set("rectilinear");
    dest["coordset"].set(cdest.name());
}

//-------------------------------------------------------------------------
void
convert_topology_to_structured(const std::string &base_type,
                               const conduit::Node &topo,
                               conduit::Node &dest,
                               conduit::Node &cdest)
{
    bool is_base_rectilinear = base_type == "rectilinear";
    bool is_base_uniform = base_type == "uniform";

    dest.reset();
    cdest.reset();

    Node coordset;
    find_reference_node(topo, "coordset", coordset);
    if(is_base_rectilinear)
    {
        blueprint::mesh::coordset::rectilinear::to_explicit(coordset, cdest);
    }
    else if(is_base_uniform)
    {
        blueprint::mesh::coordset::uniform::to_explicit(coordset, cdest);
    }

    dest["type"].set("structured");
    dest["coordset"].set(cdest.name());
    if(topo.has_child("origin"))
    {
        dest["origin"].set(topo["origin"]);
    }

    // TODO(JRC): In this case, should we reach back into the coordset
    // and use its types to inform those of the topology?
    DataType int_dtype = find_widest_dtype(topo, blueprint::mesh::default_int_dtypes);

    std::vector<std::string> csys_axes = identify_coordset_axes(coordset);
    const std::vector<std::string> &logical_axes = blueprint::mesh::logical_axes;
    for(index_t i = 0; i < (index_t)csys_axes.size(); i++)
    {
        Node src_dlen_node;
        src_dlen_node.set(is_base_uniform ?
            coordset["dims"][logical_axes[i]].to_int64() :
            coordset["values"][csys_axes[i]].dtype().number_of_elements());
        // NOTE: The number of elements in the topology is one less
        // than the number of points along each dimension.
        src_dlen_node.set(src_dlen_node.to_int64() - 1);

        Node &dst_dlen_node = dest["elements/dims"][logical_axes[i]];
        src_dlen_node.to_data_type(int_dtype.id(), dst_dlen_node);
    }
}

//-------------------------------------------------------------------------
void
convert_topology_to_unstructured(const std::string &base_type,
                                 const conduit::Node &topo,
                                 conduit::Node &dest,
                                 conduit::Node &cdest)
{
    bool is_base_structured = base_type == "structured";
    bool is_base_rectilinear = base_type == "rectilinear";
    bool is_base_uniform = base_type == "uniform";

    dest.reset();
    cdest.reset();

    Node coordset;
    find_reference_node(topo, "coordset", coordset);
    if(is_base_structured)
    {
        cdest.set(coordset);
    }
    else if(is_base_rectilinear)
    {
        blueprint::mesh::coordset::rectilinear::to_explicit(coordset, cdest);
    }
    else if(is_base_uniform)
    {
        blueprint::mesh::coordset::uniform::to_explicit(coordset, cdest);
    }

    dest["type"].set("unstructured");
    dest["coordset"].set(cdest.name());
    if(topo.has_child("origin"))
    {
        dest["origin"].set(topo["origin"]);
    }

    // TODO(JRC): In this case, should we reach back into the coordset
    // and use its types to inform those of the topology?
    DataType int_dtype = find_widest_dtype(topo, blueprint::mesh::default_int_dtypes);

    std::vector<std::string> csys_axes = identify_coordset_axes(coordset);
    dest["elements/shape"].set(
        (csys_axes.size() == 1) ? "line" : (
        (csys_axes.size() == 2) ? "quad" : (
        (csys_axes.size() == 3) ? "hex"  : "")));
    const std::vector<std::string> &logical_axes = blueprint::mesh::logical_axes;

    index_t edims_axes[3] = {1, 1, 1};
    if(is_base_structured)
    {
        const conduit::Node &dim_node = topo["elements/dims"];
        for(index_t i = 0; i < (index_t)csys_axes.size(); i++)
        {
            edims_axes[i] = dim_node[logical_axes[i]].to_int();
        }
    }
    else if(is_base_rectilinear)
    {
        const conduit::Node &dim_node = coordset["values"];
        for(index_t i = 0; i < (index_t)csys_axes.size(); i++)
        {
            edims_axes[i] =
                dim_node[csys_axes[i]].dtype().number_of_elements() - 1;
        }
    }
    else if(is_base_uniform)
    {
        const conduit::Node &dim_node = coordset["dims"];
        for(index_t i = 0; i < (index_t)csys_axes.size(); i++)
        {
            edims_axes[i] = dim_node[logical_axes[i]].to_int() - 1;
        }
    }

    index_t vdims_axes[3] = {1, 1, 1}, num_elems = 1;
    for(index_t d = 0; d < 3; d++)
    {
        num_elems *= edims_axes[d];
        vdims_axes[d] = edims_axes[d] + 1;
    }
    index_t indices_per_elem = (index_t) pow(2, csys_axes.size());

    conduit::Node &conn_node = dest["elements/connectivity"];
    conn_node.set(DataType(int_dtype.id(), num_elems * indices_per_elem));

    Node src_idx_node, dst_idx_node;
    index_t curr_elem[3], curr_vert[3];
    for(index_t e = 0; e < num_elems; e++)
    {
        grid_id_to_ijk(e, &edims_axes[0], &curr_elem[0]);

        // NOTE(JRC): In order to get all adjacent vertices for the
        // element, we use the bitwise interpretation of each index
        // per element to inform the direction (e.g. 5, which is
        // 101 bitwise, means (z+1, y+0, x+1)).
        for(index_t i = 0, v = 0; i < indices_per_elem; i++)
        {
            memcpy(&curr_vert[0], &curr_elem[0], 3 * sizeof(index_t));
            for(index_t d = 0; d < (index_t)csys_axes.size(); d++)
            {
                curr_vert[d] += (i & (index_t)pow(2, d)) >> d;
            }
            grid_ijk_to_id(&curr_vert[0], &vdims_axes[0], v);

            src_idx_node.set(v);
            dst_idx_node.set_external(int_dtype,
                conn_node.element_ptr(e * indices_per_elem + i));
            src_idx_node.to_data_type(int_dtype.id(), dst_idx_node);
        }

        // TODO(JRC): This loop inverts quads/hexes to conform to
        // the default Blueprint ordering. Once the ordering transforms
        // are introduced, this code should be removed and replaced
        // with initializing the ordering label value.
        for(index_t p = 2; p < indices_per_elem; p += 4)
        {
            index_t p1 = e * indices_per_elem + p;
            index_t p2 = e * indices_per_elem + p + 1;

            Node t1, t2, t3;
            t1.set(int_dtype, conn_node.element_ptr(p1));
            t2.set(int_dtype, conn_node.element_ptr(p2));

            t3.set_external(int_dtype, conn_node.element_ptr(p1));
            t2.to_data_type(int_dtype.id(), t3);
            t3.set_external(int_dtype, conn_node.element_ptr(p2));
            t1.to_data_type(int_dtype.id(), t3);
        }
    }
}

// NOTE(JRC): The following two functions need to be passed the coordinate set
// and can't use 'find_reference_node' because these internal functions aren't
// guaranteed to be passed nodes that exist in the context of an existing mesh
// tree ('generate_corners' has a good example wherein an in-situ edge topology
// is used to contruct an in-situ centroid topology).

//-------------------------------------------------------------------------
void
calculate_unstructured_centroids(const conduit::Node &topo,
                                 const conduit::Node &coordset,
                                 conduit::Node &dest,
                                 conduit::Node &cdest)
{
    // NOTE(JRC): This is a stand-in implementation for the method
    // 'mesh::topology::unstructured::generate_centroids' that exists because there
    // is currently no good way in Blueprint to create mappings with sparse data.
    const std::vector<std::string> csys_axes = identify_coordset_axes(coordset);

    Node topo_offsets;
    get_topology_offsets(topo, topo_offsets);
    const index_t topo_num_elems = topo_offsets.dtype().number_of_elements();

    const ShapeCascade topo_cascade(topo);
    const ShapeType &topo_shape = topo_cascade.get_shape();

    Node topo_sizes;
    if (topo_shape.is_poly())
    {
      topo_sizes = topo["elements/sizes"];
    }

    Node topo_subconn;
    Node topo_subsizes;
    Node topo_suboffsets;
    if (topo_shape.is_polyhedral())
    {
        const Node &topo_subconn_const = topo["subelements/connectivity"];
        topo_subconn.set_external(topo_subconn_const);
        topo_subsizes = topo["subelements/sizes"];
        topo_suboffsets = topo["subelements/offsets"];
    }

    // Discover Data Types //

    DataType int_dtype, float_dtype;
    {
        conduit::Node src_node;
        src_node["topology"].set_external(topo);
        src_node["coordset"].set_external(coordset);
        int_dtype = find_widest_dtype(src_node, blueprint::mesh::default_int_dtypes);
        float_dtype = find_widest_dtype(src_node, blueprint::mesh::default_float_dtype);
    }

    const Node &topo_conn_const = topo["elements/connectivity"];
    Node topo_conn; topo_conn.set_external(topo_conn_const);
    const DataType conn_dtype(topo_conn.dtype().id(), 1);
    const DataType offset_dtype(topo_offsets.dtype().id(), 1);
    const DataType size_dtype(topo_sizes.dtype().id(), 1);

    const DataType subconn_dtype(topo_subconn.dtype().id(), 1);
    const DataType suboffset_dtype(topo_suboffsets.dtype().id(), 1);
    const DataType subsize_dtype(topo_subsizes.dtype().id(), 1);

    // Allocate Data Templates for Outputs //

    dest.reset();
    dest["type"].set("unstructured");
    dest["coordset"].set(cdest.name());
    dest["elements/shape"].set(topo_cascade.get_shape(0).type);
    dest["elements/connectivity"].set(DataType(int_dtype.id(), topo_num_elems));

    cdest.reset();
    cdest["type"].set("explicit");
    for(index_t ai = 0; ai < (index_t)csys_axes.size(); ai++)
    {
        cdest["values"][csys_axes[ai]].set(DataType(float_dtype.id(), topo_num_elems));
    }

    // Compute Data for Centroid Topology //

    Node data_node;
    for(index_t ei = 0; ei < topo_num_elems; ei++)
    {
        index_t esize;
        if (topo_shape.is_polygonal())
        {
            data_node.set_external(size_dtype, topo_sizes.element_ptr(ei));
            esize = data_node.to_int64();
        }
        data_node.set_external(offset_dtype, topo_offsets.element_ptr(ei));
        const index_t eoffset = data_node.to_int64();

        if (topo_shape.is_polyhedral())
        {
            data_node.set_external(size_dtype, topo_sizes.element_ptr(ei));
        }
        const index_t elem_num_faces = topo_shape.is_polyhedral() ?
            data_node.to_int64() : 1;

        std::set<index_t> elem_coord_indices;
        for(index_t fi = 0, foffset = eoffset;
            fi < elem_num_faces; fi++)
        {

            index_t subelem_index, subelem_offset, subelem_size = 0;
            if (topo_shape.is_polyhedral())
            {
                data_node.set_external(conn_dtype, topo_conn.element_ptr(foffset));
                subelem_index = data_node.to_int64();
                data_node.set_external(suboffset_dtype, topo_suboffsets.element_ptr(subelem_index));
                subelem_offset = data_node.to_int64();
                data_node.set_external(subsize_dtype, topo_subsizes.element_ptr(subelem_index));
                subelem_size = data_node.to_int64();
            }

            const index_t face_num_coords = 
                topo_shape.is_polyhedral() ? subelem_size :
                topo_shape.is_polygonal() ? esize :
                topo_shape.indices;

            for(index_t ci = 0; ci < face_num_coords; ci++)
            {
                if (topo_shape.is_polyhedral())
                {
                    data_node.set_external(subconn_dtype, topo_subconn.element_ptr(subelem_offset + ci));
                }
                else
                {
                    data_node.set_external(conn_dtype, topo_conn.element_ptr(foffset + ci)); 
                }
                elem_coord_indices.insert(data_node.to_int64());  
            }
            foffset += topo_shape.is_polyhedral() ? 1 : face_num_coords;
        }

        float64 ecentroid[3] = {0.0, 0.0, 0.0};
        for(std::set<index_t>::iterator elem_cindices_it = elem_coord_indices.begin();
            elem_cindices_it != elem_coord_indices.end(); ++elem_cindices_it)
        {
            index_t ci = *elem_cindices_it;
            for(index_t ai = 0; ai < (index_t)csys_axes.size(); ai++)
            {
                const Node &axis_data = coordset["values"][csys_axes[ai]];
                data_node.set_external(DataType(axis_data.dtype().id(), 1),
                    const_cast<void*>(axis_data.element_ptr(ci)));
                ecentroid[ai] += data_node.to_float64() / elem_coord_indices.size();
            }
        }

        int64 ei_value = static_cast<int64>(ei);
        Node ei_data(DataType::int64(1), &ei_value, true);
        data_node.set_external(int_dtype, dest["elements/connectivity"].element_ptr(ei));
        ei_data.to_data_type(int_dtype.id(), data_node);

        for(index_t ai = 0; ai < (index_t)csys_axes.size(); ai++)
        {
            data_node.set_external(float_dtype,
                cdest["values"][csys_axes[ai]].element_ptr(ei));
            Node center_data(DataType::float64(), &ecentroid[ai], true);
            center_data.to_data_type(float_dtype.id(), data_node);
        }
    }
}

//-----------------------------------------------------------------------------
// - end internal data function helpers -
//-----------------------------------------------------------------------------

//-----------------------------------------------------------------------------
// -- end internal helper functions --
//-----------------------------------------------------------------------------

//-----------------------------------------------------------------------------
// -- begin conduit:: --
//-----------------------------------------------------------------------------
namespace conduit
{


//-----------------------------------------------------------------------------
// -- begin conduit::blueprint --
//-----------------------------------------------------------------------------
namespace blueprint
{

//-----------------------------------------------------------------------------
bool
mesh::verify(const std::string &protocol,
             const Node &n,
             Node &info)
{
    bool res = false;
    info.reset();

    if(protocol == "coordset")
    {
        res = coordset::verify(n,info);
    }
    else if(protocol == "topology")
    {
        res = topology::verify(n,info);
    }
    else if(protocol == "matset")
    {
        res = matset::verify(n,info);
    }
    else if(protocol == "specset")
    {
        res = specset::verify(n,info);
    }
    else if(protocol == "field")
    {
        res = field::verify(n,info);
    }
    else if(protocol == "adjset")
    {
        res = adjset::verify(n,info);
    }
    else if(protocol == "nestset")
    {
        res = nestset::verify(n,info);
    }
    else if(protocol == "index")
    {
        res = index::verify(n,info);
    }
    else if(protocol == "coordset/index")
    {
        res = coordset::index::verify(n,info);
    }
    else if(protocol == "topology/index")
    {
        res = topology::index::verify(n,info);
    }
    else if(protocol == "matset/index")
    {
        res = matset::index::verify(n,info);
    }
    else if(protocol == "specset/index")
    {
        res = specset::index::verify(n,info);
    }
    else if(protocol == "field/index")
    {
        res = field::index::verify(n,info);
    }
    else if(protocol == "adjset/index")
    {
        res = adjset::index::verify(n,info);
    }
    else if(protocol == "nestset/index")
    {
        res = nestset::index::verify(n,info);
    }

    return res;
}


//-----------------------------------------------------------------------------
bool
mesh::verify_single_domain(const Node &n,
                           Node &info)
{
    const std::string protocol = "mesh";
    bool res = true;
    info.reset();

    if(!verify_object_field(protocol, n, info, "coordsets"))
    {
        res = false;
    }
    else
    {
        bool cset_res = true;
        NodeConstIterator itr = n["coordsets"].children();
        while(itr.has_next())
        {
            const Node &chld = itr.next();
            const std::string chld_name = itr.name();

            cset_res &= coordset::verify(chld, info["coordsets"][chld_name]);
        }

        log::validation(info["coordsets"],cset_res);
        res &= cset_res;
    }

    if(!verify_object_field(protocol, n, info, "topologies"))
    {
        res = false;
    }
    else
    {
        bool topo_res = true;
        NodeConstIterator itr = n["topologies"].children();
        while(itr.has_next())
        {
            const Node &chld = itr.next();
            const std::string chld_name = itr.name();
            Node &chld_info = info["topologies"][chld_name];

            topo_res &= topology::verify(chld, chld_info);
            topo_res &= verify_reference_field(protocol, n, info,
                chld, chld_info, "coordset", "coordsets");
        }

        log::validation(info["topologies"],topo_res);
        res &= topo_res;
    }

    // optional: "matsets", each child must conform to "mesh::matset"
    if(n.has_path("matsets"))
    {
        if(!verify_object_field(protocol, n, info, "matsets"))
        {
            res = false;
        }
        else
        {
            bool mset_res = true;
            NodeConstIterator itr = n["matsets"].children();
            while(itr.has_next())
            {
                const Node &chld = itr.next();
                const std::string chld_name = itr.name();
                Node &chld_info = info["matsets"][chld_name];

                mset_res &= matset::verify(chld, chld_info);
                mset_res &= verify_reference_field(protocol, n, info,
                    chld, chld_info, "topology", "topologies");
            }

            log::validation(info["matsets"],mset_res);
            res &= mset_res;
        }
    }

    // optional: "specsets", each child must conform to "mesh::specset"
    if(n.has_path("specsets"))
    {
        if(!verify_object_field(protocol, n, info, "specsets"))
        {
            res = false;
        }
        else
        {
            bool sset_res = true;
            NodeConstIterator itr = n["specsets"].children();
            while(itr.has_next())
            {
                const Node &chld = itr.next();
                const std::string chld_name = itr.name();
                Node &chld_info = info["specsets"][chld_name];

                sset_res &= specset::verify(chld, chld_info);
                sset_res &= verify_reference_field(protocol, n, info,
                    chld, chld_info, "matset", "matsets");
            }

            log::validation(info["specsets"],sset_res);
            res &= sset_res;
        }
    }

    // optional: "fields", each child must conform to "mesh::field"
    if(n.has_path("fields"))
    {
        if(!verify_object_field(protocol, n, info, "fields"))
        {
            res = false;
        }
        else
        {
            bool field_res = true;
            NodeConstIterator itr = n["fields"].children();
            while(itr.has_next())
            {
                const Node &chld = itr.next();
                const std::string chld_name = itr.name();
                Node &chld_info = info["fields"][chld_name];

                field_res &= field::verify(chld, chld_info);
                if(chld.has_child("topology"))
                {
                    field_res &= verify_reference_field(protocol, n, info,
                        chld, chld_info, "topology", "topologies");
                }
                if(chld.has_child("matset"))
                {
                    field_res &= verify_reference_field(protocol, n, info,
                        chld, chld_info, "matset", "matsets");
                }
            }

            log::validation(info["fields"],field_res);
            res &= field_res;
        }
    }

    // optional: "adjsets", each child must conform to "mesh::adjset"
    if(n.has_path("adjsets"))
    {
        if(!verify_object_field(protocol, n, info, "adjsets"))
        {
            res = false;
        }
        else
        {
            bool aset_res = true;
            NodeConstIterator itr = n["adjsets"].children();
            while(itr.has_next())
            {
                const Node &chld = itr.next();
                const std::string chld_name = itr.name();
                Node &chld_info = info["adjsets"][chld_name];

                aset_res &= adjset::verify(chld, chld_info);
                aset_res &= verify_reference_field(protocol, n, info,
                    chld, chld_info, "topology", "topologies");
            }

            log::validation(info["adjsets"],aset_res);
            res &= aset_res;
        }
    }

    // optional: "nestsets", each child must conform to "mesh::nestset"
    if(n.has_path("nestsets"))
    {
        if(!verify_object_field(protocol, n, info, "nestsets"))
        {
            res = false;
        }
        else
        {
            bool nset_res = true;
            NodeConstIterator itr = n["nestsets"].children();
            while(itr.has_next())
            {
                const Node &chld = itr.next();
                const std::string chld_name = itr.name();
                Node &chld_info = info["nestsets"][chld_name];

                nset_res &= nestset::verify(chld, chld_info);
                nset_res &= verify_reference_field(protocol, n, info,
                    chld, chld_info, "topology", "topologies");
            }

            log::validation(info["nestets"],nset_res);
            res &= nset_res;
        }
    }


    // one last pass to make sure if a grid_function was specified by a topo,
    // it is valid
    if (n.has_child("topologies"))
    {
        bool topo_res = true;
        NodeConstIterator itr = n["topologies"].children();
        while (itr.has_next())
        {
            const Node &chld = itr.next();
            const std::string chld_name = itr.name();
            Node &chld_info = info["topologies"][chld_name];

            if(chld.has_child("grid_function"))
            {
                topo_res &= verify_reference_field(protocol, n, info,
                    chld, chld_info, "grid_function", "fields");
            }
        }

        log::validation(info["topologies"],topo_res);
        res &= topo_res;
    }

    log::validation(info,res);

    return res;
}


//-------------------------------------------------------------------------
bool mesh::verify_multi_domain(const Node &n,
                               Node &info)
{
    const std::string protocol = "mesh";
    bool res = true;
    info.reset();

    if(!n.dtype().is_object() && !n.dtype().is_list())
    {
        log::error(info, protocol, "not an object or a list");
        res = false;
    }
    else
    {
        NodeConstIterator itr = n.children();
        while(itr.has_next())
        {
            const Node &chld = itr.next();
            const std::string chld_name = itr.name();
            res &= mesh::verify_single_domain(chld, info[chld_name]);
        }

        log::info(info, protocol, "is a multi domain mesh");
    }
    
    log::validation(info,res);
    
    return res;
}


//-----------------------------------------------------------------------------
bool
mesh::verify(const Node &n,
             Node &info)
{
    bool res = true;
    info.reset();
    
    // if n has the child "coordsets", we assume it is a single domain 
    // mesh
    if(n.has_child("coordsets"))
    {
        res = mesh::verify_single_domain(n, info);
    }
    else
    {
       res = mesh::verify_multi_domain(n, info);
    }
    return res;
}


//-------------------------------------------------------------------------
bool mesh::is_multi_domain(const conduit::Node &n)
{
    // this is a blueprint property, we can assume it will be called 
    // only when mesh verify is true. Given that - the only check
    // we need to make is the minimal check to distinguish between 
    // a single domain and a multi domain tree structure.
    // checking for a child named "coordsets" mirrors the 
    // top level verify check

    return !n.has_child("coordsets");
}

//-------------------------------------------------------------------------
index_t
mesh::number_of_domains(const conduit::Node &n)
{
    // this is a blueprint property, we can assume it will be called 
    // only when mesh verify is true. Given that - it is easy to 
    // answer the number of domains

    if(!is_multi_domain(n))
    {
        return 1;
    }
    else
    {
        return n.number_of_children();
    }
}



//-------------------------------------------------------------------------
void mesh::to_multi_domain(const conduit::Node &n,
                           conduit::Node &dest)
{
    dest.reset();

    if(mesh::is_multi_domain(n))
    {
        dest.set_external(n);
    }
    else
    {
        conduit::Node &dest_dom = dest.append();
        dest_dom.set_external(n);
    }
}

//-------------------------------------------------------------------------
void mesh::to_poly(const Node &n,
                   Node &dest,
                   const std::string& name)
{

    dest.reset();

    NodeConstIterator itr = n.children();

    std::map<int, std::map<int, std::vector<int64_t> > > poly_elems_map;

    while(itr.has_next())
    {
        const Node& chld = itr.next();
        std::string domain_name = itr.name();
        dest[domain_name]["state"] = chld["state"];
        const Node& in_coords = chld["coordsets/coords"];

        int64_t domain_id = chld["state/domain_id"].as_int64();

        std::ostringstream win_oss;
        win_oss << "window_" << std::setw(6) << std::setfill('0') << domain_id;
        std::string win_name = win_oss.str();

        const Node& in_topo = chld["topologies"][name];

        int64_t niwidth = in_topo["elements/dims/i"].as_int64() + 1;

        int64_t i_lo = in_topo["elements/origin/i0"].as_int64();
        int64_t j_lo = in_topo["elements/origin/j0"].as_int64();

        const Node* in_parent = chld.parent();

        if (chld.has_path("adjsets/adjset/groups")) {
            const Node& in_groups = chld["adjsets/adjset/groups"];
            NodeConstIterator grp_itr = in_groups.children();
            while(grp_itr.has_next())
            {
                const Node& group = grp_itr.next();
                std::string grp_name = grp_itr.name();
  
                if (group.has_child("neighbors"))
                {
                    int64_array neighbors =
                       group["neighbors"].as_int64_array();

                    int nbr_id = neighbors[1];
                    if (group.has_child("windows"))
                    {
                        const Node& in_windows = group["windows"];
                        std::ostringstream nw_oss;
                        nw_oss << "window_" << std::setw(6)
                                << std::setfill('0') << nbr_id;
                        std::string nbr_win_name = nw_oss.str();
                        const Node& ref_win = in_windows[win_name];
                        const Node& nbr_win = in_windows[nbr_win_name];
                        if (nbr_win["level_id"].as_int64() < ref_win["level_id"].as_int64())
                        {

                            int64_t ref_size_i = ref_win["dims/i"].as_int64();
                            int64_t ref_size_j = ref_win["dims/j"].as_int64();
                            int64_t ref_size = ref_size_i * ref_size_j;
       
                            int64_t nbr_size_i = nbr_win["dims/i"].as_int64();
                            int64_t nbr_size_j = nbr_win["dims/j"].as_int64();
                            int64_t nbr_size = nbr_size_i * nbr_size_j;

                            std::ostringstream nbr_oss;
                            nbr_oss << "domain_" << std::setw(6)
                                    << std::setfill('0') << nbr_id;
                            std::string nbr_name = nbr_oss.str();

                            if (nbr_size < ref_size && !in_parent->has_child(nbr_name))
                            {

//MPI stuff is this correct place?
                                std::vector<double> xbuffer;
                                std::vector<double> ybuffer;
                                const conduit::Node& fcoords =
                                   in_coords["values"];
                                const conduit::double_array& xarray =
                                   fcoords["x"].as_double_array();
                                const conduit::double_array& yarray =
                                   fcoords["y"].as_double_array();

                                int64_t origin_i = ref_win["origin/i"].as_int64();
                                int64_t origin_j = ref_win["origin/j"].as_int64();

                                if (ref_size_i == 1) {
                                   int icnst = origin_i - i_lo;
                                   int jstart = origin_j - j_lo;
                                   int jend = jstart + ref_size_j;
                                   for (int jidx = jstart; jidx < jend; ++jidx) {
                                      int offset = jidx * niwidth + icnst;
                                      xbuffer.push_back(xarray[offset]);
                                      ybuffer.push_back(yarray[offset]);
                                   }
                                } else if (ref_size_j == 1) {
                                   int jcnst = origin_j - j_lo;
                                   int istart = origin_i - i_lo;
                                   int iend = istart + ref_size_i;
                                   for (int iidx = istart; iidx < iend; ++iidx) {
                                      int offset = jcnst * niwidth + iidx;
                                      xbuffer.push_back(xarray[offset]);
                                      ybuffer.push_back(yarray[offset]);
                                   }
                                }
/**/
                                int64_t nbr_rank = group["rank"].as_int64();
                                MPI_Send(&xbuffer[0],
                                         xbuffer.size(),
                                         MPI_DOUBLE,
                                         nbr_rank,
                                         domain_id,
                                         MPI_COMM_WORLD);
                                MPI_Send(&ybuffer[0],
                                         ybuffer.size(),
                                         MPI_DOUBLE,
                                         nbr_rank,
                                         domain_id,
                                         MPI_COMM_WORLD);
/**/
                            }
                        }
                    }
                }
            }
        }
    }

    std::map<int, std::map<int, std::vector<double> > > dom_to_nbr_to_xbuffer;
    std::map<int, std::map<int, std::vector<double> > > dom_to_nbr_to_ybuffer;

    itr = n.children();
    while(itr.has_next())
    {
        const Node& chld = itr.next();
        std::string domain_name = itr.name();

        int64_t domain_id = chld["state/domain_id"].as_int64();

        std::ostringstream win_oss;
        win_oss << "window_" << std::setw(6) << std::setfill('0') << domain_id;
        std::string win_name = win_oss.str();

        const Node* in_parent = chld.parent();

        auto& nbr_to_xbuffer = dom_to_nbr_to_xbuffer[domain_id];
        auto& nbr_to_ybuffer = dom_to_nbr_to_ybuffer[domain_id];

        if (chld.has_path("adjsets/adjset/groups"))
        {
            const Node& in_groups = chld["adjsets/adjset/groups"];
            NodeConstIterator grp_itr = in_groups.children();
            while(grp_itr.has_next())
            {
                const Node& group = grp_itr.next();
                std::string grp_name = grp_itr.name();

                if (group.has_child("neighbors"))
                {
                    int64_array neighbors = group["neighbors"].as_int64_array();

                    int nbr_id = neighbors[1];
                    if (group.has_child("windows"))
                    {
                        const Node& in_windows = group["windows"];
                        std::ostringstream nw_oss;
                        nw_oss << "window_" << std::setw(6)
                                << std::setfill('0') << nbr_id;
                        std::string nbr_win_name = nw_oss.str();

                        const Node& ref_win = in_windows[win_name];
                        const Node& nbr_win = in_windows[nbr_win_name];
                        if (nbr_win["level_id"].as_int64() > ref_win["level_id"].as_int64())
                        {
                            int64_t ref_size_i = ref_win["dims/i"].as_int64();
                            int64_t ref_size_j = ref_win["dims/j"].as_int64();
                            int64_t ref_size = ref_size_i * ref_size_j;

                            int64_t nbr_size_i = nbr_win["dims/i"].as_int64();
                            int64_t nbr_size_j = nbr_win["dims/j"].as_int64();
                            int64_t nbr_size = nbr_size_i * nbr_size_j;

                            if (nbr_size > ref_size)
                            {

                                auto& xbuffer = nbr_to_xbuffer[nbr_id];
                                auto& ybuffer = nbr_to_ybuffer[nbr_id];

                                std::ostringstream nbr_oss;
                                nbr_oss << "domain_" << std::setw(6)
                                        << std::setfill('0') << nbr_id;
                                std::string nbr_name = nbr_oss.str();


                                if (!in_parent->has_child(nbr_name))
                                {
/**/
                                    if (nbr_size_i == 1) {
                                        xbuffer.resize(nbr_size_j);
                                        ybuffer.resize(nbr_size_j);
                                    }
                                    else if (nbr_size_j == 1)
                                    {
                                        xbuffer.resize(nbr_size_i);
                                        ybuffer.resize(nbr_size_i);
                                    }

                                    int64_t nbr_rank = group["rank"].as_int64();
                                    MPI_Recv(&xbuffer[0],
                                             xbuffer.size(),
                                             MPI_DOUBLE,
                                             nbr_rank,
                                             nbr_id,
                                             MPI_COMM_WORLD,
                                             MPI_STATUS_IGNORE);
                                    MPI_Recv(&ybuffer[0],
                                             ybuffer.size(),
                                             MPI_DOUBLE, nbr_rank,
                                             nbr_id, MPI_COMM_WORLD,
                                             MPI_STATUS_IGNORE);
/**/
                                }
                                else
                                {
                                    const Node& nbr_dom =
                                       (*in_parent)[nbr_name];
                                    const Node& nbr_coords =
                                       nbr_dom["coordsets/coords"];

                                    const Node& ntopo =
                                       nbr_dom["topologies"][name];
                                    int64_t ni_lo =
                                       ntopo["elements/origin/i0"].as_int64();
                                    int64_t nj_lo =
                                       ntopo["elements/origin/j0"].as_int64();
                                    int64_t nbr_iwidth =
                                       ntopo["elements/dims/i"].as_int64() + 1;

                                    const Node& fcoords =
                                       nbr_coords["values"];
                                    const double_array& xarray =
                                       fcoords["x"].as_double_array();
                                    const double_array& yarray =
                                       fcoords["y"].as_double_array();

                                    int64_t origin_i = nbr_win["origin/i"].as_int64();
                                    int64_t origin_j = nbr_win["origin/j"].as_int64();

                                    int64_t istart = origin_i - ni_lo;
                                    int64_t jstart = origin_j - nj_lo;
                                    int64_t iend = istart + nbr_size_i;
                                    int64_t jend = jstart + nbr_size_j;
                                    for (int64_t jidx = jstart; jidx < jend; ++jidx)
                                    {
                                        int64_t joffset = jidx*nbr_iwidth;
                                        for (int64_t iidx = istart; iidx < iend; ++iidx)
                                        {
                                            int64_t offset = joffset+iidx;
                                            xbuffer.push_back(xarray[offset]);
                                            ybuffer.push_back(yarray[offset]);
                                        }
                                    }
                                }
                            }
                        }
                    }
                }
            }
        }
    }

    itr = n.children();
    while(itr.has_next())
    {
        const Node& chld = itr.next();
        std::string domain_name = itr.name();
        Node& out_coords = dest[domain_name]["coordsets/coords"];
        const Node& in_coords = chld["coordsets/coords"];

        int64_t domain_id = chld["state/domain_id"].as_int64();
        std::ostringstream win_oss;
        win_oss << "window_" << std::setw(6) << std::setfill('0') << domain_id;
        std::string win_name = win_oss.str();

        Node& out_values = out_coords["values"];
        if (in_coords["type"].as_string() == "uniform")
        {
            blueprint::mesh::coordset::uniform::to_explicit(in_coords, out_coords);
        }
        else
        {
            out_coords["type"] = in_coords["type"];
            const Node& in_values = in_coords["values"];
            out_values = in_values;
        }

        auto& nbr_to_xbuffer = dom_to_nbr_to_xbuffer[domain_id];
        auto& nbr_to_ybuffer = dom_to_nbr_to_ybuffer[domain_id];

        const Node& in_topo = chld["topologies"][name];

        int64_t iwidth = in_topo["elements/dims/i"].as_int64();
        int64_t jwidth = in_topo["elements/dims/j"].as_int64();

        int64_t i_lo = in_topo["elements/origin/i0"].as_int64();
        int64_t j_lo = in_topo["elements/origin/j0"].as_int64();

        auto& poly_elems = poly_elems_map[domain_id];

        if (chld.has_path("adjsets/adjset/groups"))
        {
            const Node& in_groups = chld["adjsets/adjset/groups"];
            NodeConstIterator grp_itr = in_groups.children();
            while(grp_itr.has_next())
            {
                const Node& group = grp_itr.next();
                std::string grp_name = grp_itr.name();

                if (group.has_child("neighbors"))
                {
                    int64_array neighbors = group["neighbors"].as_int64_array();

                    int nbr_id = neighbors[1];
                    if (group.has_child("windows"))
                    {
                        const Node& in_windows = group["windows"];
                        std::ostringstream nw_oss;
                        nw_oss << "window_" << std::setw(6)
                                << std::setfill('0') << nbr_id;
                        std::string nbr_win_name = nw_oss.str();

                        const Node& ref_win = in_windows[win_name];
                        const Node& nbr_win = in_windows[nbr_win_name];
                        if (nbr_win["level_id"].as_int64() > ref_win["level_id"].as_int64())
                        {

                            int64_t ratio_i = nbr_win["ratio/i"].as_int64();
                            int64_t ratio_j = nbr_win["ratio/j"].as_int64();

                            int64_t ref_size_i = ref_win["dims/i"].as_int64();
                            int64_t ref_size_j = ref_win["dims/j"].as_int64();
                            int64_t ref_size = ref_size_i * ref_size_j;

                            int64_t nbr_size_i = nbr_win["dims/i"].as_int64();
                            int64_t nbr_size_j = nbr_win["dims/j"].as_int64();
                            int64_t nbr_size = nbr_size_i * nbr_size_j;

                            if (ref_size < nbr_size)
                            {

                                mesh::connectivity::create_elements_2d(ref_win,
                                                                       i_lo,
                                                                       j_lo,
                                                                       iwidth,
                                                                       poly_elems);
                                int use_ratio = 0;
                                if (nbr_size_j == 1)
                                {
                                    use_ratio = ratio_i;
                                }
                                else if (nbr_size_i == 1)
                                {
                                    use_ratio = ratio_j;
                                }

                                auto& xbuffer = nbr_to_xbuffer[nbr_id];
                                auto& ybuffer = nbr_to_ybuffer[nbr_id];

                                size_t added = 0;
                                if (nbr_size_j == 1)
                                {
                                    added = xbuffer.size() - ref_size_i;
                                } else if (nbr_size_i == 1)
                                {
                                    added = ybuffer.size() - ref_size_j;
                                }

                                const auto& out_x = out_values["x"].as_double_array();
                                const auto& out_y = out_values["y"].as_double_array();
                                int64_t new_vertex = out_x.number_of_elements();

                                size_t out_x_size = out_x.number_of_elements();
                                size_t out_y_size = out_y.number_of_elements();

                                std::vector<double> new_x;
                                std::vector<double> new_y;
                                new_x.reserve(out_x_size + added);
                                new_y.reserve(out_y_size + added);
                                const double* out_x_ptr = static_cast<const double*>(out_x.element_ptr(0));
                                const double* out_y_ptr = static_cast<const double*>(out_y.element_ptr(0));

                                new_x.insert(new_x.end(), out_x_ptr, out_x_ptr + out_x_size);
                                new_y.insert(new_y.end(), out_y_ptr, out_y_ptr + out_y_size);

                                if ((xbuffer.size()-1)%use_ratio)
                                {
                                    new_x.reserve(out_x_size + added*2);
                                }
                                for (size_t ni = 0; ni < xbuffer.size(); ++ni)
                                {
                                    if (ni % use_ratio)
                                    {
                                        new_x.push_back(xbuffer[ni]);
                                        new_y.push_back(ybuffer[ni]);
                                    } 
                                } 

                                out_values["x"].set(new_x);
                                out_values["y"].set(new_y);

                                mesh::connectivity::connect_elements_2d(ref_win,
                                                                     i_lo,
                                                                     j_lo,
                                                                     iwidth,
                                                                     use_ratio,
                                                                     new_vertex,
                                                                     poly_elems);
                            }
                        }
                    }
                }
            }
        }

        std::string coords =
            chld["topologies"][name]["coordset"].as_string();
        dest[domain_name]["topologies"][name]["coordset"] = coords;

        conduit::Node& topo = dest[domain_name]["topologies"][name];

        topo["type"] = "unstructured";
        topo["elements/shape"] = "polygonal";

        int64_t elemsize = iwidth*jwidth;

        std::vector<int64_t> connect;
        for (int elem = 0; elem < elemsize; ++elem)
        {
            auto elem_itr = poly_elems.find(elem);
            if (elem_itr == poly_elems.end())
            {
                mesh::connectivity::make_element_2d(connect, elem, iwidth);
            }
            else
            {
                std::vector<int64_t>& poly_elem = elem_itr->second;
                connect.insert(connect.end(), poly_elem.begin(), poly_elem.end());
            }
        }

        topo["elements/connectivity"].set(connect);
    }

}

#if 1
//-----------------------------------------------------------------------------
void mesh::to_polyhedral(const Node &n,
                         Node &dest,
                         const std::string& name)
{

    dest.reset();

    NodeConstIterator itr = n.children();

    std::map<int, std::map<int, std::vector<int64_t> > > poly_elems_map;

    while(itr.has_next())
    {
        const Node& chld = itr.next();
        std::string domain_name = itr.name();
        dest[domain_name]["state"] = chld["state"];
        const Node& in_coords = chld["coordsets/coords"];

        int64_t domain_id = chld["state/domain_id"].as_int64();

        std::ostringstream win_oss;
        win_oss << "window_" << std::setw(6) << std::setfill('0') << domain_id;
        std::string win_name = win_oss.str();

        const Node& in_topo = chld["topologies"][name];

        int64_t niwidth = in_topo["elements/dims/i"].as_int64() + 1;
        int64_t njwidth = in_topo["elements/dims/j"].as_int64() + 1;

        int64_t i_lo = in_topo["elements/origin/i0"].as_int64();
        int64_t j_lo = in_topo["elements/origin/j0"].as_int64();
        int64_t k_lo = in_topo["elements/origin/k0"].as_int64();

        const Node* in_parent = chld.parent();

        if (chld.has_path("adjsets/adjset/groups")) {
            const Node& in_groups = chld["adjsets/adjset/groups"];
            NodeConstIterator grp_itr = in_groups.children();
            while(grp_itr.has_next())
            {
                const Node& group = grp_itr.next();
                std::string grp_name = grp_itr.name();
  
                if (group.has_child("neighbors"))
                {
                    int64_array neighbors =
                       group["neighbors"].as_int64_array();

                    int nbr_id = neighbors[1];
                    if (group.has_child("windows"))
                    {
                        const Node& in_windows = group["windows"];
                        std::ostringstream nw_oss;
                        nw_oss << "window_" << std::setw(6)
                                << std::setfill('0') << nbr_id;
                        std::string nbr_win_name = nw_oss.str();
                        const Node& ref_win = in_windows[win_name];
                        const Node& nbr_win = in_windows[nbr_win_name];
                        if (nbr_win["level_id"].as_int64() < ref_win["level_id"].as_int64())
                        {

                            int64_t ref_size_i = ref_win["dims/i"].as_int64();
                            int64_t ref_size_j = ref_win["dims/j"].as_int64();
                            int64_t ref_size_k = ref_win["dims/k"].as_int64();
                            int64_t ref_size = ref_size_i*ref_size_j*ref_size_k;
       
                            int64_t nbr_size_i = nbr_win["dims/i"].as_int64();
                            int64_t nbr_size_j = nbr_win["dims/j"].as_int64();
                            int64_t nbr_size_k = nbr_win["dims/k"].as_int64();
                            int64_t nbr_size = nbr_size_i*nbr_size_j*nbr_size_k;

                            std::ostringstream nbr_oss;
                            nbr_oss << "domain_" << std::setw(6)
                                    << std::setfill('0') << nbr_id;
                            std::string nbr_name = nbr_oss.str();

                            if (nbr_size < ref_size && !in_parent->has_child(nbr_name))
                            {

/**/
//MPI stuff is this correct place?
                                std::vector<double> xbuffer;
                                std::vector<double> ybuffer;
                                std::vector<double> zbuffer;
                                const conduit::Node& fcoords =
                                   in_coords["values"];
                                const conduit::double_array& xarray =
                                   fcoords["x"].as_double_array();
                                const conduit::double_array& yarray =
                                   fcoords["y"].as_double_array();
                                const conduit::double_array& zarray =
                                   fcoords["z"].as_double_array();

                                int64_t origin_i = ref_win["origin/i"].as_int64();
                                int64_t origin_j = ref_win["origin/j"].as_int64();
                                int64_t origin_k = ref_win["origin/k"].as_int64();

                                int64_t istart = origin_i - i_lo;
                                int64_t jstart = origin_j - j_lo;
                                int64_t kstart = origin_k - k_lo;
                                int64_t iend = istart + ref_size_i;
                                int64_t jend = jstart + ref_size_j;
                                int64_t kend = kstart + ref_size_k;

                                for (int64_t kidx = kstart; kidx < kend; ++kidx)
                                {
                                    int64_t koffset = kidx*niwidth*njwidth;
                                    for (int64_t jidx = jstart; jidx < jend; ++jidx)
                                    {
                                        int64_t joffset = jidx*niwidth;
                                        for (int64_t iidx = istart; iidx < iend; ++iidx)
                                        {
                                            int64_t offset = koffset+joffset+iidx;
                                            xbuffer.push_back(xarray[offset]);
                                            ybuffer.push_back(yarray[offset]);
                                            zbuffer.push_back(zarray[offset]);
                                        }
                                    }
                                }

                                int64_t nbr_rank = group["rank"].as_int64();
                                MPI_Send(&xbuffer[0],
                                         xbuffer.size(),
                                         MPI_DOUBLE,
                                         nbr_rank,
                                         domain_id,
                                         MPI_COMM_WORLD);
                                MPI_Send(&ybuffer[0],
                                         ybuffer.size(),
                                         MPI_DOUBLE,
                                         nbr_rank,
                                         domain_id,
                                         MPI_COMM_WORLD);
                                MPI_Send(&zbuffer[0],
                                         zbuffer.size(),
                                         MPI_DOUBLE,
                                         nbr_rank,
                                         domain_id,
                                         MPI_COMM_WORLD);
/**/
                            }
                        }
                    }
                }
            }
        }
    }

    std::map<int, std::map<int, std::vector<double> > > dom_to_nbr_to_xbuffer;
    std::map<int, std::map<int, std::vector<double> > > dom_to_nbr_to_ybuffer;
    std::map<int, std::map<int, std::vector<double> > > dom_to_nbr_to_zbuffer;

    itr = n.children();
    while(itr.has_next())
    {
        const Node& chld = itr.next();
        std::string domain_name = itr.name();

        int64_t domain_id = chld["state/domain_id"].as_int64();

        std::ostringstream win_oss;
        win_oss << "window_" << std::setw(6) << std::setfill('0') << domain_id;
        std::string win_name = win_oss.str();

        const Node* in_parent = chld.parent();

        auto& nbr_to_xbuffer = dom_to_nbr_to_xbuffer[domain_id];
        auto& nbr_to_ybuffer = dom_to_nbr_to_ybuffer[domain_id];
        auto& nbr_to_zbuffer = dom_to_nbr_to_zbuffer[domain_id];

        if (chld.has_path("adjsets/adjset/groups"))
        {
            const Node& in_groups = chld["adjsets/adjset/groups"];
            NodeConstIterator grp_itr = in_groups.children();
            while(grp_itr.has_next())
            {
                const Node& group = grp_itr.next();
                std::string grp_name = grp_itr.name();

                if (group.has_child("neighbors"))
                {
                    int64_array neighbors = group["neighbors"].as_int64_array();

                    int nbr_id = neighbors[1];
                    if (group.has_child("windows"))
                    {
                        const Node& in_windows = group["windows"];
                        std::ostringstream nw_oss;
                        nw_oss << "window_" << std::setw(6)
                                << std::setfill('0') << nbr_id;
                        std::string nbr_win_name = nw_oss.str();

                        const Node& ref_win = in_windows[win_name];
                        const Node& nbr_win = in_windows[nbr_win_name];
                        if (nbr_win["level_id"].as_int64() > ref_win["level_id"].as_int64())
                        {
                            int64_t ref_size_i = ref_win["dims/i"].as_int64();
                            int64_t ref_size_j = ref_win["dims/j"].as_int64();
                            int64_t ref_size_k = ref_win["dims/k"].as_int64();
                            int64_t ref_size = ref_size_i*ref_size_j*ref_size_k;

                            int64_t nbr_size_i = nbr_win["dims/i"].as_int64();
                            int64_t nbr_size_j = nbr_win["dims/j"].as_int64();
                            int64_t nbr_size_k = nbr_win["dims/k"].as_int64();
                            int64_t nbr_size = nbr_size_i*nbr_size_j*nbr_size_k;

                            if (nbr_size > ref_size)
                            {

                                auto& xbuffer = nbr_to_xbuffer[nbr_id];
                                auto& ybuffer = nbr_to_ybuffer[nbr_id];
                                auto& zbuffer = nbr_to_zbuffer[nbr_id];

                                std::ostringstream nbr_oss;
                                nbr_oss << "domain_" << std::setw(6)
                                        << std::setfill('0') << nbr_id;
                                std::string nbr_name = nbr_oss.str();

                                if (!in_parent->has_child(nbr_name))
                                {
/**/
                                     xbuffer.resize(nbr_size);
                                     ybuffer.resize(nbr_size);
                                     zbuffer.resize(nbr_size);

                                    int64_t nbr_rank = group["rank"].as_int64();
                                    MPI_Recv(&xbuffer[0],
                                             xbuffer.size(),
                                             MPI_DOUBLE,
                                             nbr_rank,
                                             nbr_id,
                                             MPI_COMM_WORLD,
                                             MPI_STATUS_IGNORE);
                                    MPI_Recv(&ybuffer[0],
                                             ybuffer.size(),
                                             MPI_DOUBLE, nbr_rank,
                                             nbr_id, MPI_COMM_WORLD,
                                             MPI_STATUS_IGNORE);
/**/
                                    MPI_Recv(&zbuffer[0],
                                             ybuffer.size(),
                                             MPI_DOUBLE, nbr_rank,
                                             nbr_id, MPI_COMM_WORLD,
                                             MPI_STATUS_IGNORE);
/**/
                                }
                                else
                                {
                                    const Node& nbr_dom =
                                       (*in_parent)[nbr_name];
                                    const Node& nbr_coords =
                                       nbr_dom["coordsets/coords"];

                                    const Node& ntopo =
                                       nbr_dom["topologies"][name];
                                    int64_t ni_lo =
                                       ntopo["elements/origin/i0"].as_int64();
                                    int64_t nj_lo =
                                       ntopo["elements/origin/j0"].as_int64();
                                    int64_t nk_lo =
                                       ntopo["elements/origin/k0"].as_int64();
                                    int64_t nbr_iwidth =
                                       ntopo["elements/dims/i"].as_int64() + 1;
                                    int64_t nbr_jwidth =
                                       ntopo["elements/dims/j"].as_int64() + 1;

                                    const Node& fcoords =
                                       nbr_coords["values"];
                                    const double_array& xarray =
                                       fcoords["x"].as_double_array();
                                    const double_array& yarray =
                                       fcoords["y"].as_double_array();
                                    const double_array& zarray =
                                       fcoords["z"].as_double_array();

                                    int64_t origin_i = nbr_win["origin/i"].as_int64();
                                    int64_t origin_j = nbr_win["origin/j"].as_int64();
                                    int64_t origin_k = nbr_win["origin/k"].as_int64();

                                    int64_t istart = origin_i - ni_lo;
                                    int64_t jstart = origin_j - nj_lo;
                                    int64_t kstart = origin_k - nk_lo;
                                    int64_t iend = istart + nbr_size_i;
                                    int64_t jend = jstart + nbr_size_j;
                                    int64_t kend = kstart + nbr_size_k;
                                    for (int64_t kidx = kstart; kidx < kend; ++kidx)
                                    {
                                        int64_t koffset = kidx*nbr_iwidth*nbr_jwidth;
                                        for (int64_t jidx = jstart; jidx < jend; ++jidx)
                                        {
                                            int64_t joffset = jidx*nbr_iwidth;
                                            for (int64_t iidx = istart; iidx < iend; ++iidx)
                                            {
                                                int64_t offset = koffset+joffset+iidx;
                                                xbuffer.push_back(xarray[offset]);
                                                ybuffer.push_back(yarray[offset]);
                                                zbuffer.push_back(zarray[offset]);
                                            }
                                        }
                                    }
                                }
                            }
                        }
                    }
                }
            }
        }
    }

    itr = n.children();
    while(itr.has_next())
    {
        const Node& chld = itr.next();
        std::string domain_name = itr.name();
        Node& out_coords = dest[domain_name]["coordsets/coords"];
        const Node& in_coords = chld["coordsets/coords"];

        int64_t domain_id = chld["state/domain_id"].as_int64();
        std::ostringstream win_oss;
        win_oss << "window_" << std::setw(6) << std::setfill('0') << domain_id;
        std::string win_name = win_oss.str();

        Node& out_values = out_coords["values"];
        if (in_coords["type"].as_string() == "uniform")
        {
            blueprint::mesh::coordset::uniform::to_explicit(in_coords, out_coords);
        }
        else
        {
            out_coords["type"] = in_coords["type"];
            const Node& in_values = in_coords["values"];
            out_values = in_values;
        }

        auto& nbr_to_xbuffer = dom_to_nbr_to_xbuffer[domain_id];
        auto& nbr_to_ybuffer = dom_to_nbr_to_ybuffer[domain_id];
        auto& nbr_to_zbuffer = dom_to_nbr_to_zbuffer[domain_id];

        const Node& in_topo = chld["topologies"][name];

        int64_t iwidth = in_topo["elements/dims/i"].as_int64();
        int64_t jwidth = in_topo["elements/dims/j"].as_int64();
        int64_t kwidth = in_topo["elements/dims/k"].as_int64();

        int64_t i_lo = in_topo["elements/origin/i0"].as_int64();
        int64_t j_lo = in_topo["elements/origin/j0"].as_int64();
        int64_t k_lo = in_topo["elements/origin/k0"].as_int64();

        auto& poly_elems = poly_elems_map[domain_id];

        if (chld.has_path("adjsets/adjset/groups"))
        {
            const Node& in_groups = chld["adjsets/adjset/groups"];
            NodeConstIterator grp_itr = in_groups.children();
            while(grp_itr.has_next())
            {
                const Node& group = grp_itr.next();
                std::string grp_name = grp_itr.name();

                if (group.has_child("neighbors"))
                {
                    int64_array neighbors = group["neighbors"].as_int64_array();

                    int nbr_id = neighbors[1];
                    if (group.has_child("windows"))
                    {
                        const Node& in_windows = group["windows"];
                        std::ostringstream nw_oss;
                        nw_oss << "window_" << std::setw(6)
                                << std::setfill('0') << nbr_id;
                        std::string nbr_win_name = nw_oss.str();

                        const Node& ref_win = in_windows[win_name];
                        const Node& nbr_win = in_windows[nbr_win_name];
                        if (nbr_win["level_id"].as_int64() > ref_win["level_id"].as_int64())
                        {

                            int64_t ratio_i = nbr_win["ratio/i"].as_int64();
                            int64_t ratio_j = nbr_win["ratio/j"].as_int64();
                            int64_t ratio_k = nbr_win["ratio/k"].as_int64();

                            int64_t ref_size_i = ref_win["dims/i"].as_int64();
                            int64_t ref_size_j = ref_win["dims/j"].as_int64();
                            int64_t ref_size_k = ref_win["dims/k"].as_int64();
                            int64_t ref_size = ref_size_i*ref_size_j*ref_size_k;

                            int64_t nbr_size_i = nbr_win["dims/i"].as_int64();
                            int64_t nbr_size_j = nbr_win["dims/j"].as_int64();
                            int64_t nbr_size_k = nbr_win["dims/k"].as_int64();
                            int64_t nbr_size = nbr_size_i*nbr_size_j*nbr_size_k;

                            if (ref_size < nbr_size)
                            {

                                mesh::connectivity::create_elements_3d(ref_win,
                                                                       i_lo,
                                                                       j_lo,
                                                                       k_lo,
                                                                       iwidth,
                                                                       jwidth,
                                                                       poly_elems);
                                std::vector<int64_t> use_ratio(3);
                                use_ratio[0] = ratio_i;
                                use_ratio[1] = ratio_j;
                                use_ratio[2] = ratio_k;
                                if (nbr_size_k == 1)
                                {
                                    use_ratio[2] = 1;
                                }
                                if (nbr_size_j == 1)
                                {
                                    use_ratio[1] = 1;
                                }
                                if (nbr_size_i == 1)
                                {
                                    use_ratio[0] = 1;
                                }

                                auto& xbuffer = nbr_to_xbuffer[nbr_id];
                                auto& ybuffer = nbr_to_ybuffer[nbr_id];
                                auto& zbuffer = nbr_to_zbuffer[nbr_id];
/*
                                size_t added = 0;
                                if (nbr_size_j == 1)
                                {
                                    added = xbuffer.size() - ref_size_i;
                                } else if (nbr_size_i == 1)
                                {
                                    added = ybuffer.size() - ref_size_j;
                                }
*/
                                const auto& out_x = out_values["x"].as_double_array();
                                const auto& out_y = out_values["y"].as_double_array();
                                const auto& out_z = out_values["z"].as_double_array();
                                int64_t new_vertex = out_x.number_of_elements();

                                size_t out_x_size = out_x.number_of_elements();
                                size_t out_y_size = out_y.number_of_elements();
                                size_t out_z_size = out_z.number_of_elements();

                                std::vector<double> new_x;
                                std::vector<double> new_y;
                                std::vector<double> new_z;
                                new_x.reserve(out_x_size + nbr_size);
                                new_y.reserve(out_y_size + nbr_size);
                                new_z.reserve(out_z_size + nbr_size);
                                const double* out_x_ptr = static_cast<const double*>(out_x.element_ptr(0));
                                const double* out_y_ptr = static_cast<const double*>(out_y.element_ptr(0));
                                const double* out_z_ptr = static_cast<const double*>(out_z.element_ptr(0));

                                new_x.insert(new_x.end(), out_x_ptr, out_x_ptr + out_x_size);
                                new_y.insert(new_y.end(), out_y_ptr, out_y_ptr + out_y_size);
                                new_z.insert(new_z.end(), out_z_ptr, out_z_ptr + out_z_size);

                                size_t bi = 0;
                                for (size_t k = 0; k < nbr_size_k; ++k)
                                {
                                    int vert_k = k % use_ratio[2];
                                    for (size_t j = 0; j < nbr_size_j; ++j)
                                    {
                                        int vert_j = j % use_ratio[1];
                                        for (size_t i = 0; i < nbr_size_i; ++i)
                                        {
                                            int vert_i = i % use_ratio[0]; 
                                            if (vert_k || vert_j || vert_i)
                                            {
                                                new_x.push_back(xbuffer[bi]);
                                                new_y.push_back(ybuffer[bi]);
                                                new_z.push_back(zbuffer[bi]);
                                            }
                                            ++bi; 
                                        }
                                    }
                                }

                                out_values["x"].set(new_x);
                                out_values["y"].set(new_y);
                                out_values["z"].set(new_y);

                                mesh::connectivity::connect_elements_3d(ref_win,
                                                                     i_lo,
                                                                     j_lo,
                                                                     k_lo,
                                                                     iwidth,
                                                                     jwidth,
                                                                     use_ratio,
                                                                     new_vertex,
                                                                     poly_elems);
                            }
                        }
                    }
                }
            }
        }

        std::string coords =
            chld["topologies"][name]["coordset"].as_string();
        dest[domain_name]["topologies"][name]["coordset"] = coords;

        conduit::Node& topo = dest[domain_name]["topologies"][name];

        topo["type"] = "unstructured";
        topo["elements/shape"] = "polyhedral";

        int64_t elemsize = iwidth*jwidth*kwidth;

        std::vector<int64_t> connect;
        for (int elem = 0; elem < elemsize; ++elem)
        {
            auto elem_itr = poly_elems.find(elem);
            if (elem_itr == poly_elems.end())
            {
                mesh::connectivity::make_element_3d(connect, elem, iwidth, jwidth);
            }
            else
            {
                std::vector<int64_t>& poly_elem = elem_itr->second;
                connect.insert(connect.end(), poly_elem.begin(), poly_elem.end());
            }
        }

        topo["elements/connectivity"].set(connect);
    }

}
#endif

//-----------------------------------------------------------------------------
void
mesh::connectivity::make_element_2d(std::vector<int64_t>& connect,
                                    int64_t element,
                                    int64_t iwidth)
{
    int64_t ilo = element % iwidth;
    int64_t jlo = element / iwidth;
    int64_t ihi = ilo + 1;
    int64_t jhi = jlo + 1;

    int64_t LL = (iwidth+1)*jlo + ilo;
    int64_t UL = (iwidth+1)*jlo + ihi;
    int64_t LU = (iwidth+1)*jhi + ilo;
    int64_t UU = (iwidth+1)*jhi + ihi;
 
    connect.push_back(4);
    connect.push_back(LL);
    connect.push_back(UL);
    connect.push_back(UU);
    connect.push_back(LU);
}


void
mesh::connectivity::make_element_3d(std::vector<int64_t>& connect,
                                    int64_t element,
                                    int64_t iwidth,
                                    int64_t jwidth)
{
    int64_t ilo = element % iwidth;
    int64_t jlo = element / iwidth;
    int64_t klo = element / (iwidth*jwidth);
    int64_t ihi = ilo + 1;
    int64_t jhi = jlo + 1;
    int64_t khi = klo + 1;

    int64_t LLL = (iwidth+1)*(jwidth+1)*klo + (iwidth+1)*jlo + ilo;
    int64_t ULL = (iwidth+1)*(jwidth+1)*klo + (iwidth+1)*jlo + ihi;
    int64_t LUL = (iwidth+1)*(jwidth+1)*klo + (iwidth+1)*jhi + ilo;
    int64_t UUL = (iwidth+1)*(jwidth+1)*klo + (iwidth+1)*jhi + ihi;
    int64_t LLU = (iwidth+1)*(jwidth+1)*khi + (iwidth+1)*jlo + ilo;
    int64_t ULU = (iwidth+1)*(jwidth+1)*khi + (iwidth+1)*jlo + ihi;
    int64_t LUU = (iwidth+1)*(jwidth+1)*khi + (iwidth+1)*jhi + ilo;
    int64_t UUU = (iwidth+1)*(jwidth+1)*khi + (iwidth+1)*jhi + ihi;

    connect.push_back(6);
    connect.push_back(4);
    connect.push_back(LLL);
    connect.push_back(LUL);
    connect.push_back(LUU);
    connect.push_back(LLU);
    connect.push_back(4);
    connect.push_back(ULL);
    connect.push_back(UUL);
    connect.push_back(UUU);
    connect.push_back(ULU);
    connect.push_back(4);
    connect.push_back(LLL);
    connect.push_back(ULL);
    connect.push_back(ULU);
    connect.push_back(LLU);
    connect.push_back(4);
    connect.push_back(LUL);
    connect.push_back(UUL);
    connect.push_back(UUU);
    connect.push_back(LUU);
    connect.push_back(4);
    connect.push_back(LLL);
    connect.push_back(ULL);
    connect.push_back(UUL);
    connect.push_back(LUL);
    connect.push_back(4);
    connect.push_back(LLU);
    connect.push_back(ULU);
    connect.push_back(UUU);
    connect.push_back(LUU);
}




//-----------------------------------------------------------------------------
void
mesh::connectivity::create_elements_2d(const Node& ref_win,
                                       int64_t i_lo,
                                       int64_t j_lo,
                                       int64_t iwidth,
                                       std::map<int, std::vector<int64_t> >& elems)
{
    int64_t origin_iref = ref_win["origin/i"].as_int64();
    int64_t origin_jref = ref_win["origin/j"].as_int64();

    int64_t ref_size_i = ref_win["dims/i"].as_int64();
    int64_t ref_size_j = ref_win["dims/j"].as_int64();
#if 1
    if (ref_size_i == 1)
    {
        int jstart = origin_jref - j_lo;
        int jend = origin_jref - j_lo + ref_size_j - 1;
        if (origin_iref == i_lo)
        {
            for (int jidx = jstart; jidx < jend; ++jidx)
            {
                int offset = jidx * iwidth;
                auto& elem_conn = elems[offset];
                if (elem_conn.empty())
                {
                     mesh::connectivity::make_element_2d(elem_conn,
                                                         offset,
                                                         iwidth);
                }
            }
        }
        else
        {
            for (int jidx = jstart; jidx < jend; ++jidx)
            {
                int offset = jidx * iwidth + (origin_iref - i_lo - 1);
                auto& elem_conn = elems[offset];
                if (elem_conn.empty())
                {
                    mesh::connectivity::make_element_2d(elem_conn,
                                                        offset,
                                                        iwidth);
                }
            }
        }
    }
    else if (ref_size_j == 1)
    {
        int istart = origin_iref - i_lo;
        int iend = origin_iref - i_lo + ref_size_i - 1;
        if (origin_jref == j_lo)
        {
            for (int iidx = istart; iidx < iend; ++iidx)
            {
                auto& elem_conn = elems[iidx];
                if (elem_conn.empty())
                {
                    mesh::connectivity::make_element_2d(elem_conn,
                                                        iidx,
                                                        iwidth);
                }
            }
        }
        else
        {
            for (int iidx = istart; iidx < iend; ++iidx)
            {
                int offset = iidx + ((origin_jref - j_lo - 1) * iwidth);
                auto& elem_conn = elems[offset];
                if (elem_conn.empty())
                {
                    mesh::connectivity::make_element_2d(elem_conn,
                                                        offset,
                                                        iwidth);
                }
            }
        }
    }
#endif
    int istart = origin_iref - i_lo;
    int jstart = origin_jref - j_lo;
    int iend = istart + ref_size_i - 1;
    int jend = jstart + ref_size_j - 1;

    if (ref_size_i == 1)
    {
        if (origin_iref != i_lo)
        {
            --istart;
        }
        iend = istart + 1;
    }
    if (ref_size_j == 1)
    {
        if (origin_jref != j_lo)
        {
            --jstart;
        }
        jend = jstart + 1;
    }

    for (int jidx = jstart; jidx < jend; ++jidx)
    {
        int joffset = jidx * iwidth;
        for (int iidx = istart; iidx < iend; ++iidx)
        {
            int offset = joffset + iidx;
            auto& elem_conn = elems[offset];
            if (elem_conn.empty())
            {
                 mesh::connectivity::make_element_2d(elem_conn,
                                                     offset,
                                                     iwidth);
            }
        }
    }
}


//-----------------------------------------------------------------------------
void
mesh::connectivity::create_elements_3d(const Node& ref_win,
                                       int64_t i_lo,
                                       int64_t j_lo,
                                       int64_t k_lo,
                                       int64_t iwidth,
                                       int64_t jwidth,
                                       std::map<int, std::vector<int64_t> >& elems)
{
    int64_t origin_iref = ref_win["origin/i"].as_int64();
    int64_t origin_jref = ref_win["origin/j"].as_int64();
    int64_t origin_kref = ref_win["origin/k"].as_int64();

    int64_t ref_size_i = ref_win["dims/i"].as_int64();
    int64_t ref_size_j = ref_win["dims/j"].as_int64();
    int64_t ref_size_k = ref_win["dims/k"].as_int64();

    int istart = origin_iref - i_lo;
    int jstart = origin_jref - j_lo;
    int kstart = origin_kref - k_lo;
    int iend = istart + ref_size_i - 1;
    int jend = jstart + ref_size_j - 1;
    int kend = kstart + ref_size_k - 1;

    if (ref_size_i == 1)
    {
        iend = istart + 1;
    }
    if (ref_size_j == 1)
    {
        jend = jstart + 1;
    }
    if (ref_size_k == 1)
    {
        kend = kstart + 1;
    }

    for (int kidx = kstart; kidx < kend; ++kidx)
    {
        int koffset = kidx * iwidth * jwidth;
        for (int jidx = jstart; jidx < jend; ++jidx)
        {
            int joffset = jidx * iwidth; 
            for (int iidx = istart; iidx < iend; ++iidx)
            {
                int offset = koffset + joffset + iidx;
                auto& elem_conn = elems[offset];
                if (elem_conn.empty())
                {
                     mesh::connectivity::make_element_3d(elem_conn,
                                                         offset,
                                                         iwidth,
                                                         jwidth);
                }
            }
        }
    }
}

void
mesh::connectivity::connect_elements_3d(const Node& ref_win,
                                     int64_t i_lo,
                                     int64_t j_lo,
                                     int64_t k_lo,
                                     int64_t iwidth,
                                     int64_t jwidth,
                                     std::vector<int64_t>& ratio,
                                     int64_t& new_vertex,
                                     std::map<int, std::vector<int64_t> >& elems)
{
    int64_t origin_iref = ref_win["origin/i"].as_int64();
    int64_t origin_jref = ref_win["origin/j"].as_int64();
    int64_t origin_kref = ref_win["origin/k"].as_int64();

    int64_t ref_size_i = ref_win["dims/i"].as_int64();
    int64_t ref_size_j = ref_win["dims/j"].as_int64();
    int64_t ref_size_k = ref_win["dims/k"].as_int64();

    int kstart = origin_kref - k_lo;
    int kend = origin_kref - k_lo + ref_size_k - 1;
    if (kstart == kend) kend = kstart + 1;
    int jstart = origin_jref - j_lo;
    int jend = origin_jref - j_lo + ref_size_j - 1;
    if (jstart == jend) jend = jstart + 1;
    int istart = origin_iref - i_lo;
    int iend = origin_iref - i_lo + ref_size_i - 1;
    if (istart == iend) iend = istart + 1;

    for (int kidx = kstart; kidx < kend; ++kidx)
    {
        for (int jidx = jstart; jidx < jend; ++jidx)
        {
            for (int iidx = istart; iidx < iend; ++iidx)
            {
                int offset = kidx*iwidth*jwidth + jidx*iwidth + iidx;
                auto& elem_conn = elems[offset];
                elem_conn.push_back(new_vertex);
                ++new_vertex;
            }
        }
    }
}

void
mesh::connectivity::connect_elements_2d(const Node& ref_win,
                                     int64_t i_lo,
                                     int64_t j_lo,
                                     int64_t iwidth,
                                     int64_t ratio,
                                     int64_t& new_vertex,
                                     std::map<int, std::vector<int64_t> >& elems)
{
    int64_t origin_iref = ref_win["origin/i"].as_int64();
    int64_t origin_jref = ref_win["origin/j"].as_int64();

    int64_t ref_size_i = ref_win["dims/i"].as_int64();
    int64_t ref_size_j = ref_win["dims/j"].as_int64();

    if (ref_size_i == 1)
    {
        int jstart = origin_jref - j_lo;
        int jend = origin_jref - j_lo + ref_size_j - 1;
        if (origin_iref == i_lo)
        {
            for (int jidx = jstart; jidx < jend; ++jidx)
            {
                int offset = jidx * (iwidth);
                auto& elem_conn = elems[offset];
                if (ratio > 1)
                {
                    for (int nr = ratio-1; nr > 0; --nr)
                    {
                        elem_conn.push_back(new_vertex+nr-1);
                    }
                    elem_conn[0] += ratio - 1;
                    new_vertex += ratio - 1;
                }
            }
        }
        else
        {
            for (int jidx = jstart; jidx < jend; ++jidx)
            {
                int offset = jidx * iwidth + (origin_iref - i_lo - 1);
                auto& elem_conn = elems[offset];
                if (ratio > 1)
                {
                    size_t new_size = elem_conn.size() + ratio - 1;
                    elem_conn.resize(new_size);
                    int corner = 2;
                    if (elem_conn[2] - elem_conn[1] != 1)
                    {
                        int64_t ioff = offset % iwidth;
                        int64_t joff = offset / iwidth;
                        int64_t target = (iwidth+1)*joff + ioff + 1;
                        for (int nr = 2; nr < 2+ratio; ++nr)
                        {
                            if (elem_conn[nr] == target)
                            {
                                corner = nr;
                                break;
                            }
                        }
                    }
                    for (int nr = new_size-1; nr > corner+ratio-1; --nr)
                    {
                        elem_conn[nr] = elem_conn[nr-ratio+1];
                    }
                    for (int nr = corner+1; nr < corner+ratio; ++nr)
                    {
                        elem_conn[nr] = new_vertex;
                        ++new_vertex;
                    }
                    elem_conn[0] += ratio - 1;
                }
            }
        }
    }
    else if (ref_size_j == 1)
    {
        int istart = origin_iref - i_lo;
        int iend = origin_iref - i_lo + ref_size_i - 1;
        if (origin_jref == j_lo)
        {
            for (int iidx = istart; iidx < iend; ++iidx)
            {
                auto& elem_conn = elems[iidx];
                if (ratio > 1)
                {
                    size_t new_size = elem_conn.size() + ratio - 1;
                    elem_conn.resize(new_size);
                    for (int nr = new_size-1; nr > 2; --nr)
                    {
                        elem_conn[nr] = elem_conn[nr-ratio+1];
                    }
                    for (int nr = 2; nr <= ratio; ++nr)
                    {
                        elem_conn[nr] = (new_vertex+nr-2);
                    }
                    elem_conn[0] += ratio - 1;
                    new_vertex += ratio - 1;
                }
            }
        }
        else
        {
            for (int iidx = istart; iidx < iend; ++iidx)
            {
                int offset = iidx + ((origin_jref - j_lo - 1) * iwidth);
                auto& elem_conn = elems[offset];
                if (ratio > 1)
                {
                    size_t new_size = elem_conn.size() + ratio - 1;
                    elem_conn.resize(new_size);
                    int corner = 3;
                    if (elem_conn[0] != 4)
                    {
                        int64_t ioff = offset % iwidth;
                        int64_t joff = offset / iwidth;
                        int64_t target = (iwidth+1)*(joff+1) + ioff + 1;
                        for (int nr = 3; nr < 3+ratio; ++nr)
                        {
                            if (elem_conn[nr] == target) {
                                corner = nr;
                                break;
                            }
                        }
                    }
                    for (int nr = new_size-1; nr > corner+ratio-1; --nr)
                    {
                        elem_conn[nr] = elem_conn[nr-ratio+1];
                    }
                    for (int nr = corner+ratio-1; nr > corner; --nr) {
                        elem_conn[nr] = new_vertex;
                        ++new_vertex;
                    }
                    elem_conn[0] += ratio - 1;
                }
            }
        }
    }
}


//-----------------------------------------------------------------------------
void
mesh::generate_index(const Node &mesh,
                     const std::string &ref_path,
                     index_t number_of_domains,
                     Node &index_out)
{
    index_out.reset();

    index_out["state/number_of_domains"] = number_of_domains;
    
    // check if the input mesh has state/cycle state/time
    // if so, add those to the index
    if(mesh.has_path("state/cycle"))
    {
        index_out["state/cycle"].set(mesh["state/cycle"]);
    }

    if(mesh.has_path("state/time"))
    {
        index_out["state/time"].set(mesh["state/time"]);
    }

    NodeConstIterator itr = mesh["coordsets"].children();
    while(itr.has_next())
    {
        const Node &coordset = itr.next();
        std::string coordset_name = itr.name();
        Node &idx_coordset = index_out["coordsets"][coordset_name];

        std::string coordset_type =   coordset["type"].as_string();
        idx_coordset["type"] = coordset_type;
        if(coordset_type == "uniform")
        {
            // default to cartesian, but check if origin or spacing exist
            // b/c they may name axes from cyln or sph
            if(coordset.has_child("origin"))
            {
                NodeConstIterator origin_itr = coordset["origin"].children();
                while(origin_itr.has_next())
                {
                    origin_itr.next();
                    idx_coordset["coord_system/axes"][origin_itr.name()];
                }
            }
            else if(coordset.has_child("spacing"))
            {
                NodeConstIterator spacing_itr = coordset["spacing"].children();
                while(spacing_itr.has_next())
                {
                    spacing_itr.next();
                    std::string axis_name = spacing_itr.name();

                    // if spacing names start with "d", use substr
                    // to determine axis name

                    // otherwise use spacing name directly, to avoid empty
                    // path fetch if just 'x', etc are passed
                    if(axis_name[0] == 'd' && axis_name.size() > 1)
                    {
                        axis_name = axis_name.substr(1);
                    }
                    idx_coordset["coord_system/axes"][axis_name];
                }
            }
            else
            {
                // assume cartesian 
                index_t num_comps = coordset["dims"].number_of_children();

                if(num_comps > 0)
                {
                    idx_coordset["coord_system/axes/x"];
                }

                if(num_comps > 1)
                {
                    idx_coordset["coord_system/axes/y"];
                }

                if(num_comps > 2)
                {
                    idx_coordset["coord_system/axes/z"];
                }
            }
        }
        else
        {
            // use child names as axes
            NodeConstIterator values_itr = coordset["values"].children();
            while(values_itr.has_next())
            {
                values_itr.next();
                idx_coordset["coord_system/axes"][values_itr.name()];
            }
        }

        idx_coordset["coord_system/type"] = identify_coords_coordsys(idx_coordset["coord_system/axes"]);

        std::string cs_ref_path = join_path(ref_path, "coordsets");
        cs_ref_path = join_path(cs_ref_path, coordset_name);
        idx_coordset["path"] = cs_ref_path;
    }

    itr = mesh["topologies"].children();
    while(itr.has_next())
    {
        const Node &topo = itr.next();
        std::string topo_name = itr.name();
        Node &idx_topo = index_out["topologies"][topo_name];
        idx_topo["type"] = topo["type"].as_string();
        idx_topo["coordset"] = topo["coordset"].as_string();

        std::string tp_ref_path = join_path(ref_path,"topologies");
        tp_ref_path = join_path(tp_ref_path,topo_name);
        idx_topo["path"] = tp_ref_path;

        // a topology may also specify a grid_function
        if(topo.has_child("grid_function"))
        {
            idx_topo["grid_function"] = topo["grid_function"].as_string();
        }
    }

    if(mesh.has_child("matsets"))
    {
        itr = mesh["matsets"].children();
        while(itr.has_next())
        {
            const Node &matset = itr.next();
            const std::string matset_name = itr.name();
            Node &idx_matset = index_out["matsets"][matset_name];

            idx_matset["topology"] = matset["topology"].as_string();
            NodeConstIterator mats_itr = matset["volume_fractions"].children();
            while(mats_itr.has_next())
            {
                mats_itr.next();
                idx_matset["materials"][mats_itr.name()];
            }

            std::string ms_ref_path = join_path(ref_path, "matsets");
            ms_ref_path = join_path(ms_ref_path, matset_name);
            idx_matset["path"] = ms_ref_path;
        }
    }

    if(mesh.has_child("specsets"))
    {
        itr = mesh["specsets"].children();
        while(itr.has_next())
        {
            const Node &specset = itr.next();
            const std::string specset_name = itr.name();
            Node &idx_specset = index_out["specsets"][specset_name];

            idx_specset["matset"] = specset["matset"].as_string();
            // TODO(JRC): Is the 'materials' entry necessary given that it will
            // always match the 'materials' entry in the 'matset' list?
            NodeConstIterator specs_itr = specset["matset_values"].child(0).children();
            while(specs_itr.has_next())
            {
                specs_itr.next();
                idx_specset["species"][specs_itr.name()];
            }

            std::string ms_ref_path = join_path(ref_path, "specsets");
            ms_ref_path = join_path(ms_ref_path, specset_name);
            idx_specset["path"] = ms_ref_path;
        }
    }

    if(mesh.has_child("fields"))
    {
        itr = mesh["fields"].children();
        while(itr.has_next())
        {
            const Node &fld = itr.next();
            std::string fld_name = itr.name();
            Node &idx_fld = index_out["fields"][fld_name];

            index_t ncomps = 1;
            if(fld.has_child("values"))
            {
                if(fld["values"].dtype().is_object())
                {
                    ncomps = fld["values"].number_of_children();
                }
            }
            else
            {
                if(fld["matset_values"].child(0).dtype().is_object())
                {
                    ncomps = fld["matset_values"].child(0).number_of_children();
                }
            }
            idx_fld["number_of_components"] = ncomps;

            if(fld.has_child("topology"))
            {
                idx_fld["topology"] = fld["topology"].as_string();
            }
            if(fld.has_child("matset"))
            {
                idx_fld["matset"] = fld["matset"].as_string();
            }

            if(fld.has_child("association"))
            {
                idx_fld["association"] = fld["association"];
            }
            else
            {
                idx_fld["basis"] = fld["basis"];
            }

            std::string fld_ref_path = join_path(ref_path,"fields");
            fld_ref_path = join_path(fld_ref_path, fld_name);
            idx_fld["path"] = fld_ref_path;
        }
    }

    if(mesh.has_child("adjsets"))
    {
        itr = mesh["adjsets"].children();
        while(itr.has_next())
        {
            const Node &adjset = itr.next();
            const std::string adj_name = itr.name();
            Node &idx_adjset = index_out["adjsets"][adj_name];

            // TODO(JRC): Determine whether or not any information from the
            // "neighbors" and "values" sections need to be included in the index.
            idx_adjset["association"] = adjset["association"].as_string();
            idx_adjset["topology"] = adjset["topology"].as_string();

            std::string adj_ref_path = join_path(ref_path,"adjsets");
            adj_ref_path = join_path(adj_ref_path, adj_name);
            idx_adjset["path"] = adj_ref_path;
        }
    }

    if(mesh.has_child("nestsets"))
    {
        itr = mesh["nestsets"].children();
        while(itr.has_next())
        {
            const Node &nestset = itr.next();
            const std::string nest_name = itr.name();
            Node &idx_nestset = index_out["nestsets"][nest_name];

            // TODO(JRC): Determine whether or not any information from the
            // "domain_id" or "ratio" sections need to be included in the index.
            idx_nestset["association"] = nestset["association"].as_string();
            idx_nestset["topology"] = nestset["topology"].as_string();

            std::string adj_ref_path = join_path(ref_path,"nestsets");
            adj_ref_path = join_path(adj_ref_path, nest_name);
            idx_nestset["path"] = adj_ref_path;
        }
    }
}


//-----------------------------------------------------------------------------
// blueprint::mesh::logical_dims protocol interface
//-----------------------------------------------------------------------------


//-----------------------------------------------------------------------------
bool
mesh::logical_dims::verify(const Node &dims,
                           Node &info)
{
    const std::string protocol = "mesh::logical_dims";
    bool res = true;
    info.reset();

    res &= verify_integer_field(protocol, dims, info, "i");
    if(dims.has_child("j"))
    {
        res &= verify_integer_field(protocol, dims, info, "j");
    }
    if(dims.has_child("k"))
    {
        res &= verify_integer_field(protocol, dims, info, "k");
    }

    log::validation(info, res);

    return res;
}


//-----------------------------------------------------------------------------
// blueprint::mesh::association protocol interface
//-----------------------------------------------------------------------------


//-----------------------------------------------------------------------------
bool
mesh::association::verify(const Node &assoc,
                          Node &info)
{
    const std::string protocol = "mesh::association";
    bool res = true;
    info.reset();

    res &= verify_enum_field(protocol, assoc, info, "", mesh::associations);

    log::validation(info, res);

    return res;
}


//-----------------------------------------------------------------------------
// blueprint::mesh::coordset protocol interface
//-----------------------------------------------------------------------------


//-----------------------------------------------------------------------------
// blueprint::mesh::coordset::verify protocol interface
//-----------------------------------------------------------------------------

//-----------------------------------------------------------------------------
bool
mesh::coordset::uniform::origin::verify(const Node &origin,
                                        Node &info)
{
    const std::string protocol = "mesh::coordset::uniform::origin";
    bool res = true;
    info.reset();

    for(size_t i = 0; i < mesh::coordinate_axes.size(); i++)
    {
        const std::string &coord_axis = mesh::coordinate_axes[i];
        if(origin.has_child(coord_axis))
        {
            res &= verify_number_field(protocol, origin, info, coord_axis);
        }
    }

    log::validation(info, res);

    return res;
}



//-----------------------------------------------------------------------------
bool
mesh::coordset::uniform::spacing::verify(const Node &spacing,
                                         Node &info)
{
    const std::string protocol = "mesh::coordset::uniform::spacing";
    bool res = true;
    info.reset();

    for(size_t i = 0; i < mesh::coordinate_axes.size(); i++)
    {
        const std::string &coord_axis = mesh::coordinate_axes[i];
        const std::string coord_axis_spacing = "d" + coord_axis;
        if(spacing.has_child(coord_axis_spacing))
        {
            res &= verify_number_field(protocol, spacing, info, coord_axis_spacing);
        }
    }

    log::validation(info,res);

    return res;
}

//-----------------------------------------------------------------------------
bool
mesh::coordset::uniform::verify(const Node &coordset,
                                Node &info)
{
    const std::string protocol = "mesh::coordset::uniform";
    bool res = true;
    info.reset();

    res &= verify_enum_field(protocol, coordset, info, "type",
        std::vector<std::string>(1, "uniform"));

    res &= verify_object_field(protocol, coordset, info, "dims") &&
           mesh::logical_dims::verify(coordset["dims"], info["dims"]);

    if(coordset.has_child("origin"))
    {
        log::optional(info, protocol, "has origin");
        res &= mesh::coordset::uniform::origin::verify(coordset["origin"],
                                                       info["origin"]);
    }

    if(coordset.has_child("spacing"))
    {
        log::optional(info,protocol, "has spacing");
        res &= mesh::coordset::uniform::spacing::verify(coordset["spacing"],
                                                        info["spacing"]);
    }

    log::validation(info,res);

    return res;
}

//-----------------------------------------------------------------------------
bool
mesh::coordset::rectilinear::verify(const Node &coordset,
                                    Node &info)
{
    const std::string protocol = "mesh::coordset::rectilinear";
    bool res = true;
    info.reset();

    res &= verify_enum_field(protocol, coordset, info, "type",
        std::vector<std::string>(1, "rectilinear"));

    if(!verify_object_field(protocol, coordset, info, "values", true))
    {
        res = false;
    }
    else
    {
        NodeConstIterator itr = coordset["values"].children();
        while(itr.has_next())
        {
            const Node &chld = itr.next();
            const std::string chld_name = itr.name();
            if(!chld.dtype().is_number())
            {
                log::error(info, protocol, "value child " + log::quote(chld_name) +
                                           " is not a number array");
                res = false;
            }
        }
    }

    log::validation(info,res);

    return res;
}


//-----------------------------------------------------------------------------
bool
mesh::coordset::_explicit::verify(const Node &coordset,
                                 Node &info)
{
    const std::string protocol = "mesh::coordset::explicit";
    bool res = true;
    info.reset();

    res &= verify_enum_field(protocol, coordset, info, "type",
        std::vector<std::string>(1, "explicit"));

    res &= verify_mcarray_field(protocol, coordset, info, "values");

    log::validation(info,res);

    return res;
}


//-----------------------------------------------------------------------------
bool
mesh::coordset::verify(const Node &coordset,
                       Node &info)
{
    const std::string protocol = "mesh::coordset";
    bool res = true;
    info.reset();

    res &= verify_field_exists(protocol, coordset, info, "type") &&
           mesh::coordset::type::verify(coordset["type"], info["type"]);

    if(res)
    {
        const std::string type_name = coordset["type"].as_string();

        if(type_name == "uniform")
        {
            res = mesh::coordset::uniform::verify(coordset,info);
        }
        else if(type_name == "rectilinear")
        {
            res = mesh::coordset::rectilinear::verify(coordset,info);
        }
        else if(type_name == "explicit")
        {
            res = mesh::coordset::_explicit::verify(coordset,info);
        }
    }

    log::validation(info,res);

    return res;
}


//-----------------------------------------------------------------------------
index_t
mesh::coordset::dims(const Node &coordset)
{
    std::vector<std::string> csys_axes = identify_coordset_axes(coordset);
    return (index_t)csys_axes.size();
}


//-------------------------------------------------------------------------
void
mesh::coordset::uniform::to_rectilinear(const conduit::Node &coordset,
                                        conduit::Node &dest)
{
    convert_coordset_to_rectilinear("uniform", coordset, dest);
}


//-------------------------------------------------------------------------
void
mesh::coordset::uniform::to_explicit(const conduit::Node &coordset,
                                     conduit::Node &dest)
{
    convert_coordset_to_explicit("uniform", coordset, dest);
}


//-------------------------------------------------------------------------
void
mesh::coordset::rectilinear::to_explicit(const conduit::Node &coordset,
                                         conduit::Node &dest)
{
    convert_coordset_to_explicit("rectilinear", coordset, dest);
}


//-----------------------------------------------------------------------------
// blueprint::mesh::coordset::type protocol interface
//-----------------------------------------------------------------------------

//-----------------------------------------------------------------------------
bool
mesh::coordset::type::verify(const Node &type,
                             Node &info)
{
    const std::string protocol = "mesh::coordset::type";
    bool res = true;
    info.reset();

    res &= verify_enum_field(protocol, type, info, "", mesh::coord_types);

    log::validation(info,res);

    return res;
}


//-----------------------------------------------------------------------------
// blueprint::mesh::coordset::coord_system protocol interface
//-----------------------------------------------------------------------------

//-----------------------------------------------------------------------------
bool
mesh::coordset::coord_system::verify(const Node &coord_sys,
                                     Node &info)
{
    const std::string protocol = "mesh::coordset::coord_system";
    bool res = true;
    info.reset();

    std::string coord_sys_str = "unknown";
    if(!verify_enum_field(protocol, coord_sys, info, "type", mesh::coord_systems))
    {
        res = false;
    }
    else
    {
        coord_sys_str = coord_sys["type"].as_string();
    }

    if(!verify_object_field(protocol, coord_sys, info, "axes"))
    {
        res = false;
    }
    else if(coord_sys_str != "unknown")
    {
        NodeConstIterator itr = coord_sys["axes"].children();
        while(itr.has_next())
        {
            itr.next();
            const std::string axis_name = itr.name();

            bool axis_name_ok = true;
            if(coord_sys_str == "cartesian")
            {
                axis_name_ok = axis_name == "x" || axis_name == "y" ||
                               axis_name == "z";
            }
            else if(coord_sys_str == "cylindrical")
            {
                axis_name_ok = axis_name == "r" || axis_name == "z";
            }
            else if(coord_sys_str == "spherical")
            {
                axis_name_ok = axis_name == "r" || axis_name == "theta" ||
                               axis_name == "phi";
            }

            if(!axis_name_ok)
            {
                log::error(info, protocol, "unsupported " + coord_sys_str +
                                           " axis name: " + axis_name);
                res = false;
            }
        }
    }

    log::validation(info,res);

    return res;
}


//-----------------------------------------------------------------------------
// blueprint::mesh::coordset::index protocol interface
//-----------------------------------------------------------------------------

//-----------------------------------------------------------------------------
bool
mesh::coordset::index::verify(const Node &coordset_idx,
                              Node &info)
{
    const std::string protocol = "mesh::coordset::index";
    bool res = true;
    info.reset();

    res &= verify_field_exists(protocol, coordset_idx, info, "type") &&
           mesh::coordset::type::verify(coordset_idx["type"], info["type"]);
    res &= verify_string_field(protocol, coordset_idx, info, "path");
    res &= verify_object_field(protocol, coordset_idx, info, "coord_system") &&
           coordset::coord_system::verify(coordset_idx["coord_system"], info["coord_system"]);

    log::validation(info,res);

    return res;
}


//-----------------------------------------------------------------------------
// blueprint::mesh::topology protocol interface
//-----------------------------------------------------------------------------

//-----------------------------------------------------------------------------
bool
mesh::topology::verify(const Node &topo,
                       Node &info)
{
    const std::string protocol = "mesh::topology";
    bool res = true;
    info.reset();

    if(!(verify_field_exists(protocol, topo, info, "type") &&
         mesh::topology::type::verify(topo["type"], info["type"])))
    {
        res = false;
    }
    else
    {
        const std::string topo_type = topo["type"].as_string();

        if(topo_type == "points")
        {
            res &= mesh::topology::points::verify(topo,info);
        }
        else if(topo_type == "uniform")
        {
            res &= mesh::topology::uniform::verify(topo,info);
        }
        else if(topo_type == "rectilinear")
        {
            res &= mesh::topology::rectilinear::verify(topo,info);
        }
        else if(topo_type == "structured")
        {
            res &= mesh::topology::structured::verify(topo,info);
        }
        else if(topo_type == "unstructured")
        {
            res &= mesh::topology::unstructured::verify(topo,info);
        }
    }

    if(topo.has_child("grid_function"))
    {
        log::optional(info, protocol, "includes grid_function");
        res &= verify_string_field(protocol, topo, info, "grid_function");
    }

    log::validation(info,res);

    return res;

}

//-----------------------------------------------------------------------------
// blueprint::mesh::topology::points protocol interface
//-----------------------------------------------------------------------------

//-----------------------------------------------------------------------------
bool
mesh::topology::points::verify(const Node & topo,
                               Node &info)
{
    const std::string protocol = "mesh::topology::points";
    bool res = true;
    info.reset();

    res &= verify_string_field(protocol, topo, info, "coordset");

    res &= verify_enum_field(protocol, topo, info, "type",
        std::vector<std::string>(1, "points"));

    // if needed in the future, can be used to verify optional info for 
    // implicit 'points' topology

    log::validation(info,res);

    return res;
}

//-----------------------------------------------------------------------------
// blueprint::mesh::topology::uniform protocol interface
//-----------------------------------------------------------------------------

//-----------------------------------------------------------------------------
bool
mesh::topology::uniform::verify(const Node & topo,
                                Node &info)
{
    const std::string protocol = "mesh::topology::uniform";
    bool res = true;
    info.reset();

    res &= verify_string_field(protocol, topo, info, "coordset");

    res &= verify_enum_field(protocol, topo, info, "type",
        std::vector<std::string>(1, "uniform"));

    // future: will be used to verify optional info from "elements"
    // child of a uniform topology

    log::validation(info,res);

    return res;
}


//-------------------------------------------------------------------------
void
mesh::topology::uniform::to_rectilinear(const conduit::Node &topo,
                                        conduit::Node &dest,
                                        conduit::Node &cdest)
{
    convert_topology_to_rectilinear("uniform", topo, dest, cdest);
}


//-------------------------------------------------------------------------
void
mesh::topology::uniform::to_structured(const conduit::Node &topo,
                                       conduit::Node &dest,
                                       conduit::Node &cdest)
{
    convert_topology_to_structured("uniform", topo, dest, cdest);
}


//-------------------------------------------------------------------------
void
mesh::topology::uniform::to_unstructured(const conduit::Node &topo,
                                         conduit::Node &dest,
                                         conduit::Node &cdest)
{
    convert_topology_to_unstructured("uniform", topo, dest, cdest);
}

//-----------------------------------------------------------------------------
// blueprint::mesh::topology::rectilinear protocol interface
//-----------------------------------------------------------------------------

//-----------------------------------------------------------------------------
bool
mesh::topology::rectilinear::verify(const Node &topo,
                                    Node &info)
{
    const std::string protocol = "mesh::topology::rectilinear";
    bool res = true;
    info.reset();

    res &= verify_string_field(protocol, topo, info, "coordset");

    res &= verify_enum_field(protocol, topo, info, "type",
        std::vector<std::string>(1, "rectilinear"));

    // future: will be used to verify optional info from "elements"
    // child of a rectilinear topology

    log::validation(info,res);

    return res;
}


//-------------------------------------------------------------------------
void
mesh::topology::rectilinear::to_structured(const conduit::Node &topo,
                                           conduit::Node &dest,
                                           conduit::Node &cdest)
{
    convert_topology_to_structured("rectilinear", topo, dest, cdest);
}


//-------------------------------------------------------------------------
void
mesh::topology::rectilinear::to_unstructured(const conduit::Node &topo,
                                             conduit::Node &dest,
                                             conduit::Node &cdest)
{
    convert_topology_to_unstructured("rectilinear", topo, dest, cdest);
}

//-----------------------------------------------------------------------------
// blueprint::mesh::topology::structured protocol interface
//-----------------------------------------------------------------------------

//-----------------------------------------------------------------------------
bool
mesh::topology::structured::verify(const Node &topo,
                                   Node &info)
{
    const std::string protocol = "mesh::topology::structured";
    bool res = true;
    info.reset();

    res &= verify_string_field(protocol, topo, info, "coordset");

    res &= verify_enum_field(protocol, topo, info, "type",
        std::vector<std::string>(1, "structured"));

    if(!verify_object_field(protocol, topo, info, "elements"))
    {
        res = false;
    }
    else
    {
        const Node &topo_elements = topo["elements"];
        Node &info_elements = info["elements"];

        bool elements_res =
            verify_object_field(protocol, topo_elements, info_elements, "dims") &&
            mesh::logical_dims::verify(topo_elements["dims"], info_elements["dims"]);

        log::validation(info_elements,elements_res);
        res &= elements_res;
    }

    // FIXME: Add some verification code here for the optional origin in the
    // structured topology.

    log::validation(info,res);

    return res;
}


//-------------------------------------------------------------------------
void
mesh::topology::structured::to_unstructured(const conduit::Node &topo,
                                            conduit::Node &dest,
                                            conduit::Node &cdest)
{
    convert_topology_to_unstructured("structured", topo, dest, cdest);
}

//-----------------------------------------------------------------------------
// blueprint::mesh::topology::unstructured protocol interface
//-----------------------------------------------------------------------------

//-----------------------------------------------------------------------------
bool
mesh::topology::unstructured::verify(const Node &topo,
                                     Node &info)
{
    const std::string protocol = "mesh::topology::unstructured";
    bool res = true;
    info.reset();

    res &= verify_string_field(protocol, topo, info, "coordset");

    res &= verify_enum_field(protocol, topo, info, "type",
        std::vector<std::string>(1, "unstructured"));

    if(!verify_object_field(protocol, topo, info, "elements"))
    {
        res = false;
    }
    else
    {
        const Node &topo_elems = topo["elements"];
        Node &info_elems = info["elements"];

        bool elems_res = true;
        bool subelems_res = true;

        // single shape case
        if(topo_elems.has_child("shape"))
        {
            elems_res &= verify_field_exists(protocol, topo_elems, info_elems, "shape") &&
                   mesh::topology::shape::verify(topo_elems["shape"], info_elems["shape"]);
            elems_res &= verify_integer_field(protocol, topo_elems, info_elems, "connectivity");
            
            // Verify if node is polygonal or polyhedral
            elems_res &= verify_poly_node (false, "", topo_elems, info_elems, topo, info, elems_res);
        }
        // shape stream case
        else if(topo_elems.has_child("element_types"))
        {
            // TODO
        }
        // mixed shape case
        else if(topo_elems.number_of_children() != 0)
        {
            bool has_names = topo_elems.dtype().is_object();

            NodeConstIterator itr = topo_elems.children();
            while(itr.has_next())
            {
                const Node &chld  = itr.next();
                std::string name = itr.name();
                Node &chld_info = has_names ? info["elements"][name] :
                    info["elements"].append();

                bool chld_res = true;
                chld_res &= verify_field_exists(protocol, chld, chld_info, "shape") &&
                       mesh::topology::shape::verify(chld["shape"], chld_info["shape"]);
                chld_res &= verify_integer_field(protocol, chld, chld_info, "connectivity");

                // Verify if child is polygonal or polyhedral
                chld_res &= verify_poly_node (true, name, chld, chld_info, topo, info, elems_res);

                log::validation(chld_info,chld_res);
                elems_res &= chld_res;
            }
        }
        else
        {
            log::error(info,protocol,"invalid child 'elements'");
            res = false;
        }

        log::validation(info_elems,elems_res);
        res &= elems_res;
        res &= subelems_res;
    }

    log::validation(info,res);

    return res;
}

//-----------------------------------------------------------------------------
void
mesh::topology::unstructured::to_polygonal(const Node &topo,
                                           Node &dest)
{
    dest.reset();

    // TODO(JRC): Write a note here about why the topology shape is the same
    // as the embedding shape in <3D (has to do with self-embedding process
    // for 1D/2D polygonal and full embedding for 3D polyhedral).
    const ShapeCascade topo_cascade(topo);
    ShapeType topo_shape(topo_cascade.get_shape());
    ShapeType embed_shape(topo_shape.dim == 3 ?
        topo_cascade.get_shape(topo_shape.dim - 1) : topo_shape);

    const DataType int_dtype = find_widest_dtype(topo, blueprint::mesh::default_int_dtypes);

    // polygonal topology case
    if(topo_shape.is_poly())
    {
        dest.set(topo);
    }
    // nonpolygonal topology case
    else
    {
        const Node &topo_conn_const = topo["elements/connectivity"];
        Node topo_conn; topo_conn.set_external(topo_conn_const);
        const DataType topo_dtype(topo_conn.dtype().id(), 1);
        const index_t topo_indices = topo_conn.dtype().number_of_elements();
        const index_t topo_elems = topo_indices / topo_shape.indices;
        const bool is_topo_3d = topo_shape.dim == 3;

        // NOTE(JRC): In order to make iterations consistent, <3D topologies
        // are self-embedded (which follows polygonal definition) and thus
        // have only one embedding per element.
        topo_shape.embed_count = is_topo_3d ? topo_shape.embed_count : 1;

        Node topo_templ;
        topo_templ.set_external(topo);
        topo_templ.remove("elements");
        dest.set(topo_templ);
        dest["elements/shape"].set(is_topo_3d ? "polyhedral" : "polygonal");

        // Polygonal case
        if (!is_topo_3d)
        {
            Node poly_size;
            std::vector<int64> poly_size_data(topo_elems, topo_shape.indices);
            poly_size.set_external(poly_size_data);
            poly_size.to_data_type(int_dtype.id(), dest["elements/sizes"]);

            Node poly_conn;
            poly_conn.set_external(topo_conn);
            poly_conn.to_data_type(int_dtype.id(), dest["elements/connectivity"]);

            generate_offsets(dest, dest["elements/offsets"]);
        }

        // Polyhedral case
        else
        {
            Node data_node;
            std::vector<int64> polyhedral_conn_data(topo_elems * topo_shape.embed_count);
            std::vector<int64> polygonal_conn_data;
            std::vector<int64> face_indices(embed_shape.indices);

            // Element iteration
            for (index_t ei = 0; ei < topo_elems; ei++)
            {
                index_t data_off = topo_shape.indices * ei;
                index_t polyhedral_off = topo_shape.embed_count * ei;

                // Face iteration
                for (index_t fi = 0; fi < topo_shape.embed_count; fi++)
                {
                    // Indices iteration
                    for (index_t ii = 0; ii < embed_shape.indices; ii++)
                    {
                        index_t inner_data_off =  data_off + 
                          topo_shape.embedding[fi * embed_shape.indices + ii];

                        data_node.set_external(topo_dtype, topo_conn.element_ptr(inner_data_off));
                        face_indices[ii] = data_node.to_int64();
                    }

                    bool has_perm = false;
                    index_t face_index = polygonal_conn_data.size() / embed_shape.indices;

                    // Check if face already exists
                    for (index_t poly_i = 0; poly_i < face_index; poly_i++ )
                    {
                        index_t face_off = poly_i * embed_shape.indices;
                        has_perm |= std::is_permutation(polygonal_conn_data.begin() + face_off,
                                                        polygonal_conn_data.begin() + face_off + 
                                                        embed_shape.indices,
                                                        face_indices.begin());
                        if (has_perm)
                        {
                            face_index = poly_i;
                            continue;
                        }
                    }

                    // Add face index to polyhedral indices
                    polyhedral_conn_data[polyhedral_off + fi] = face_index;

                    // Add face indices to polygonal data if no permutation exists
                    if (!has_perm)
                    {
                        polygonal_conn_data.insert(polygonal_conn_data.end(), face_indices.begin(), face_indices.end());
                    }
                }
            }

            Node polyhedral_conn;  
            polyhedral_conn.set_external(polyhedral_conn_data);
            polyhedral_conn.to_data_type(int_dtype.id(), dest["elements/connectivity"]); 

            Node polyhedral_size;
            std::vector<int64> polyhedral_size_data(topo_elems, topo_shape.embed_count);
            polyhedral_size.set_external(polyhedral_size_data);
            polyhedral_size.to_data_type(int_dtype.id(), dest["elements/sizes"]); 

            dest["subelements/shape"].set("polygonal");

            Node polygonal_conn;
            polygonal_conn.set_external(polygonal_conn_data);
            polygonal_conn.to_data_type(int_dtype.id(), dest["subelements/connectivity"]);

            Node polygonal_size;
            std::vector<int64> polygonal_size_data(polygonal_conn_data.size() / embed_shape.indices,
                                                   embed_shape.indices);
            polygonal_size.set_external(polygonal_size_data);
            polygonal_size.to_data_type(int_dtype.id(), dest["subelements/sizes"]);

            // BHAN - For polyhedral, writes offsets for
            // "elements/offsets" and "subelements/offsets"
            generate_offsets(dest, dest["elements/offsets"]);       
        }
    }
}

//-----------------------------------------------------------------------------
void
mesh::topology::unstructured::generate_points(const Node &topo,
                                              Node &dest,
                                              Node &s2dmap,
                                              Node &d2smap)
{
    // TODO(JRC): Revise this function so that it works on every base topology
    // type and then move it to "mesh::topology::{uniform|...}::generate_points".
    Node coordset;

    find_reference_node(topo, "coordset", coordset);

    TopologyMetadata topo_data(topo, coordset);
    dest.reset();
    dest.set(topo_data.dim_topos[0]);

    const index_t src_dim = topo_data.topo_cascade.dim, dst_dim = 0;
    topo_data.get_dim_map(src_dim, dst_dim, s2dmap);
    topo_data.get_dim_map(dst_dim, src_dim, d2smap);
}

//-----------------------------------------------------------------------------
void
mesh::topology::unstructured::generate_lines(const Node &topo,
                                             Node &dest,
                                             Node &s2dmap,
                                             Node &d2smap)
{
    // TODO(JRC): Revise this function so that it works on every base topology
    // type and then move it to "mesh::topology::{uniform|...}::generate_lines".
    Node coordset;
    find_reference_node(topo, "coordset", coordset);

    TopologyMetadata topo_data(topo, coordset);
    dest.reset();
    dest.set(topo_data.dim_topos[1]);

    const index_t src_dim = topo_data.topo_cascade.dim, dst_dim = 1;
    topo_data.get_dim_map(src_dim, dst_dim, s2dmap);
    topo_data.get_dim_map(dst_dim, src_dim, d2smap);
}

//-----------------------------------------------------------------------------
void
mesh::topology::unstructured::generate_faces(const Node &topo,
                                             Node &dest,
                                             Node &s2dmap,
                                             Node &d2smap)
{
    // TODO(JRC): Revise this function so that it works on every base topology
    // type and then move it to "mesh::topology::{uniform|...}::generate_faces".
    Node coordset;
    find_reference_node(topo, "coordset", coordset);

    TopologyMetadata topo_data(topo, coordset);
    dest.reset();
    dest.set(topo_data.dim_topos[2]);

    const index_t src_dim = topo_data.topo_cascade.dim, dst_dim = 2;
    topo_data.get_dim_map(src_dim, dst_dim, s2dmap);
    topo_data.get_dim_map(dst_dim, src_dim, d2smap);
}

//-----------------------------------------------------------------------------
void
mesh::topology::unstructured::generate_centroids(const Node &topo,
                                                 Node &dest,
                                                 Node &cdest,
                                                 Node &s2dmap,
                                                 Node &d2smap)
{
    // TODO(JRC): Revise this function so that it works on every base topology
    // type and then move it to "mesh::topology::{uniform|...}::generate_centroids".
    Node coordset;
    find_reference_node(topo, "coordset", coordset);

    calculate_unstructured_centroids(topo, coordset, dest, cdest);

    Node map_node;
    std::vector<index_t> map_vec;
    for(index_t ei = 0; ei < get_topology_length("unstructured", topo); ei++)
    {
        map_vec.push_back(1);
        map_vec.push_back(ei);
    }
    map_node.set(map_vec);

    DataType int_dtype = find_widest_dtype(link_nodes(topo, coordset),
        blueprint::mesh::default_int_dtypes);
    s2dmap.reset();
    d2smap.reset();
    map_node.to_data_type(int_dtype.id(), s2dmap);
    map_node.to_data_type(int_dtype.id(), d2smap);
}

//-----------------------------------------------------------------------------
void
mesh::topology::unstructured::generate_sides(const Node &topo,
                                             Node &dest,
                                             Node &cdest,
                                             Node &s2dmap,
                                             Node &d2smap)
{
    // Retrieve Relevent Coordinate/Topology Metadata //

    Node coordset;
    find_reference_node(topo, "coordset", coordset);
    const std::vector<std::string> csys_axes = identify_coordset_axes(coordset);

    const ShapeCascade topo_cascade(topo);
    const ShapeType topo_shape = topo_cascade.get_shape();
    const ShapeType line_shape = topo_cascade.get_shape(1);
    const ShapeType side_shape(topo_shape.dim == 3 ? "tet" : "tri");
    if(topo_shape.dim < 2)
    {
        CONDUIT_ERROR("Failed to generate side mesh for input; " <<
            "input tology must be topologically 2D or 3D.");
    }

    // Extract Derived Coordinate/Topology Data //

    const TopologyMetadata topo_data(topo, coordset);
    const DataType &int_dtype = topo_data.int_dtype;
    const DataType &float_dtype = topo_data.float_dtype;

    std::vector<conduit::Node> dim_cent_topos(topo_shape.dim + 1);
    std::vector<conduit::Node> dim_cent_coords(topo_shape.dim + 1);

    for(index_t di = 0; di <= topo_shape.dim; di++)
    {
        // NOTE: No centroids are generate for the lines of the geometry
        // because they aren't included in the final sides topology.
        if(di == line_shape.dim) { continue; }

        calculate_unstructured_centroids(
            topo_data.dim_topos[di], coordset,
            dim_cent_topos[di], dim_cent_coords[di]);
    }

    // Allocate Data Templates for Outputs //

    const index_t topo_num_elems = topo_data.get_length(topo_shape.dim);
    const index_t sides_num_coords =
        topo_data.get_length() - topo_data.get_length(line_shape.dim);
    const index_t sides_num_elems =
        topo_data.get_embed_length(topo_shape.dim, line_shape.dim);
    const index_t sides_elem_degree = (topo_shape.dim - line_shape.dim) + 2;

    dest.reset();
    dest["type"].set("unstructured");
    dest["coordset"].set(cdest.name());
    dest["elements/shape"].set(side_shape.type);
    dest["elements/connectivity"].set(DataType(int_dtype.id(),
        side_shape.indices * sides_num_elems));

    cdest.reset();
    cdest["type"].set("explicit");
    for(index_t ai = 0; ai < (index_t)csys_axes.size(); ai++)
    {
        cdest["values"][csys_axes[ai]].set(DataType(float_dtype.id(),
            sides_num_coords));
    }

    // Populate Data Arrays w/ Calculated Coordinates //

    std::vector<index_t> dim_coord_offsets(topo_shape.dim + 1);
    for(index_t ai = 0; ai < (index_t)csys_axes.size(); ai++)
    {
        Node dst_data;
        Node &dst_axis = cdest["values"][csys_axes[ai]];

        for(index_t di = 0, doffset = 0; di <= topo_shape.dim; di++)
        {
            dim_coord_offsets[di] = doffset;

            // NOTE: The centroid ordering for the positions is different
            // from the base ordering, which messes up all subsequent indexing.
            // We must use the coordinate set associated with the base topology.
            const Node &cset = (di != 0) ? dim_cent_coords[di] : coordset;
            if(!cset.dtype().is_empty())
            {
                const Node &cset_axis = cset["values"][csys_axes[ai]];
                index_t cset_length = cset_axis.dtype().number_of_elements();

                dst_data.set_external(DataType(float_dtype.id(), cset_length),
                    dst_axis.element_ptr(doffset));
                cset_axis.to_data_type(float_dtype.id(), dst_data);
                doffset += cset_length;
            }
        }
    }

    // Compute New Elements/Fields for Side Topology //

    int64 elem_index = 0, side_index = 0;
    int64 s2d_index = 0, d2s_index = 0;

    std::vector<int64> line_data_raw(2);
    std::vector<int64> side_data_raw(sides_elem_degree);

    Node misc_data;
    Node raw_data(DataType::int64(1));
    Node elem_index_data(DataType::int64(1), &elem_index, true);
    Node side_index_data(DataType::int64(1), &side_index, true);
    Node line_data(DataType::int64(2), &line_data_raw[0], true);
    Node side_data(DataType::int64(sides_elem_degree), &side_data_raw[0], true);

    s2dmap.reset();
    d2smap.reset();
    s2dmap.set(DataType(int_dtype.id(), topo_num_elems + sides_num_elems));
    d2smap.set(DataType(int_dtype.id(), 2 * sides_num_elems));

    Node &dest_conn = dest["elements/connectivity"];
    for(; elem_index < (int64)topo_num_elems; elem_index++)
    {
        std::vector< index_t > elem_embed_stack(1, elem_index);
        std::vector< index_t > elem_edim_stack(1, topo_shape.dim);
        std::vector< std::vector<index_t> > elem_eparent_stack(1);

        int64 s2d_start_index = s2d_index++;

        while(!elem_embed_stack.empty())
        {
            index_t embed_index = elem_embed_stack.back();
            elem_embed_stack.pop_back();
            index_t embed_dim = elem_edim_stack.back();
            elem_edim_stack.pop_back();
            std::vector<index_t> embed_parents = elem_eparent_stack.back();
            elem_eparent_stack.pop_back();

            if(embed_dim == line_shape.dim)
            {
                topo_data.get_entity_data(embed_index, embed_dim, line_data);
                memcpy(&side_data_raw[0], &line_data_raw[0], 2 * sizeof(int64));

                for(index_t pi = 0; pi < (index_t)embed_parents.size(); pi++)
                {
                    index_t parent_index = embed_parents[embed_parents.size() - pi - 1];
                    index_t parent_dim = embed_dim + pi + 1;
                    side_data_raw[2 + pi] = dim_coord_offsets[parent_dim] + parent_index;
                }

                misc_data.set_external(DataType(int_dtype.id(), sides_elem_degree),
                    dest_conn.element_ptr(sides_elem_degree * side_index));
                side_data.to_data_type(int_dtype.id(), misc_data);

                misc_data.set_external(DataType(int_dtype.id(), 1),
                    s2dmap.element_ptr(s2d_index++));
                side_index_data.to_data_type(int_dtype.id(), misc_data);

                int64 side_num_elems = 1;
                raw_data.set(side_num_elems);
                misc_data.set_external(DataType(int_dtype.id(), 1),
                    d2smap.element_ptr(d2s_index++));
                raw_data.to_data_type(int_dtype.id(), misc_data);

                misc_data.set_external(DataType(int_dtype.id(), 1),
                    d2smap.element_ptr(d2s_index++));
                elem_index_data.to_data_type(int_dtype.id(), misc_data);

                side_index++;
            }
            else
            {
                embed_parents.push_back(embed_index);

                const std::set<index_t> &embed_set = topo_data.get_entity_assocs(
                    embed_index, embed_dim, embed_dim - 1);
                for(std::set<index_t>::const_iterator embed_it = embed_set.begin();
                    embed_it != embed_set.end(); embed_it++)
                {
                    elem_embed_stack.push_back(*embed_it);
                    elem_edim_stack.push_back(embed_dim - 1);
                    elem_eparent_stack.push_back(embed_parents);
                }
            }
        }

        int64 elem_num_sides = s2d_index - s2d_start_index - 1;
        raw_data.set(elem_num_sides);
        misc_data.set_external(DataType(int_dtype.id(), 1),
            s2dmap.element_ptr(s2d_start_index++));
        raw_data.to_data_type(int_dtype.id(), misc_data);
    }
}

//-----------------------------------------------------------------------------
void
mesh::topology::unstructured::generate_corners(const Node &topo,
                                               Node &dest,
                                               Node &cdest,
                                               Node &s2dmap,
                                               Node &d2smap)
{
    // Retrieve Relevent Coordinate/Topology Metadata //

    Node coordset;
    find_reference_node(topo, "coordset", coordset);
    const std::vector<std::string> csys_axes = identify_coordset_axes(coordset);

    const ShapeCascade topo_cascade(topo);
    const ShapeType topo_shape = topo_cascade.get_shape();
    const bool is_topo_3d = topo_shape.dim == 3;
    const ShapeType point_shape = topo_cascade.get_shape(0);
    const ShapeType line_shape = topo_cascade.get_shape(1);
    const ShapeType face_shape = topo_cascade.get_shape(2);
    const ShapeType corner_shape(topo_shape.dim == 3 ? "polyhedral" : "polygonal");
    if(topo_shape.dim < 2)
    {
        CONDUIT_ERROR("Failed to generate corner mesh for input; " <<
            "input tology must be topologically 2D or 3D.");
    }

    // Extract Derived Coordinate/Topology Data //

    const TopologyMetadata topo_data(topo, coordset);
    const index_t topo_num_elems = topo_data.get_length(topo_shape.dim);
    const DataType &int_dtype = topo_data.int_dtype;
    const DataType &float_dtype = topo_data.float_dtype;

    std::vector<conduit::Node> dim_cent_topos(topo_shape.dim + 1);
    std::vector<conduit::Node> dim_cent_coords(topo_shape.dim + 1);
    for(index_t di = 0; di <= topo_shape.dim; di++)
    {
        calculate_unstructured_centroids(
            topo_data.dim_topos[di], coordset,
            dim_cent_topos[di], dim_cent_coords[di]);
    }

    // Allocate Data Templates for Outputs //

    const index_t corners_num_coords = topo_data.get_length();
    const index_t corners_face_degree = 4;

    dest.reset();
    dest["type"].set("unstructured");
    dest["coordset"].set(cdest.name());
    dest["elements/shape"].set(corner_shape.type);
    if (is_topo_3d)
    {
        dest["subelements/shape"].set("polygonal");
    }
    // TODO(JRC): I wasn't able to find a good way to compute the connectivity
    // length a priori because of the possibility of polygonal 3D inputs, but
    // having this information would improve the performance of the method.
    // dest["elements/connectivity"].set(DataType(int_dtype.id(), ???);

    cdest.reset();
    cdest["type"].set("explicit");
    for(index_t ai = 0; ai < (index_t)csys_axes.size(); ai++)
    {
        cdest["values"][csys_axes[ai]].set(DataType(float_dtype.id(),
            corners_num_coords));
    }

    // Populate Data Arrays w/ Calculated Coordinates //

    std::vector<index_t> dim_coord_offsets(topo_shape.dim + 1);
    for(index_t ai = 0; ai < (index_t)csys_axes.size(); ai++)
    {
        Node dst_data;
        Node &dst_axis = cdest["values"][csys_axes[ai]];

        for(index_t di = 0, doffset = 0; di <= topo_shape.dim; di++)
        {
            dim_coord_offsets[di] = doffset;

            // NOTE: The centroid ordering for the positions is different
            // from the base ordering, which messes up all subsequent indexing.
            // We must use the coordinate set associated with the base topology.
            const Node &cset = (di != 0) ? dim_cent_coords[di] : coordset;
            const Node &cset_axis = cset["values"][csys_axes[ai]];
            index_t cset_length = cset_axis.dtype().number_of_elements();

            dst_data.set_external(DataType(float_dtype.id(), cset_length),
                dst_axis.element_ptr(doffset));
            cset_axis.to_data_type(float_dtype.id(), dst_data);
            doffset += cset_length;
        }
    }

    // Compute New Elements/Fields for corner Topology //

    std::vector<int64> conn_data_raw;
    std::vector<int64> size_data_raw;
    std::vector<int64> subconn_data_raw;
    std::vector<int64> subsize_data_raw;
    std::vector<int64> s2d_data_raw, d2s_data_raw;

    Node misc_data;
    for(index_t elem_index = 0, corner_index = 0; elem_index < (int64)topo_num_elems; elem_index++)
    {
        const std::set<index_t> &elem_lines = topo_data.get_entity_assocs(
            elem_index, topo_shape.dim, line_shape.dim);
        const std::set<index_t> &elem_faces = topo_data.get_entity_assocs(
            elem_index, topo_shape.dim, face_shape.dim);

        const std::set<index_t> &elem_points = topo_data.get_entity_assocs(
            elem_index, topo_shape.dim, point_shape.dim);
        s2d_data_raw.push_back(elem_points.size());
        for(std::set<index_t>::const_iterator points_it = elem_points.begin();
            points_it != elem_points.end(); ++points_it, corner_index++)
        {
            index_t point_index = *points_it;
            const std::set<index_t> &point_lines = topo_data.get_entity_assocs(
                point_index, point_shape.dim, line_shape.dim);

            std::vector<index_t> elem_point_lines = intersect_sets(
                elem_lines, point_lines);

            std::vector<index_t> corner_entities(2 * elem_point_lines.size());
            corner_entities[0] = elem_point_lines[0];
            for(index_t bei = 0; bei < (index_t)elem_point_lines.size(); bei++)
            {
                index_t base_edge_index = elem_point_lines[bei];
                const std::set<index_t> &base_faces = topo_data.get_entity_assocs(
                    base_edge_index, line_shape.dim, face_shape.dim);
                for(index_t dei = 1; dei == 1 || bei + dei < (index_t)elem_point_lines.size(); dei++)
                {
                    index_t cei = bei + dei;
                    index_t check_edge_index = elem_point_lines[cei % elem_point_lines.size()];
                    const std::set<index_t> &check_faces = topo_data.get_entity_assocs(
                        check_edge_index, line_shape.dim, face_shape.dim);

                    std::vector<index_t> edge_shared_faces = intersect_sets(
                        base_faces, check_faces);
                    std::vector<index_t> edge_shared_elem_faces = intersect_sets(
                        elem_faces, std::set<index_t>(edge_shared_faces.begin(),
                        edge_shared_faces.end()));
                    if(!edge_shared_elem_faces.empty())
                    {
                        corner_entities[2 * (bei + 1) - 1] = edge_shared_elem_faces[0];
                        if(cei < (index_t)elem_point_lines.size())
                        {
                            corner_entities[2 * (bei + 1) - 0] = elem_point_lines[cei];
                            std::swap(elem_point_lines[cei], elem_point_lines[bei + 1]);
                        }
                    }
                }
            }

            index_t corner_face_count = 1;
            if(is_topo_3d)
            {
                corner_face_count = corner_entities.size();
                size_data_raw.push_back(corner_entities.size());

            }

            for(index_t bfi = 0; bfi < corner_face_count; bfi++)
            {
                std::vector<int64> face;
                for(index_t fi = 0; fi < corners_face_degree - 1; fi++)
                {
                    index_t fei = ((bfi + fi) % corner_entities.size());
                    index_t corner_face_index = corner_entities[fei];
                    index_t corner_index_dim = (fei % 2 == 0) ?
                        line_shape.dim : face_shape.dim;
                    face.push_back(
                        dim_coord_offsets[corner_index_dim] + corner_face_index);
                }

                index_t corner_cap_index = ((bfi % 2) == 0) ?
                    dim_coord_offsets[point_shape.dim] + point_index :
                    dim_coord_offsets[topo_shape.dim] + elem_index;
                face.push_back(corner_cap_index);

                if (is_topo_3d)
                {
                    bool has_perm = false;
                    index_t face_index = subconn_data_raw.size() / corners_face_degree;

                    // Check if face already exists
                    for (index_t face_i = 0; face_i < face_index; face_i++ )
                    {
                        index_t face_off = face_i * corners_face_degree;
                        has_perm |= std::is_permutation(subconn_data_raw.begin() + face_off,
                                                        subconn_data_raw.begin() + face_off + 
                                                        corners_face_degree,
                                                        face.begin());
                        if (has_perm)
                        {
                            face_index = face_i;
                            continue;
                        }
                    }

                    // Add face index to polyhedral indices
                    conn_data_raw.push_back(face_index);

                    if (!has_perm)
                    {
                        subsize_data_raw.push_back(corners_face_degree);
                        subconn_data_raw.insert(subconn_data_raw.end(), face.begin(), face.end());
                    }
                }
                else
                {
                    size_data_raw.push_back(corners_face_degree);
                    conn_data_raw.insert(conn_data_raw.end(), face.begin(), face.end());
                }
            }

            s2d_data_raw.push_back(corner_index);
            d2s_data_raw.push_back(1);
            d2s_data_raw.push_back(elem_index);
        }
    }

    Node &dest_conn = dest["elements/connectivity"];
    Node &dest_size = dest["elements/sizes"];
    {
        Node raw_data;
        if (is_topo_3d)
        {
            Node &dest_subconn = dest["subelements/connectivity"];
            Node &dest_subsize = dest["subelements/sizes"];
            
            raw_data.set(subconn_data_raw);
            raw_data.to_data_type(int_dtype.id(), dest_subconn);
            raw_data.reset();

            raw_data.set(subsize_data_raw);
            raw_data.to_data_type(int_dtype.id(), dest_subsize);
            raw_data.reset();            
        }

        raw_data.set(conn_data_raw);
        raw_data.to_data_type(int_dtype.id(), dest_conn);
        raw_data.reset();

        raw_data.set(size_data_raw);
        raw_data.to_data_type(int_dtype.id(), dest_size);
        raw_data.reset();

        generate_offsets(dest, dest["elements/offsets"]);

        raw_data.set(s2d_data_raw);
        raw_data.to_data_type(int_dtype.id(), s2dmap);
        raw_data.reset();

        raw_data.set(d2s_data_raw);
        raw_data.to_data_type(int_dtype.id(), d2smap);
        raw_data.reset();
    }
}

//-----------------------------------------------------------------------------
void
mesh::topology::unstructured::generate_offsets(const Node &topo,
                                               Node &dest)
{
    const ShapeType topo_shape(topo);
    const DataType int_dtype = find_widest_dtype(topo, blueprint::mesh::default_int_dtypes);
    const Node &topo_conn = topo["elements/connectivity"];

    const DataType topo_dtype(topo_conn.dtype().id(), 1, 0, 0,
        topo_conn.dtype().element_bytes(), topo_conn.dtype().endianness());

    if(topo_shape.indices > 0)
    {
        dest.reset();

        const index_t num_topo_shapes =
            topo_conn.dtype().number_of_elements() / topo_shape.indices;

        Node shape_node(DataType::int64(num_topo_shapes));
        int64_array shape_array = shape_node.as_int64_array();
        for(index_t s = 0; s < num_topo_shapes; s++)
        {
            shape_array[s] = s * topo_shape.indices;
        }
        shape_node.to_data_type(int_dtype.id(), dest);
    }
    else if(topo_shape.type == "polygonal")
    {
        dest.reset();

        const Node &topo_size = topo["elements/sizes"];
        std::vector<int64> shape_array;
        index_t i = 0;
        index_t s = 0;
        while(i < topo_size.dtype().number_of_elements())
        {
            const Node index_node(int_dtype,
                const_cast<void*>(topo_size.element_ptr(i)), true);
            shape_array.push_back(s);
            s += index_node.to_int64();
            i++;
        }

        Node shape_node;
        shape_node.set_external(shape_array);
        shape_node.to_data_type(int_dtype.id(), dest);
    }
    else if(topo_shape.type == "polyhedral")
    {
        Node &dest_elem_off = const_cast<Node &>(topo)["elements/offsets"];
        Node &dest_subelem_off = const_cast<Node &>(topo)["subelements/offsets"];

        const Node& topo_elem_size = topo["elements/sizes"];
        const Node& topo_subelem_size = topo["subelements/sizes"];

        Node elem_node;
        Node subelem_node;

        std::vector<int64> shape_array;
        index_t ei = 0;
        index_t es = 0;
        while(ei < topo_elem_size.dtype().number_of_elements())
        {
            const Node index_node(int_dtype,
                const_cast<void*>(topo_elem_size.element_ptr(ei)), true);
            shape_array.push_back(es);
            es += index_node.to_int64();
            ei++;
        }

        elem_node.set_external(shape_array);
        elem_node.to_data_type(int_dtype.id(), dest_elem_off);
        elem_node.to_data_type(int_dtype.id(), dest);

        shape_array.clear();
        ei = 0;
        es = 0;
        while(ei < topo_subelem_size.dtype().number_of_elements())
        {
            const Node index_node(int_dtype,
                const_cast<void*>(topo_subelem_size.element_ptr(ei)), true);
            shape_array.push_back(es);
            es += index_node.to_int64();
            ei++;
        }    

        subelem_node.set_external(shape_array);
        subelem_node.to_data_type(int_dtype.id(), dest_subelem_off);
    }
}

//-----------------------------------------------------------------------------
// blueprint::mesh::topology::index protocol interface
//-----------------------------------------------------------------------------

//-----------------------------------------------------------------------------
bool
mesh::topology::index::verify(const Node &topo_idx,
                              Node &info)
{
    const std::string protocol = "mesh::topology::index";
    bool res = true;
    info.reset();

    res &= verify_field_exists(protocol, topo_idx, info, "type") &&
           mesh::topology::type::verify(topo_idx["type"], info["type"]);
    res &= verify_string_field(protocol, topo_idx, info, "coordset");
    res &= verify_string_field(protocol, topo_idx, info, "path");

    if (topo_idx.has_child("grid_function"))
    {
        log::optional(info, protocol, "includes grid_function");
        res &= verify_string_field(protocol, topo_idx, info, "grid_function");
    }

    log::validation(info,res);

    return res;
}

//-----------------------------------------------------------------------------
// blueprint::mesh::topology::type protocol interface
//-----------------------------------------------------------------------------

//-----------------------------------------------------------------------------
bool
mesh::topology::type::verify(const Node &type,
                             Node &info)
{
    const std::string protocol = "mesh::topology::type";
    bool res = true;
    info.reset();

    res &= verify_enum_field(protocol, type, info, "", mesh::topo_types);

    log::validation(info,res);

    return res;
}

//-----------------------------------------------------------------------------
// blueprint::mesh::topology::shape protocol interface
//-----------------------------------------------------------------------------

//-----------------------------------------------------------------------------
bool
mesh::topology::shape::verify(const Node &shape,
                              Node &info)
{
    const std::string protocol = "mesh::topology::shape";
    bool res = true;
    info.reset();

    res &= verify_enum_field(protocol, shape, info, "", mesh::topo_shapes);

    log::validation(info,res);

    return res;
}

//-----------------------------------------------------------------------------
// blueprint::mesh::matset protocol interface
//-----------------------------------------------------------------------------

//-----------------------------------------------------------------------------
bool
mesh::matset::verify(const Node &matset,
                     Node &info)
{
    const std::string protocol = "mesh::matset";
    bool res = true, vfs_res = true;
    info.reset();

    res &= verify_string_field(protocol, matset, info, "topology");
    res &= vfs_res &= verify_field_exists(protocol, matset, info, "volume_fractions");

    if(vfs_res)
    {
        if(!matset["volume_fractions"].dtype().is_number() &&
            !matset["volume_fractions"].dtype().is_object())
        {
            log::error(info, protocol, "'volume_fractions' isn't the correct type");
            res &= vfs_res &= false;
        }
        else if(matset["volume_fractions"].dtype().is_number() &&
            verify_number_field(protocol, matset, info, "volume_fractions"))
        {
            log::info(info, protocol, "detected uni-buffer matset");

            vfs_res &= verify_integer_field(protocol, matset, info, "material_ids");
            // TODO(JRC): Add a more in-depth verifier for 'material_map' that
            // verifies that it's one level deep and that each child child houses
            // an integer-style array.
            vfs_res &= verify_object_field(protocol, matset, info, "material_map");
            vfs_res &= blueprint::o2mrelation::verify(matset, info);

            res &= vfs_res;
        }
        else if(matset["volume_fractions"].dtype().is_object() &&
            verify_object_field(protocol, matset, info, "volume_fractions"))
        {
            log::info(info, protocol, "detected multi-buffer matset");

            const Node &vfs = matset["volume_fractions"];
            Node &vfs_info = info["volume_fractions"];

            NodeConstIterator mat_it = vfs.children();
            while(mat_it.has_next())
            {
                const Node &mat = mat_it.next();
                const std::string &mat_name = mat_it.name();

                if(mat.dtype().is_object())
                {
                    vfs_res &= verify_o2mrelation_field(protocol, vfs, vfs_info, mat_name);
                }
                else
                {
                    vfs_res &= verify_number_field(protocol, vfs, vfs_info, mat_name);
                }
            }

            res &= vfs_res;
            log::validation(vfs_info, vfs_res);
        }
    }

    if(matset.has_child("element_ids"))
    {
        bool eids_res = true;

        if(vfs_res)
        {
            if(!matset["element_ids"].dtype().is_integer() &&
                !matset["element_ids"].dtype().is_object())
            {
                log::error(info, protocol, "'element_ids' isn't the correct type");
                res &= eids_res &= false;
            }
            else if(matset["element_ids"].dtype().is_object() &&
                matset["volume_fractions"].dtype().is_object())
            {
                const std::vector<std::string> &vf_mats = matset["volume_fractions"].child_names();
                const std::vector<std::string> &eid_mats = matset["element_ids"].child_names();
                const std::set<std::string> vf_matset(vf_mats.begin(), vf_mats.end());
                const std::set<std::string> eid_matset(eid_mats.begin(), eid_mats.end());
                if(vf_matset != eid_matset)
                {
                    log::error(info, protocol, "'element_ids' hierarchy must match 'volume_fractions'");
                    eids_res &= false;
                }

                const Node &eids = matset["element_ids"];
                Node &eids_info = info["element_ids"];

                NodeConstIterator mat_it = eids.children();
                while(mat_it.has_next())
                {
                    const std::string &mat_name = mat_it.next().name();
                    eids_res &= verify_integer_field(protocol, eids, eids_info, mat_name);
                }

                res &= eids_res;
                log::validation(eids_info, eids_res);
            }
            else if(matset["element_ids"].dtype().is_integer() &&
                matset["volume_fractions"].dtype().is_number())
            {
                res &= eids_res &= verify_integer_field(protocol, matset, info, "element_ids");
            }
            else
            {
                log::error(info, protocol, "'element_ids' hierarchy must match 'volume_fractions'");
                res &= eids_res &= false;
            }
        }
    }

    log::validation(info, res);

    return res;
}

//-------------------------------------------------------------------------
bool
mesh::matset::is_multi_buffer(const Node &matset)
{
    return matset.child("volume_fractions").dtype().is_object();
}

//-------------------------------------------------------------------------
bool
mesh::matset::is_uni_buffer(const Node &matset)
{
    return matset.child("volume_fractions").dtype().is_number();
}

//-------------------------------------------------------------------------
bool
mesh::matset::is_element_dominant(const Node &matset)
{
    return !matset.has_child("element_ids");
}

//-------------------------------------------------------------------------
bool
mesh::matset::is_material_dominant(const Node &matset)
{
    return matset.has_child("element_ids");
}

//-----------------------------------------------------------------------------
// blueprint::mesh::matset::index protocol interface
//-----------------------------------------------------------------------------

//-----------------------------------------------------------------------------
bool
mesh::matset::index::verify(const Node &matset_idx,
                            Node &info)
{
    const std::string protocol = "mesh::matset::index";
    bool res = true;
    info.reset();

    // TODO(JRC): Determine whether or not extra verification needs to be
    // performed on the "materials" field.

    res &= verify_string_field(protocol, matset_idx, info, "topology");
    res &= verify_object_field(protocol, matset_idx, info, "materials");
    res &= verify_string_field(protocol, matset_idx, info, "path");

    log::validation(info, res);

    return res;
}

//-----------------------------------------------------------------------------
// blueprint::mesh::field protocol interface
//-----------------------------------------------------------------------------

//-----------------------------------------------------------------------------
bool
mesh::field::verify(const Node &field,
                    Node &info)
{
    const std::string protocol = "mesh::field";
    bool res = true;
    info.reset();

    bool has_assoc = field.has_child("association");
    bool has_basis = field.has_child("basis");
    if(!has_assoc && !has_basis)
    {
        log::error(info, protocol, "missing child 'association' or 'basis'");
        res = false;
    }
    if(has_assoc)
    {
        res &= mesh::association::verify(field["association"], info["association"]);
    }
    if(has_basis)
    {
        res &= mesh::field::basis::verify(field["basis"], info["basis"]);
    }

    bool has_topo = field.has_child("topology");
    bool has_matset = field.has_child("matset");
    bool has_topo_values = field.has_child("values");
    bool has_matset_values = field.has_child("matset_values");
    if(!has_topo && !has_matset)
    {
        log::error(info, protocol, "missing child 'topology' or 'matset'");
        res = false;
    }

    if(has_topo ^ has_topo_values)
    {
        std::ostringstream oss;
        oss << "'" << (has_topo ? "topology" : "values") <<"'"
            << " is present, but its companion "
            << "'" << (has_topo ? "values" : "topology") << "'"
            << " is missing";
        log::error(info, protocol, oss.str());
        res = false;
    }
    else if(has_topo && has_topo_values)
    {
        res &= verify_string_field(protocol, field, info, "topology");
        res &= verify_mlarray_field(protocol, field, info, "values", 0, 1, false);
    }

    if(has_matset ^ has_matset_values)
    {
        std::ostringstream oss;
        oss << "'" << (has_matset ? "matset" : "matset_values") <<"'"
            << " is present, but its companion "
            << "'" << (has_matset ? "matset_values" : "matset") << "'"
            << " is missing";
        log::error(info, protocol, oss.str());
        res = false;
    }
    else if(has_matset && has_matset_values)
    {
        res &= verify_string_field(protocol, field, info, "matset");
        res &= verify_mlarray_field(protocol, field, info, "matset_values", 0, 2, false);
    }

    // TODO(JRC): Enable 'volume_dependent' once it's confirmed to be a required
    // entry for fields.
    // res &= verify_enum_field(protocol, field, info, "volume_dependent", mesh::booleans);

    log::validation(info, res);

    return res;
}

//-----------------------------------------------------------------------------
// blueprint::mesh::field::basis protocol interface
//-----------------------------------------------------------------------------

//-----------------------------------------------------------------------------
bool
mesh::field::basis::verify(const Node &basis,
                           Node &info)
{
    const std::string protocol = "mesh::field::basis";
    bool res = true;
    info.reset();

    res &= verify_string_field(protocol, basis, info);

    log::validation(info, res);

    return res;
}

//-----------------------------------------------------------------------------
// blueprint::mesh::field::index protocol interface
//-----------------------------------------------------------------------------

//-----------------------------------------------------------------------------
bool
mesh::field::index::verify(const Node &field_idx,
                           Node &info)
{
    const std::string protocol = "mesh::field::index";
    bool res = true;
    info.reset();

    bool has_assoc = field_idx.has_child("association");
    bool has_basis = field_idx.has_child("basis");
    if(!has_assoc && !has_basis)
    {
        log::error(info, protocol, "missing child 'association' or 'basis'");
        res = false;
    }
    if(has_assoc)
    {
        res &= mesh::association::verify(field_idx["association"], info["association"]);
    }
    if(has_basis)
    {
        res &= mesh::field::basis::verify(field_idx["basis"], info["basis"]);
    }

    bool has_topo = field_idx.has_child("topology");
    bool has_matset = field_idx.has_child("matset");
    if(!has_topo && !has_matset)
    {
        log::error(info, protocol, "missing child 'topology' or 'matset'");
        res = false;
    }
    if(has_topo)
    {
        res &= verify_string_field(protocol, field_idx, info, "topology");
    }
    if(has_matset)
    {
        res &= verify_string_field(protocol, field_idx, info, "matset");
    }

    res &= verify_integer_field(protocol, field_idx, info, "number_of_components");
    res &= verify_string_field(protocol, field_idx, info, "path");

    log::validation(info, res);

    return res;
}

//-----------------------------------------------------------------------------
// blueprint::mesh::specset protocol interface
//-----------------------------------------------------------------------------

//-----------------------------------------------------------------------------
bool
mesh::specset::verify(const Node &specset,
                      Node &info)
{
    const std::string protocol = "mesh::specset";
    bool res = true;
    info.reset();

    // TODO(JRC): Enable 'volume_dependent' once it's confirmed to be a required
    // entry for specsets.
    // res &= verify_enum_field(protocol, specset, info, "volume_dependent", mesh::booleans);
    res &= verify_string_field(protocol, specset, info, "matset");
    if(!verify_object_field(protocol, specset, info, "matset_values"))
    {
        res &= false;
    }
    else
    {
        bool specmats_res = true;
        index_t specmats_len = 0;

        const Node &specmats = specset["matset_values"];
        Node &specmats_info = info["matset_values"];
        NodeConstIterator specmats_it = specmats.children();
        while(specmats_it.has_next())
        {
            const Node &specmat = specmats_it.next();
            const std::string specmat_name = specmat.name();
            if(!verify_mcarray_field(protocol, specmats, specmats_info, specmat_name))
            {
                specmats_res &= false;
            }
            else
            {
                const index_t specmat_len = specmat.child(0).dtype().number_of_elements();
                if(specmats_len == 0)
                {
                    specmats_len = specmat_len;
                }
                else if(specmats_len != specmat_len)
                {
                    log::error(specmats_info, protocol,
                        log::quote(specmat_name) + " has mismatched length " +
                        "relative to other material mcarrays in this specset");
                    specmats_res &= false;
                }
            }
        }

        log::validation(specmats_info, specmats_res);
        res &= specmats_res;
    }

    log::validation(info, res);

    return res;
}

//-----------------------------------------------------------------------------
// blueprint::mesh::specset::index::verify protocol interface
//-----------------------------------------------------------------------------

//-----------------------------------------------------------------------------
bool
mesh::specset::index::verify(const Node &specset_idx,
                             Node &info)
{
    const std::string protocol = "mesh::specset::index";
    bool res = true;
    info.reset();

    // TODO(JRC): Determine whether or not extra verification needs to be
    // performed on the "species" field.

    res &= verify_string_field(protocol, specset_idx, info, "matset");
    res &= verify_object_field(protocol, specset_idx, info, "species");
    res &= verify_string_field(protocol, specset_idx, info, "path");

    log::validation(info, res);

    return res;
}

//-----------------------------------------------------------------------------
// blueprint::mesh::adjset protocol interface
//-----------------------------------------------------------------------------

//-----------------------------------------------------------------------------
bool
mesh::adjset::verify(const Node &adjset,
                     Node &info)
{
    const std::string protocol = "mesh::adjset";
    bool res = true;
    info.reset();

    res &= verify_string_field(protocol, adjset, info, "topology");
    res &= verify_field_exists(protocol, adjset, info, "association") &&
           mesh::association::verify(adjset["association"], info["association"]);

    if(!verify_object_field(protocol, adjset, info, "groups"))
    {
        res = false;
    }
    else
    {
        bool groups_res = true;
        NodeConstIterator itr = adjset["groups"].children();
        while(itr.has_next())
        {
            const Node &chld = itr.next();
            const std::string chld_name = itr.name();
            Node &chld_info = info["groups"][chld_name];

            bool group_res = true;
            group_res &= verify_integer_field(protocol, chld, chld_info, "neighbors");
            if(chld.has_child("values"))
            {
                group_res &= verify_integer_field(protocol, chld,
                    chld_info, "values");
            }
            else if(chld.has_child("windows"))
            {
<<<<<<< HEAD

                group_res &= verify_object_field(protocol, chld,
                    chld_info, "windows");

                bool windows_res = true;
                NodeConstIterator witr = chld["windows"].children();
                while(witr.has_next())
                {
                    const Node &wndw = witr.next();
                    const std::string wndw_name = witr.name();
                    Node &wndw_info = chld_info["windows"][wndw_name];

                    bool window_res = true;
                    window_res &= verify_field_exists(protocol, wndw,
                        wndw_info, "origin") &&
                        mesh::logical_dims::verify(wndw["origin"],
                            wndw_info["origin"]);
                    window_res &= verify_field_exists(protocol, wndw,
                        wndw_info, "dims") &&
                        mesh::logical_dims::verify(wndw["dims"],
                            wndw_info["dims"]);
                    window_res &= verify_field_exists(protocol, wndw,
                        wndw_info, "ratio") &&
                        mesh::logical_dims::verify(wndw["ratio"],
                            wndw_info["ratio"]);

                    // verify that dimensions for "origin" and
                    // "dims" and "ratio" are the same
                    if(window_res)
                    {
                        index_t window_dim = wndw["origin"].number_of_children();
                        window_res &= !wndw.has_child("dims") ||
                            verify_object_field(protocol, wndw,
                                wndw_info, "dims", false, window_dim);
                        window_res &= !wndw.has_child("ratio") ||
                            verify_object_field(protocol, wndw,
                                wndw_info, "ratio", false, window_dim);
                    }

                    log::validation(wndw_info,window_res);
                    windows_res &= window_res;
                }

=======

                group_res &= verify_object_field(protocol, chld,
                    chld_info, "windows");

                bool windows_res = true;
                NodeConstIterator witr = chld["windows"].children();
                while(witr.has_next())
                {
                    const Node &wndw = witr.next();
                    const std::string wndw_name = witr.name();
                    Node &wndw_info = chld_info["windows"][wndw_name];

                    bool window_res = true;
                    window_res &= verify_field_exists(protocol, wndw,
                        wndw_info, "origin") &&
                        mesh::logical_dims::verify(wndw["origin"],
                            wndw_info["origin"]);
                    window_res &= verify_field_exists(protocol, wndw,
                        wndw_info, "dims") &&
                        mesh::logical_dims::verify(wndw["dims"],
                            wndw_info["dims"]);
                    window_res &= verify_field_exists(protocol, wndw,
                        wndw_info, "ratio") &&
                        mesh::logical_dims::verify(wndw["ratio"],
                            wndw_info["ratio"]);

                    // verify that dimensions for "origin" and
                    // "dims" and "ratio" are the same
                    if(window_res)
                    {
                        index_t window_dim = wndw["origin"].number_of_children();
                        window_res &= !wndw.has_child("dims") ||
                            verify_object_field(protocol, wndw,
                                wndw_info, "dims", false, window_dim);
                        window_res &= !wndw.has_child("ratio") ||
                            verify_object_field(protocol, wndw,
                                wndw_info, "ratio", false, window_dim);
                    }

                    log::validation(wndw_info,window_res);
                    windows_res &= window_res;
                }

>>>>>>> 4d1c308d
                log::validation(chld_info["windows"],windows_res);
                res &= windows_res;

                if(chld.has_child("orientation"))
                {
                    group_res &= verify_integer_field(protocol, chld,
                        chld_info, "orientation");
                }
            }
 
            log::validation(chld_info,group_res);
            groups_res &= group_res;
        }

        log::validation(info["groups"],groups_res);
        res &= groups_res;
    }

    log::validation(info, res);

    return res;
}

//-----------------------------------------------------------------------------
// blueprint::mesh::adjset::index protocol interface
//-----------------------------------------------------------------------------

//-----------------------------------------------------------------------------
bool
mesh::adjset::index::verify(const Node &adj_idx,
                            Node &info)
{
    const std::string protocol = "mesh::adjset::index";
    bool res = true;
    info.reset();

    res &= verify_string_field(protocol, adj_idx, info, "topology");
    res &= verify_field_exists(protocol, adj_idx, info, "association") &&
           mesh::association::verify(adj_idx["association"], info["association"]);
    res &= verify_string_field(protocol, adj_idx, info, "path");

    log::validation(info, res);

    return res;
}

//-----------------------------------------------------------------------------
// blueprint::mesh::nestset protocol interface
//-----------------------------------------------------------------------------

//-----------------------------------------------------------------------------
bool
mesh::nestset::verify(const Node &nestset,
                      Node &info)
{
    const std::string protocol = "mesh::nestset";
    bool res = true;
    info.reset();

    res &= verify_string_field(protocol, nestset, info, "topology");
    res &= verify_field_exists(protocol, nestset, info, "association") &&
           mesh::association::verify(nestset["association"], info["association"]);

    if(!verify_object_field(protocol, nestset, info, "windows"))
    {
        res = false;
    }
    else
    {
        bool windows_res = true;
        NodeConstIterator itr = nestset["windows"].children();
        while(itr.has_next())
        {
            const Node &chld = itr.next();
            const std::string chld_name = itr.name();
            Node &chld_info = info["windows"][chld_name];

            bool window_res = true;
            window_res &= verify_integer_field(protocol, chld, chld_info, "domain_id");
            window_res &= verify_field_exists(protocol, chld, chld_info, "domain_type") &&
                mesh::nestset::type::verify(chld["domain_type"], chld_info["domain_type"]);

            window_res &= verify_field_exists(protocol, chld, chld_info, "ratio") &&
                mesh::logical_dims::verify(chld["ratio"], chld_info["ratio"]);
            window_res &= !chld.has_child("origin") ||
                mesh::logical_dims::verify(chld["origin"], chld_info["origin"]);
            window_res &= !chld.has_child("dims") ||
                mesh::logical_dims::verify(chld["dims"], chld_info["dims"]);

            // one last pass: verify that dimensions for "ratio", "origin", and
            // "dims" are all the same
            if(window_res)
            {
                index_t window_dim = chld["ratio"].number_of_children();
                window_res &= !chld.has_child("origin") ||
                    verify_object_field(protocol, chld, chld_info, "origin", false, window_dim);
                window_res &= !chld.has_child("dims") ||
                    verify_object_field(protocol, chld, chld_info, "dims", false, window_dim);
            }

            log::validation(chld_info,window_res);
            windows_res &= window_res;
        }

        log::validation(info["windows"],windows_res);
        res &= windows_res;
    }

    log::validation(info, res);

    return res;
}

//-----------------------------------------------------------------------------
// blueprint::mesh::nestset::index protocol interface
//-----------------------------------------------------------------------------

//-----------------------------------------------------------------------------
bool
mesh::nestset::index::verify(const Node &nest_idx,
                            Node &info)
{
    const std::string protocol = "mesh::nestset::index";
    bool res = true;
    info.reset();

    res &= verify_string_field(protocol, nest_idx, info, "topology");
    res &= verify_field_exists(protocol, nest_idx, info, "association") &&
           mesh::association::verify(nest_idx["association"], info["association"]);
    res &= verify_string_field(protocol, nest_idx, info, "path");

    log::validation(info, res);

    return res;
}

//-----------------------------------------------------------------------------
// blueprint::mesh::topology::type protocol interface
//-----------------------------------------------------------------------------

//-----------------------------------------------------------------------------
bool
mesh::nestset::type::verify(const Node &type,
                            Node &info)
{
    const std::string protocol = "mesh::nestset::type";
    bool res = true;
    info.reset();

    res &= verify_enum_field(protocol, type, info, "", mesh::nestset_types);

    log::validation(info,res);

    return res;
}


//-----------------------------------------------------------------------------
// blueprint::mesh::index protocol interface
//-----------------------------------------------------------------------------

//-----------------------------------------------------------------------------
bool
mesh::index::verify(const Node &n,
                    Node &info)
{
    const std::string protocol = "mesh::index";
    bool res = true;
    info.reset();

    if(!verify_object_field(protocol, n, info, "coordsets"))
    {
        res = false;
    }
    else
    {
        bool cset_res = true;
        NodeConstIterator itr = n["coordsets"].children();
        while(itr.has_next())
        {
            const Node &chld = itr.next();
            const std::string chld_name = itr.name();
            cset_res &= coordset::index::verify(chld, info["coordsets"][chld_name]);
        }

        log::validation(info["coordsets"],cset_res);
        res &= cset_res;
    }

    if(!verify_object_field(protocol, n, info, "topologies"))
    {
        res = false;
    }
    else
    {
        bool topo_res = true;
        NodeConstIterator itr = n["topologies"].children();
        while(itr.has_next())
        {
            const Node &chld = itr.next();
            const std::string chld_name = itr.name();
            Node &chld_info = info["topologies"][chld_name];

            topo_res &= topology::index::verify(chld, chld_info);
            topo_res &= verify_reference_field(protocol, n, info,
                chld, chld_info, "coordset", "coordsets");
        }

        log::validation(info["topologies"],topo_res);
        res &= topo_res;
    }

    // optional: "matsets", each child must conform to
    // "mesh::index::matset"
    if(n.has_path("matsets"))
    {
        if(!verify_object_field(protocol, n, info, "matsets"))
        {
            res = false;
        }
        else
        {
            bool mset_res = true;
            NodeConstIterator itr = n["matsets"].children();
            while(itr.has_next())
            {
                const Node &chld = itr.next();
                const std::string chld_name = itr.name();
                Node &chld_info = info["matsets"][chld_name];

                mset_res &= matset::index::verify(chld, chld_info);
                mset_res &= verify_reference_field(protocol, n, info,
                    chld, chld_info, "topology", "topologies");
            }

            log::validation(info["matsets"],mset_res);
            res &= mset_res;
        }
    }

    // optional: "specsets", each child must conform to
    // "mesh::index::specset"
    if(n.has_path("specsets"))
    {
        if(!verify_object_field(protocol, n, info, "specsets"))
        {
            res = false;
        }
        else
        {
            bool sset_res = true;
            NodeConstIterator itr = n["specsets"].children();
            while(itr.has_next())
            {
                const Node &chld = itr.next();
                const std::string chld_name = itr.name();
                Node &chld_info = info["specsets"][chld_name];

                sset_res &= specset::index::verify(chld, chld_info);
                sset_res &= verify_reference_field(protocol, n, info,
                    chld, chld_info, "matset", "matsets");
            }

            log::validation(info["specsets"],sset_res);
            res &= sset_res;
        }
    }

    // optional: "fields", each child must conform to
    // "mesh::index::field"
    if(n.has_path("fields"))
    {
        if(!verify_object_field(protocol, n, info, "fields"))
        {
            res = false;
        }
        else
        {
            bool field_res = true;
            NodeConstIterator itr = n["fields"].children();
            while(itr.has_next())
            {
                const Node &chld = itr.next();
                const std::string chld_name = itr.name();
                Node &chld_info = info["fields"][chld_name];

                field_res &= field::index::verify(chld, chld_info);
                if(chld.has_child("topology"))
                {
                    field_res &= verify_reference_field(protocol, n, info,
                        chld, chld_info, "topology", "topologies");
                }
                if(chld.has_child("matset"))
                {
                    field_res &= verify_reference_field(protocol, n, info,
                        chld, chld_info, "matset", "matsets");
                }
            }

            log::validation(info["fields"],field_res);
            res &= field_res;
        }
    }

    // optional: "adjsets", each child must conform to
    // "mesh::index::adjsets"
    if(n.has_path("adjsets"))
    {
        if(!verify_object_field(protocol, n, info, "adjsets"))
        {
            res = false;
        }
        else
        {
            bool aset_res = true;
            NodeConstIterator itr = n["adjsets"].children();
            while(itr.has_next())
            {
                const Node &chld = itr.next();
                const std::string chld_name = itr.name();
                Node &chld_info = info["adjsets"][chld_name];

                aset_res &= adjset::index::verify(chld, chld_info);
                aset_res &= verify_reference_field(protocol, n, info,
                    chld, chld_info, "topology", "topologies");
            }

            log::validation(info["adjsets"],aset_res);
            res &= aset_res;
        }
    }

    // optional: "nestsets", each child must conform to
    // "mesh::index::nestsets"
    if(n.has_path("nestsets"))
    {
        if(!verify_object_field(protocol, n, info, "nestsets"))
        {
            res = false;
        }
        else
        {
            bool nset_res = true;
            NodeConstIterator itr = n["nestsets"].children();
            while(itr.has_next())
            {
                const Node &chld = itr.next();
                const std::string chld_name = itr.name();
                Node &chld_info = info["nestsets"][chld_name];

                nset_res &= nestset::index::verify(chld, chld_info);
                nset_res &= verify_reference_field(protocol, n, info,
                    chld, chld_info, "topology", "topologies");
            }

            log::validation(info["nestsets"],nset_res);
            res &= nset_res;
        }
    }

    log::validation(info, res);

    return res;
}


}
//-----------------------------------------------------------------------------
// -- end conduit::blueprint --
//-----------------------------------------------------------------------------

}
//-----------------------------------------------------------------------------
// -- end conduit:: --
//-----------------------------------------------------------------------------
<|MERGE_RESOLUTION|>--- conflicted
+++ resolved
@@ -6151,8 +6151,7 @@
             }
             else if(chld.has_child("windows"))
             {
-<<<<<<< HEAD
-
+#if 0
                 group_res &= verify_object_field(protocol, chld,
                     chld_info, "windows");
 
@@ -6194,9 +6193,7 @@
                     log::validation(wndw_info,window_res);
                     windows_res &= window_res;
                 }
-
-=======
-
+#endif
                 group_res &= verify_object_field(protocol, chld,
                     chld_info, "windows");
 
@@ -6239,7 +6236,6 @@
                     windows_res &= window_res;
                 }
 
->>>>>>> 4d1c308d
                 log::validation(chld_info["windows"],windows_res);
                 res &= windows_res;
 
