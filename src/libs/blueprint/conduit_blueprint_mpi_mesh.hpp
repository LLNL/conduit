// Copyright (c) Lawrence Livermore National Security, LLC and other Conduit
// Project developers. See top-level LICENSE AND COPYRIGHT files for dates and
// other details. No copyright assignment is required to contribute to Conduit.

//-----------------------------------------------------------------------------
///
/// file: conduit_blueprint_mpi_mesh.hpp
///
//-----------------------------------------------------------------------------

#ifndef CONDUIT_BLUEPRINT_MPI_MESH_HPP
#define CONDUIT_BLUEPRINT_MPI_MESH_HPP

//-----------------------------------------------------------------------------
// conduit lib includes
//-----------------------------------------------------------------------------
#include "conduit.hpp"
#include "conduit_blueprint_exports.h"
#include "conduit_blueprint_mesh.hpp"

#include <mpi.h>

//-----------------------------------------------------------------------------
// -- begin conduit --
//-----------------------------------------------------------------------------
namespace conduit
{

//-----------------------------------------------------------------------------
// -- begin conduit::blueprint --
//-----------------------------------------------------------------------------
namespace blueprint
{

//-----------------------------------------------------------------------------
// -- begin conduit::blueprint::mpi --
//-----------------------------------------------------------------------------
namespace mpi
{

//-----------------------------------------------------------------------------
// -- begin conduit::blueprint::mesh --
//-----------------------------------------------------------------------------

namespace mesh
{

//-----------------------------------------------------------------------------
/// blueprint protocol verify interface
//-----------------------------------------------------------------------------

// mesh verify
//-----------------------------------------------------------------------------
bool CONDUIT_BLUEPRINT_API verify(const conduit::Node &n,
                                  conduit::Node &info,
                                  MPI_Comm comm);

//-----------------------------------------------------------------------------
/// blueprint mesh property methods
///
/// These methods can be called on any verified blueprint mesh.
//-----------------------------------------------------------------------------

void CONDUIT_BLUEPRINT_API generate_index(const conduit::Node &mesh,
                                          const std::string &ref_path,
                                          Node &index_out,
                                          MPI_Comm comm);

void CONDUIT_BLUEPRINT_API to_polygonal(const conduit::Node &n,
                                        conduit::Node &dest,
                                        const std::string& name);
void CONDUIT_BLUEPRINT_API to_polyhedral(const conduit::Node &n,
                                         conduit::Node &dest,
                                         const std::string& name);

//-------------------------------------------------------------------------
void CONDUIT_BLUEPRINT_API generate_domain_to_rank_map(
                                              const conduit::Node &mesh,
                                              Node &domain_to_rank_map,
                                              MPI_Comm comm);

//-------------------------------------------------------------------------
index_t CONDUIT_BLUEPRINT_API number_of_domains(const conduit::Node &mesh,
                                                MPI_Comm comm);

<<<<<<< HEAD
void CONDUIT_BLUEPRINT_API generate_partition(const conduit::Node &mesh,
                                              Node &partition,
                                              MPI_Comm comm);

=======
//-------------------------------------------------------------------------
void CONDUIT_BLUEPRINT_API partition(const conduit::Node &mesh,
                                     const conduit::Node &options,
                                     conduit::Node &output,
                                     MPI_Comm comm);
///@name blueprint::mpi::mesh::find_delegate_domain(...)
///@{
//-----------------------------------------------------------------------------
/// description:
///   find_delegate_domain(...) uses cross-rank MPI communication to find a
//    "delegate" domain that can be used to represent the mesh's schema across
//    all ranks. This function is most useful in cases where all ranks need some
//    mesh information to bootstrap local data structures, but one or more ranks
//    have empty mesh definitions.
//-----------------------------------------------------------------------------
void CONDUIT_BLUEPRINT_API find_delegate_domain(const conduit::Node &mesh,
                                                conduit::Node &domain,
                                                MPI_Comm comm);

//-----------------------------------------------------------------------------
/// blueprint mesh transform methods
///
/// These methods can be called on specific verified blueprint mesh.
//-----------------------------------------------------------------------------

//-------------------------------------------------------------------------
void CONDUIT_BLUEPRINT_API generate_points(conduit::Node &mesh,
                                           const std::string& src_adjset_name,
                                           const std::string& dst_adjset_name,
                                           const std::string& dst_topo_name,
                                           conduit::Node& s2dmap,
                                           conduit::Node& d2smap,
                                           MPI_Comm comm);

//-------------------------------------------------------------------------
void CONDUIT_BLUEPRINT_API generate_lines(conduit::Node &mesh,
                                          const std::string& src_adjset_name,
                                          const std::string& dst_adjset_name,
                                          const std::string& dst_topo_name,
                                          conduit::Node& s2dmap,
                                          conduit::Node& d2smap,
                                          MPI_Comm comm);

//-------------------------------------------------------------------------
void CONDUIT_BLUEPRINT_API generate_faces(conduit::Node &mesh,
                                          const std::string& src_adjset_name,
                                          const std::string& dst_adjset_name,
                                          const std::string& dst_topo_name,
                                          conduit::Node& s2dmap,
                                          conduit::Node& d2smap,
                                          MPI_Comm comm);

//-------------------------------------------------------------------------
void CONDUIT_BLUEPRINT_API generate_centroids(conduit::Node& mesh,
                                              const std::string& src_adjset_name,
                                              const std::string& dst_adjset_name,
                                              const std::string& dst_topo_name,
                                              const std::string& dst_cset_name,
                                              conduit::Node& s2dmap,
                                              conduit::Node& d2smap,
                                              MPI_Comm comm);

//-------------------------------------------------------------------------
void CONDUIT_BLUEPRINT_API generate_sides(conduit::Node& mesh,
                                          const std::string& src_adjset_name,
                                          const std::string& dst_adjset_name,
                                          const std::string& dst_topo_name,
                                          const std::string& dst_cset_name,
                                          conduit::Node& s2dmap,
                                          conduit::Node& d2smap,
                                          MPI_Comm comm);

//-------------------------------------------------------------------------
void CONDUIT_BLUEPRINT_API generate_corners(conduit::Node& mesh,
                                            const std::string& src_adjset_name,
                                            const std::string& dst_adjset_name,
                                            const std::string& dst_topo_name,
                                            const std::string& dst_cset_name,
                                            conduit::Node& s2dmap,
                                            conduit::Node& d2smap,
                                            MPI_Comm comm);

>>>>>>> 7dc22e4a
//-----------------------------------------------------------------------------
}
//-----------------------------------------------------------------------------
// -- end conduit::blueprint::mpi::mesh --
//-----------------------------------------------------------------------------

//-----------------------------------------------------------------------------
}
//-----------------------------------------------------------------------------
// -- end conduit::blueprint::mpi --
//-----------------------------------------------------------------------------


}
//-----------------------------------------------------------------------------
// -- end conduit::blueprint --
//-----------------------------------------------------------------------------

}
//-----------------------------------------------------------------------------
// -- end conduit:: --
//-----------------------------------------------------------------------------


#endif 


<|MERGE_RESOLUTION|>--- conflicted
+++ resolved
@@ -83,12 +83,6 @@
 index_t CONDUIT_BLUEPRINT_API number_of_domains(const conduit::Node &mesh,
                                                 MPI_Comm comm);
 
-<<<<<<< HEAD
-void CONDUIT_BLUEPRINT_API generate_partition(const conduit::Node &mesh,
-                                              Node &partition,
-                                              MPI_Comm comm);
-
-=======
 //-------------------------------------------------------------------------
 void CONDUIT_BLUEPRINT_API partition(const conduit::Node &mesh,
                                      const conduit::Node &options,
@@ -171,7 +165,6 @@
                                             conduit::Node& d2smap,
                                             MPI_Comm comm);
 
->>>>>>> 7dc22e4a
 //-----------------------------------------------------------------------------
 }
 //-----------------------------------------------------------------------------
