// Copyright (c) Lawrence Livermore National Security, LLC and other Conduit
// Project developers. See top-level LICENSE AND COPYRIGHT files for dates and
// other details. No copyright assignment is required to contribute to Conduit.

//-----------------------------------------------------------------------------
///
/// file: conduit_blueprint.cpp
///
//-----------------------------------------------------------------------------

//-----------------------------------------------------------------------------
// std lib includes
//-----------------------------------------------------------------------------
#include <string.h>
#include <math.h>

//-----------------------------------------------------------------------------
// conduit includes
//-----------------------------------------------------------------------------
#include "conduit_blueprint.hpp"


//-----------------------------------------------------------------------------
// -- begin conduit:: --
//-----------------------------------------------------------------------------
namespace conduit
{

//-----------------------------------------------------------------------------
// -- begin conduit::blueprint --
//-----------------------------------------------------------------------------
namespace blueprint
{


//---------------------------------------------------------------------------//
std::string
about()
{
    Node n;
    blueprint::about(n);
    return n.to_yaml();
}

//---------------------------------------------------------------------------//
void
about(Node &n)
{
    n.reset();
    // mesh bp related
    n["protocols/mesh/coordset"] = "enabled";
    n["protocols/mesh/topology"] = "enabled";
    n["protocols/mesh/field"]    = "enabled";
    n["protocols/mesh/matset"]   = "enabled";
    n["protocols/mesh/specset"]  = "enabled";
    n["protocols/mesh/adjset"]   = "enabled";
    n["protocols/mesh/nestset"]  = "enabled";
    n["protocols/mesh/index"]    = "enabled";
<<<<<<< HEAD
    
    n["protocols/mcarray"]  = "enabled";
    n["protocols/zfparray"] = "enabled";

    n["protocols/table"] = "enabled";
=======
    // mcarray
    n["protocols/mcarray"]       = "enabled";
    // o2m
    n["protocols/o2mrelation"]   = "enabled";
    // zfparray
    n["protocols/zfparray"]      = "enabled";
>>>>>>> f1929528
}

//---------------------------------------------------------------------------//
bool
verify(const std::string &protocol,
       const Node &n,
       Node &info)
{
    bool res = false;
    info.reset();
    
    std::string p_curr;
    std::string p_next;
    conduit::utils::split_path(protocol,p_curr,p_next);

    if(!p_next.empty())
    {
        if(p_curr == "mesh")
        {
            res = mesh::verify(p_next,n,info);
        }
        else if(p_curr == "mcarray")
        {
            res = mcarray::verify(p_next,n,info);
        }
<<<<<<< HEAD
        else if(p_curr == "table")
        {
            res = table::verify(p_next, n, info);
=======
        else if(p_curr == "o2mrelation")
        {
            res = o2mrelation::verify(p_next,n,info);
        }
        else if(p_curr == "zfparray")
        {
            res = zfparray::verify(p_next,n,info);
        }
        else
        {
            Node n_about;
            conduit::blueprint::about(n_about);
            CONDUIT_ERROR("Unknown blueprint protocol: "
                          << p_curr << std::endl
                          << "blueprint protocols:" 
                          << n_about["protocols"].to_yaml());
>>>>>>> f1929528
        }
    }
    else
    {
        if(p_curr == "mesh")
        {
            res = mesh::verify(n,info);
        }
        else if(p_curr == "mcarray")
        {
            res = mcarray::verify(n,info);
        }
<<<<<<< HEAD
        else if(p_curr == "table")
        {
            res = table::verify(n, info);
=======
        else if(p_curr == "o2mrelation")
        {
            res = o2mrelation::verify(n,info);
        }
        else if(p_curr == "zfparray")
        {
            res = zfparray::verify(n,info);
        }
        else
        {
            Node n_about;
            conduit::blueprint::about(n_about);
            CONDUIT_ERROR("Unknown blueprint protocol: "
                          << p_curr << std::endl
                          << "blueprint protocols:"
                          << n_about["protocols"].to_yaml());
>>>>>>> f1929528
        }
    }

    return res;
}

}
//-----------------------------------------------------------------------------
// -- end conduit::blueprint --
//-----------------------------------------------------------------------------

}
//-----------------------------------------------------------------------------
// -- end conduit:: --
//-----------------------------------------------------------------------------
<|MERGE_RESOLUTION|>--- conflicted
+++ resolved
@@ -56,20 +56,14 @@
     n["protocols/mesh/adjset"]   = "enabled";
     n["protocols/mesh/nestset"]  = "enabled";
     n["protocols/mesh/index"]    = "enabled";
-<<<<<<< HEAD
-    
-    n["protocols/mcarray"]  = "enabled";
-    n["protocols/zfparray"] = "enabled";
-
-    n["protocols/table"] = "enabled";
-=======
     // mcarray
     n["protocols/mcarray"]       = "enabled";
     // o2m
     n["protocols/o2mrelation"]   = "enabled";
     // zfparray
     n["protocols/zfparray"]      = "enabled";
->>>>>>> f1929528
+    // table
+    n["protocols/table"] = "enabled";
 }
 
 //---------------------------------------------------------------------------//
@@ -95,11 +89,10 @@
         {
             res = mcarray::verify(p_next,n,info);
         }
-<<<<<<< HEAD
         else if(p_curr == "table")
         {
             res = table::verify(p_next, n, info);
-=======
+        }
         else if(p_curr == "o2mrelation")
         {
             res = o2mrelation::verify(p_next,n,info);
@@ -116,7 +109,6 @@
                           << p_curr << std::endl
                           << "blueprint protocols:" 
                           << n_about["protocols"].to_yaml());
->>>>>>> f1929528
         }
     }
     else
@@ -129,11 +121,10 @@
         {
             res = mcarray::verify(n,info);
         }
-<<<<<<< HEAD
         else if(p_curr == "table")
         {
             res = table::verify(n, info);
-=======
+        }
         else if(p_curr == "o2mrelation")
         {
             res = o2mrelation::verify(n,info);
@@ -150,7 +141,6 @@
                           << p_curr << std::endl
                           << "blueprint protocols:"
                           << n_about["protocols"].to_yaml());
->>>>>>> f1929528
         }
     }
 
