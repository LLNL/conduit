--- conflicted
+++ resolved
@@ -2884,11 +2884,7 @@
     for(index_t i = 0; i < 8; i++)
     {
         std::ostringstream oss;
-<<<<<<< HEAD
-        oss << "domain" << i;
-=======
         oss << "domain_" << std::setfill('0') << std::setw(6) << i;
->>>>>>> 4d1c308d
         const std::string domain_name = oss.str();
 
         Node &domain_node = res[domain_name];
@@ -2909,8 +2905,6 @@
         domain_topo["type"].set_string("uniform");
         domain_topo["coordset"].set_string("coords");
 
-<<<<<<< HEAD
-=======
         // add a simple field that has the domain id
         Node &domain_field = domain_node["fields/id"];
         domain_field["association"] = "element";
@@ -2923,7 +2917,6 @@
             vals[j] = i;
         }
 
->>>>>>> 4d1c308d
         Node &domain_adjsets = domain_node["adjsets/adjset"];
         domain_adjsets["association"].set_string("vertex");
         domain_adjsets["topology"].set_string("topo");
