//~~~~~~~~~~~~~~~~~~~~~~~~~~~~~~~~~~~~~~~~~~~~~~~~~~~~~~~~~~~~~~~~~~~~~~~~~~~//
// Copyright (c) 2014-2018, Lawrence Livermore National Security, LLC.
// 
// Produced at the Lawrence Livermore National Laboratory
// 
// LLNL-CODE-666778
// 
// All rights reserved.
// 
// This file is part of Conduit. 
// 
// For details, see: http://software.llnl.gov/conduit/.
// 
// Please also read conduit/LICENSE
// 
// Redistribution and use in source and binary forms, with or without 
// modification, are permitted provided that the following conditions are met:
// 
// * Redistributions of source code must retain the above copyright notice, 
//   this list of conditions and the disclaimer below.
// 
// * Redistributions in binary form must reproduce the above copyright notice,
//   this list of conditions and the disclaimer (as noted below) in the
//   documentation and/or other materials provided with the distribution.
// 
// * Neither the name of the LLNS/LLNL nor the names of its contributors may
//   be used to endorse or promote products derived from this software without
//   specific prior written permission.
// 
// THIS SOFTWARE IS PROVIDED BY THE COPYRIGHT HOLDERS AND CONTRIBUTORS "AS IS"
// AND ANY EXPRESS OR IMPLIED WARRANTIES, INCLUDING, BUT NOT LIMITED TO, THE
// IMPLIED WARRANTIES OF MERCHANTABILITY AND FITNESS FOR A PARTICULAR PURPOSE
// ARE DISCLAIMED. IN NO EVENT SHALL LAWRENCE LIVERMORE NATIONAL SECURITY,
// LLC, THE U.S. DEPARTMENT OF ENERGY OR CONTRIBUTORS BE LIABLE FOR ANY
// DIRECT, INDIRECT, INCIDENTAL, SPECIAL, EXEMPLARY, OR CONSEQUENTIAL 
// DAMAGES  (INCLUDING, BUT NOT LIMITED TO, PROCUREMENT OF SUBSTITUTE GOODS
// OR SERVICES; LOSS OF USE, DATA, OR PROFITS; OR BUSINESS INTERRUPTION)
// HOWEVER CAUSED AND ON ANY THEORY OF LIABILITY, WHETHER IN CONTRACT, 
// STRICT LIABILITY, OR TORT (INCLUDING NEGLIGENCE OR OTHERWISE) ARISING
// IN ANY WAY OUT OF THE USE OF THIS SOFTWARE, EVEN IF ADVISED OF THE 
// POSSIBILITY OF SUCH DAMAGE.
// 
//~~~~~~~~~~~~~~~~~~~~~~~~~~~~~~~~~~~~~~~~~~~~~~~~~~~~~~~~~~~~~~~~~~~~~~~~~~~//

//-----------------------------------------------------------------------------
///
/// file: conduit_blueprint_mesh_examples.cpp
///
//-----------------------------------------------------------------------------

#if defined(CONDUIT_PLATFORM_WINDOWS)
#define NOMINMAX
#undef min
#undef max
#include "Windows.h"
#endif

//-----------------------------------------------------------------------------
// std lib includes
//-----------------------------------------------------------------------------
#include <string.h>
#include <stdio.h>
#include <math.h>
#include <algorithm>
#include <cassert>
#include <map>
#include <set>

//-----------------------------------------------------------------------------
// conduit includes
//-----------------------------------------------------------------------------
#include "conduit_blueprint_mesh_examples.hpp"


//-----------------------------------------------------------------------------
// -- begin conduit:: --
//-----------------------------------------------------------------------------
namespace conduit
{


//-----------------------------------------------------------------------------
// -- begin conduit::blueprint:: --
//-----------------------------------------------------------------------------
namespace blueprint
{


//-----------------------------------------------------------------------------
// -- begin conduit::blueprint::mesh --
//-----------------------------------------------------------------------------
namespace mesh
{


//-----------------------------------------------------------------------------
// -- begin conduit::blueprint::mesh::examples --
//-----------------------------------------------------------------------------
namespace examples
{

//---------------------------------------------------------------------------//
const float64 PI_VALUE = 3.14159265359;


//---------------------------------------------------------------------------//
struct point
{
<<<<<<< HEAD
    point(float64 px = 0.0, float64 py = 0.0, float64 pz = 0.0) : x(px), y(py), z(pz) {};
    point(float64* ps) : x(ps[0]), y(ps[1]), z(ps[2]) {};
=======
    point(float64 px, float64 py, float64 pz = 0.0) : x(px), y(py), z(pz) {};
>>>>>>> 5d9abab8

    bool operator<(const point& other) const
    {
        float64 mvals[3] = {this->x, this->y, this->z};
        float64 ovals[3] = {other.x, other.y, other.z};

        for(index_t i = 0; i < 3; i++)
        {
            if(fabs(mvals[i] - ovals[i]) >= 1e-6)
            {
                return mvals[i] < ovals[i];
            }
        }
        return false;
    };

    float64 x, y, z;
};


//---------------------------------------------------------------------------//
void basic_init_example_element_scalar_field(index_t nele_x,
                                             index_t nele_y,
                                             index_t nele_z,
                                             Node &res,
                                             index_t prims_per_ele=1)
{
    index_t nele = nele_x*nele_y;

    if(nele_z > 0)
    {
        nele = nele * nele_z;
    }

    res["association"] = "element";
    res["topology"] = "mesh";
    res["volume_dependent"] = "false";
    res["values"].set(DataType::float64(nele*prims_per_ele));

    float64 *vals = res["values"].value();
    for(index_t i = 0; i < nele*prims_per_ele; i++)
    {
        vals[i] = i + 0.0;
    }
}


//---------------------------------------------------------------------------//
void braid_init_example_state(Node &res)
{
    res["state/time"]   = (float64)3.1415;
    res["state/cycle"]  = (uint64) 100;
}


//---------------------------------------------------------------------------//
void braid_init_example_point_scalar_field(index_t npts_x,
                                           index_t npts_y,
                                           index_t npts_z,
                                           Node &res)
{
    index_t npts = npts_x * npts_y * npts_z;
    
    res["association"] = "vertex";
    res["type"] = "scalar";
    res["topology"] = "mesh";
    res["values"].set(DataType::float64(npts));
    
    float64 *vals = res["values"].value();

    float64 dx = (float) (4.0 * PI_VALUE) / float64(npts_x - 1);
    float64 dy = (float) (2.0 * PI_VALUE) / float64(npts_y-1);
    float64 dz = (float) (3.0 * PI_VALUE) / float64(npts_z-1);
    
    index_t idx = 0;

    for(index_t k = 0; k < npts_z ; k++)
    {
        float64 cz =  (k * dz) - (1.5 * PI_VALUE);

        for(index_t j = 0; j < npts_y ; j++)
        {
            float64 cy =  (j * dy) - ( PI_VALUE);
            for(index_t i = 0; i < npts_x ; i++)
            {
            
                float64 cx =  (i * dx) + (2.0 * PI_VALUE);
                
                float64 cv =  sin( cx ) + 
                              sin( cy ) + 
                              2 * cos(sqrt( (cx*cx)/2.0 +cy*cy) / .75) +
                              4 * cos( cx*cy / 4.0);
                                  
                if(npts_z > 1)
                {
                    cv += sin( cz ) + 
                          1.5 * cos(sqrt(cx*cx + cy*cy + cz*cz) / .75);
                }
                
                vals[idx] = cv;
                idx++;
            }
        }
    }
}

//---------------------------------------------------------------------------//
void braid_init_example_point_vector_field(index_t npts_x,
                                           index_t npts_y,
                                           index_t npts_z,
                                           Node &res)
{
    index_t npts = npts_x * npts_y * npts_z;
    
    res["association"] = "vertex";
    res["type"] = "vector";
    res["topology"] = "mesh";
    res["values/u"].set(DataType::float64(npts));
    res["values/v"].set(DataType::float64(npts));

    float64 *u_vals = res["values/u"].value();
    float64 *v_vals = res["values/v"].value();
    float64 *w_vals = NULL;
    
    if(npts_z > 1)
    {
        res["values/w"].set(DataType::float64(npts));
        w_vals = res["values/w"].value();
    }

    // this logic is from the explicit coord set setup function
    // we are using the coords (distance from origin)
    // to create an example vector field
    
    float64 dx = 20.0 / float64(npts_x - 1);
    float64 dy =  20.0 / float64(npts_y-1);
    float64 dz = 0.0;

    if(npts_z > 1)
    {
        dz = 20.0 / float64(npts_z-1);
    }

    index_t idx = 0;
    for(index_t k = 0; k < npts_z ; k++)
    {
        float64 cz = -10.0 + k * dz;
        
        for(index_t j = 0; j < npts_y ; j++)
        {
            float64 cy =  -10.0 + j * dy;
            
            for(index_t i = 0; i < npts_x ; i++)
            {
                float64 cx =  -10.0 + i * dx;

                u_vals[idx] = cx;
                v_vals[idx] = cy;

                if(npts_z > 1)
                {
                    w_vals[idx] = cz;
                }
                
                idx++;
            }
        
        }
    }
}


//---------------------------------------------------------------------------//
void braid_init_example_element_scalar_field(index_t nele_x,
                                             index_t nele_y,
                                             index_t nele_z,
                                             Node &res,
                                             index_t prims_per_ele=1)
{
    index_t nele = nele_x*nele_y;
    
    if(nele_z > 0)
    {
        nele = nele * nele_z;
    }

    res["association"] = "element";
    res["type"] = "scalar";
    res["topology"] = "mesh";
    res["values"].set(DataType::float64(nele*prims_per_ele));

    float64 *vals = res["values"].value();

    float64 dx = 20.0 / float64(nele_x);
    float64 dy = 20.0 / float64(nele_y);
    float64 dz = 0.0f;
    
    if(nele_z > 0 )
    {
        dz = 20.0 / float64(nele_z);
    }
    
    index_t idx = 0;
    for(index_t k = 0; (idx == 0 || k < nele_z); k++)
    {
        float64 cz =  (k * dz) + -10.0;

        for(index_t j = 0; (idx == 0 || j < nele_y) ; j++)
        {
            float64 cy =  (j * dy) + -10.0;
            
            for(index_t i = 0; (idx == 0 || i < nele_x) ; i++)
            {
                float64 cx =  (i * dx) + -10.0;

                float64 cv = 10.0 * sqrt( cx*cx + cy*cy );
                
                if(nele_z != 0)
                {
                    cv = 10.0 * sqrt( cx*cx + cy*cy +cz*cz );
                }

                for(index_t ppe = 0; ppe < prims_per_ele; ppe++ )
                {
                    vals[idx] = cv;
                    idx++;
                }
            }
        }
    }
}


//---------------------------------------------------------------------------//
void braid_init_example_matset(index_t nele_x,
                               index_t nele_y,
                               index_t nele_z,
                               Node &res)
{
    index_t nele = nele_x * nele_y * ((nele_z > 0) ? nele_z : 1);

    res["topology"] = "mesh";

    Node &vfs = res["volume_fractions"];
    vfs["mat1"].set(DataType::float64(nele));
    vfs["mat2"].set(DataType::float64(nele));

    float64 *mat1_vals = vfs["mat1"].value();
    float64 *mat2_vals = vfs["mat2"].value();

    for(index_t k = 0, idx = 0; (idx == 0 || k < nele_z); k++)
    {
        for(index_t j = 0; (idx == 0 || j < nele_y) ; j++)
        {
            for(index_t i = 0; (idx == 0 || i < nele_x) ; i++, idx++)
            {
                float64 mv = (nele_x == 1) ? 0.5 : i / (nele_x - 1.0);

                mat1_vals[idx] = mv;
                mat2_vals[idx] = 1.0 - mv;
            }
        }
    }
}


//---------------------------------------------------------------------------//
void braid_init_uniform_coordset(index_t npts_x,
                                 index_t npts_y,
                                 index_t npts_z,
                                 Node &coords)
{
    coords["type"] = "uniform";
    Node &dims = coords["dims"];
    dims["i"] = npts_x;
    dims["j"] = npts_y;

    if(npts_z > 1)
    {
        dims["k"] = npts_z;
    }
        
    // -10 to 10 in each dim, 
    Node &origin = coords["origin"];
    origin["x"] = -10.0;
    origin["y"] = -10.0;
    
    if(npts_z > 1)
    {
        origin["z"] = -10.0;
    }
    
    Node &spacing = coords["spacing"];
    spacing["dx"] = 20.0 / (float64)(npts_x-1);
    spacing["dy"] = 20.0 / (float64)(npts_y-1);

    if(npts_z > 1 )
    {
        spacing["dz"] = 20.0 / (float64)(npts_z-1);
    }
}


//---------------------------------------------------------------------------//
void braid_init_rectilinear_coordset(index_t npts_x,
                                     index_t npts_y,
                                     index_t npts_z,
                                     Node &coords)
{
    coords["type"] = "rectilinear";
    Node &coord_vals = coords["values"];
    coord_vals["x"].set(DataType::float64(npts_x));
    coord_vals["y"].set(DataType::float64(npts_y));
    
    if(npts_z > 1)
    {
        coord_vals["z"].set(DataType::float64(npts_z));
    }

    float64 *x_vals = coord_vals["x"].value();
    float64 *y_vals = coord_vals["y"].value();
    float64 *z_vals = NULL;

    if(npts_z > 1)
    {
        z_vals = coord_vals["z"].value();
    }


    float64 dx = 20.0 / (float64)(npts_x-1);
    float64 dy = 20.0 / (float64)(npts_y-1);
    float64 dz = 0.0;
    
    if(npts_z > 1)
    {
        dz = 20.0 / (float64)(npts_z-1);
    }

    for(int i=0; i < npts_x; i++)
    {
        x_vals[i] = -10.0 + i * dx;
    }
    
    for(int j=0; j < npts_y; j++)
    {
        y_vals[j] = -10.0 + j * dy;
    }
    
    if(npts_z > 1)
    {
        for(int k=0; k < npts_z; k++)
        {
            z_vals[k] = -10.0 + k * dz;
        }
    }
}

//---------------------------------------------------------------------------//
void
braid_init_explicit_coordset(index_t npts_x,
                             index_t npts_y,
                             index_t npts_z,
                             Node &coords)
{
    coords["type"] = "explicit";
    
    index_t npts = npts_x * npts_y;

    if(npts_z > 1)
    {
        npts *= npts_z;
    }

    // also support interleaved
    Node &coord_vals = coords["values"];
    coord_vals["x"].set(DataType::float64(npts));
    coord_vals["y"].set(DataType::float64(npts));

    if(npts_z > 1)
    {
        coord_vals["z"].set(DataType::float64(npts));
    }

    float64 *x_vals = coord_vals["x"].value();
    float64 *y_vals = coord_vals["y"].value();
    float64 *z_vals = NULL;
    
    if(npts_z > 1)
    {
        z_vals = coord_vals["z"].value();
    }

    float64 dx = 20.0 / float64(npts_x-1);
    float64 dy = 20.0 / float64(npts_y-1);

    float64 dz = 0.0;

    if(npts_z > 1)
    {
        dz = 20.0 / float64(npts_z-1);
    }

    index_t idx = 0;
    for(index_t k = 0; k < npts_z ; k++)
    {
        float64 cz = -10.0 + k * dz;
        
        for(index_t j = 0; j < npts_y ; j++)
        {
            float64 cy =  -10.0 + j * dy;
            
            for(index_t i = 0; i < npts_x ; i++)
            {
                x_vals[idx] = -10.0 + i * dx;
                y_vals[idx] = cy;
                
                if(npts_z > 1)
                {
                    z_vals[idx] = cz;
                }
                
                idx++;
            }
        
        }
    }
}


//---------------------------------------------------------------------------//
void braid_init_example_adjset(Node &mesh)
{
    typedef std::map< point, std::map<index_t, index_t> > point_doms_map;
    typedef std::map<std::set<index_t>, std::vector<std::vector<index_t> > > group_idx_map;

    const std::string dim_names[3] = {"x", "y", "z"};
    const index_t dim_count = blueprint::mesh::coordset::dims(
        mesh.child(0).fetch("coordsets").child(0));

    // From mesh data, create a map from domain combination tuple to point list.
    // These domain combination tuples represent groups and the point lists contain
    // the points that lie on the shared boundary between these domains.
    point_doms_map mesh_point_doms_map;
    conduit::NodeConstIterator doms_it = mesh.children();
    while(doms_it.has_next())
    {
        doms_it.next();
        const conduit::Node& dom_node = doms_it.node();
        const conduit::Node& dom_coords = dom_node["coordsets/coords/values"];
        const index_t dom_id = dom_node["state/domain_id"].to_uint64();

        conduit::float64_array dom_dim_coords[3];
        for(index_t d = 0; d < dim_count; d++)
        {
            dom_dim_coords[d] = dom_coords[dim_names[d]].as_float64_array();
        }

        for(index_t i = 0; i < dom_dim_coords[0].number_of_elements(); i++)
        {
            float64 cvals[3] = {0.0, 0.0, 0.0};
            for(index_t d = 0; d < dim_count; d++)
            {
                cvals[d] = dom_dim_coords[d][i];
            }
            mesh_point_doms_map[point(&cvals[0])][dom_id] = i;
        }
    }

    group_idx_map groups_map;
    point_doms_map::const_iterator pm_itr;
    for(pm_itr = mesh_point_doms_map.begin();
        pm_itr != mesh_point_doms_map.end(); ++pm_itr)
    {
        const std::map<index_t, index_t>& point_dom_idx_map = pm_itr->second;
        if(point_dom_idx_map.size() > 1)
        {
            std::set<index_t> point_group;

            std::map<index_t, index_t>::const_iterator pg_itr;
            for(pg_itr = point_dom_idx_map.begin();
                pg_itr != point_dom_idx_map.end(); ++pg_itr)
            {
                point_group.insert(pg_itr->first);
            }

            std::vector<std::vector<index_t> >& group_indices = groups_map[point_group];
            if(group_indices.empty())
            {
                group_indices.resize(point_group.size());
            }

            std::set<index_t>::const_iterator gd_itr;
            std::set<index_t>::size_type gi = 0;
            for(gd_itr = point_group.begin();
                gd_itr != point_group.end(); ++gd_itr, ++gi)
            {
                index_t g_idx = static_cast<index_t>(point_dom_idx_map.find(*gd_itr)->second);
                group_indices[gi].push_back(g_idx);
            }
        }
    }

    group_idx_map::const_iterator gm_itr;
    index_t gid = 0;
    for(gm_itr = groups_map.begin();
        gm_itr != groups_map.end(); ++gm_itr, ++gid)
    {
        const std::set<index_t>& group_doms = gm_itr->first;
        const std::vector<std::vector<index_t> >& group_indices = gm_itr->second;

        std::ostringstream oss;
        oss << "group" << gid;
        const std::string group_name = oss.str();

        std::set<index_t>::const_iterator dg_itr;
        std::set<index_t>::size_type d = 0;
        for(dg_itr = group_doms.begin();
            dg_itr != group_doms.end(); ++dg_itr, ++d)
        {
          const index_t& dom_id = *dg_itr;
          const std::vector<index_t>& dom_idxs = group_indices[d];

          oss.str("");
          oss << "domain" << dom_id;
          const std::string dom_name = oss.str();

          std::vector<index_t> dom_neighbors(group_doms.begin(), group_doms.end());
          dom_neighbors.erase(dom_neighbors.begin()+d);

          conduit::Node& dom_node = mesh[dom_name]["adjsets"]["mesh_adj"];
          dom_node["association"].set("vertex");
          dom_node["topology"].set("mesh");
          dom_node["groups"][group_name]["neighbors"].set(
            const_cast<index_t*>(dom_neighbors.data()), dom_neighbors.size());
          dom_node["groups"][group_name]["values"].set(
            const_cast<index_t*>(dom_idxs.data()), dom_idxs.size());
        }
    }
}


//---------------------------------------------------------------------------//
void braid_init_example_nestset(Node &mesh)
{
    typedef std::map<point, index_t> point_id_map;
    typedef std::pair<index_t, index_t> window;

    // TODO(JRC): Extend this function to support input domains with cylindrical
    // and spherical coordinates as well.
    const std::string cartesian_dims[3] = {"x", "y", "z"};
    const std::string logical_dims[3] = {"i", "j", "k"};
    const index_t dim_count = blueprint::mesh::coordset::dims(
        mesh.child(0).fetch("coordsets").child(0));

    // initialize data to easily index domains by id/level //

    std::map<index_t, const Node*> mesh_id_map;
    index_t max_dom_id = 0, max_level_id = 0;
    {
        conduit::NodeConstIterator doms_it = mesh.children();
        while(doms_it.has_next())
        {
            const conduit::Node& dom_node = doms_it.next();
            const index_t dom_id = dom_node["state/domain_id"].to_uint64();
            mesh_id_map[dom_id] = &dom_node;
            max_dom_id = std::max(dom_id, max_dom_id);

            const index_t dom_level = dom_node["state/level_id"].to_uint64();
            max_level_id = std::max(dom_level, max_level_id);
        }
    }

    // transform rectilinear input data into unstructured data //

    std::vector<point_id_map> mesh_point_maps(max_dom_id + 1);
    std::vector< std::vector<const Node*> > mesh_level_map(max_level_id + 1);
    {
        conduit::NodeConstIterator doms_it = mesh.children();
        while(doms_it.has_next())
        {
            const conduit::Node &dom_node = doms_it.next();
            const index_t dom_id = dom_node["state/domain_id"].to_uint64();
            const index_t level_id = dom_node["state/level_id"].to_uint64();
            const conduit::Node &dom_coordset = dom_node["coordsets"].child(0);

            conduit::Node dom_coordset_explicit;
            if(dom_coordset["type"].as_string() == "uniform")
            {
                blueprint::mesh::coordset::uniform::to_explicit(
                    dom_coordset, dom_coordset_explicit);
            }
            else if(dom_coordset["type"].as_string() == "rectilinear")
            {
                blueprint::mesh::coordset::rectilinear::to_explicit(
                    dom_coordset, dom_coordset_explicit);
            }
            else
            {
                dom_coordset_explicit.set_external(dom_coordset);
            }
            const index_t num_points = dom_coordset_explicit["values"].
                child(0).dtype().number_of_elements();

            point_id_map &dom_point_map = mesh_point_maps[dom_id];
            {
                for(index_t i = 0; i < num_points; i++)
                {
                    float64 dom_point_vals[3] = {0.0, 0.0, 0.0};
                    for(index_t d = 0; d < dim_count; d++)
                    {
                        conduit::Node &dim_coords =
                            dom_coordset_explicit["values"][cartesian_dims[d]];
                        conduit::Node dim_cval(
                            conduit::DataType(dim_coords.dtype().id(), 1),
                            dim_coords.element_ptr(i), true);
                        dom_point_vals[d] = dim_cval.to_float64();
                    }
                    dom_point_map[point(&dom_point_vals[0])] = i;
                }
            }

            mesh_level_map[level_id].push_back(&dom_node);
        }
    }

    // NOTE(JRC): 'mesh_window_maps' maps a given domain ID to all of the windows
    // for that domain, which are returned via a map from other domain ID to
    // the indices of the extents in the primary domain.
    std::map< index_t, std::map<index_t, window> > mesh_window_maps;
    {
        for(index_t l = 0; l < (index_t)mesh_level_map.size() - 1; l++)
        {
            const std::vector<const Node*> &hi_nodes = mesh_level_map[l];
            const std::vector<const Node*> &lo_nodes = mesh_level_map[l+1];
            for(index_t hi = 0; hi < (index_t)hi_nodes.size(); hi++)
            {
                for(index_t lo = 0; lo < (index_t)lo_nodes.size(); lo++)
                {
                    const Node &hi_node = *hi_nodes[hi];
                    const Node &lo_node = *lo_nodes[lo];

                    const index_t hi_dom_id = hi_node["state/domain_id"].to_uint64();
                    const index_t lo_dom_id = lo_node["state/domain_id"].to_uint64();
                    const point_id_map &hi_point_map = mesh_point_maps[hi_dom_id];
                    const point_id_map &lo_point_map = mesh_point_maps[lo_dom_id];

                    std::vector<point> point_intx_list;
                    point_id_map::const_iterator hi_pt_itr = hi_point_map.begin();
                    point_id_map::const_iterator lo_pt_itr = lo_point_map.begin();
                    while(hi_pt_itr != hi_point_map.end() && lo_pt_itr != lo_point_map.end())
                    {
                        if(hi_pt_itr->first < lo_pt_itr->first)
                        {
                            ++hi_pt_itr;
                        }
                        else if(lo_pt_itr->first < hi_pt_itr->first)
                        {
                            ++lo_pt_itr;
                        }
                        else
                        {
                            point_intx_list.push_back(hi_pt_itr->first);
                            ++hi_pt_itr;
                            ++lo_pt_itr;
                        }
                    }
                    // TODO(JRC): Handle cases wherein the low mesh doesn't
                    // have a sensible window with the high mesh.
                    const point min_intx_point = point_intx_list.front();
                    const point max_intx_point = point_intx_list.back();

                    window &hi_window = mesh_window_maps[hi_dom_id][lo_dom_id];
                    hi_window.first = hi_point_map.at(min_intx_point);
                    hi_window.second = hi_point_map.at(max_intx_point);

                    window &lo_window = mesh_window_maps[lo_dom_id][hi_dom_id];
                    lo_window.first = lo_point_map.at(min_intx_point);
                    lo_window.second = lo_point_map.at(max_intx_point);
                }
            }
        }
    }

    conduit::NodeIterator doms_it = mesh.children();
    while(doms_it.has_next())
    {
        conduit::Node &dom_node = doms_it.next();
        index_t dom_id = dom_node["state/domain_id"].to_uint64();
        index_t dom_level = dom_node["state/level_id"].to_uint64();

        index_t dom_dims[3] = {0, 0, 0}; // needed for 1d to 3d xform per domain
        {
            const conduit::Node &dom_coords = dom_node["coordsets/coords/values"];
            for(index_t d = 0; d < 3; d++)
            {
                dom_dims[d] = !dom_coords.has_child(cartesian_dims[d]) ? 1 :
                    dom_coords[cartesian_dims[d]].dtype().number_of_elements();
            }
        }

        conduit::Node &dom_nestset = dom_node["nestsets/mesh_nest"];
        dom_nestset["association"].set("element");
        dom_nestset["topology"].set("mesh");

        std::map<index_t, window>::const_iterator dom_window_itr;
        for(dom_window_itr = mesh_window_maps[dom_id].begin();
            dom_window_itr != mesh_window_maps[dom_id].end(); ++dom_window_itr)
        {
            index_t odom_id = dom_window_itr->first;
            const conduit::Node &odom_node = *mesh_id_map[odom_id];
            index_t odom_level = odom_node["state/level_id"].to_uint64();

            window window_extrema = dom_window_itr->second;
            std::string window_name;
            {
                index_t min_dom_id = std::min(dom_id, odom_id);
                index_t max_dom_id = std::max(dom_id, odom_id);

                std::ostringstream oss;
                oss << "window_" <<  min_dom_id << "_" << max_dom_id;
                window_name = oss.str();
            }

            conduit::Node &dom_window = dom_nestset["windows"][window_name];
            dom_window["domain_id"].set(odom_id);
            dom_window["domain_type"].set(dom_level < odom_level ? "child" : "parent");

            index_t window_extents[2][3] = {{0, 0, 0}, {0, 0, 0}};
            for(index_t e = 0; e < 2; e++)
            {
                index_t window_extreme = e == 0 ? window_extrema.first : window_extrema.second;
                index_t *window_extent = &window_extents[e][0];

                index_t dim_remainder = window_extreme;
                for(index_t d = 3; d-- > 0;)
                {
                    index_t dim_stride = 1;
                    for(index_t dd = 0; dd < d; dd++)
                    {
                        dim_stride *= dom_dims[dd];
                    }

                    window_extent[d] = dim_remainder / dim_stride;
                    dim_remainder = dim_remainder % dim_stride;
                }
            }

            for(index_t d = 0; d < dim_count; d++)
            {
                // NOTE(JRC): These values may seem incorrect since they're relative
                // to point space, but they actually work out to calculate the proper
                // values because the coordinate indices for an element will always
                // match its minimum point indices and h-l points is number of elements.
                dom_window["origin"][logical_dims[d]].set(window_extents[0][d]);
                dom_window["dims"][logical_dims[d]].set(
                    window_extents[1][d] - window_extents[0][d]);
            }
        }
    }

    doms_it = mesh.children();
    while(doms_it.has_next())
    {
        conduit::Node &dom_node = doms_it.next();
        conduit::Node &dom_windows_node = dom_node["nestsets/mesh_nest/windows"];
        conduit::NodeIterator windows_it = dom_windows_node.children();
        while(windows_it.has_next())
        {
            conduit::Node &dom_window_node = windows_it.next();
            const std::string dom_window_name = windows_it.name();
            index_t odom_id = dom_window_node["domain_id"].to_uint64();

            const conduit::Node &odom_node = *mesh_id_map[odom_id];
            const conduit::Node &odom_window_node =
                odom_node["nestsets/mesh_nest/windows"][dom_window_name];

            const conduit::Node *parent_window_node, *child_window_node;
            if(dom_window_node["domain_type"].as_string() == "child")
            {
                parent_window_node = &dom_window_node;
                child_window_node = &odom_window_node;
            }
            else
            {
                parent_window_node = &odom_window_node;
                child_window_node = &dom_window_node;
            }

            for(index_t d = 0; d < dim_count; d++)
            {
                dom_window_node["ratio"][logical_dims[d]].set(
                    (*child_window_node)["dims"][logical_dims[d]].to_uint64() /
                    (*parent_window_node)["dims"][logical_dims[d]].to_uint64());
            }
        }
    }
}


//---------------------------------------------------------------------------//
void
braid_uniform(index_t npts_x,
              index_t npts_y,
              index_t npts_z,
              Node &res)
{
    res.reset();
    
    index_t nele_x = npts_x -1;
    index_t nele_y = npts_y -1;
    index_t nele_z = npts_z -1;
    
    braid_init_example_state(res);
    braid_init_uniform_coordset(npts_x,
                                npts_y,
                                npts_z,
                                res["coordsets/coords"]);

    res["topologies/mesh/type"] = "uniform";
    res["topologies/mesh/coordset"] = "coords"; 
    
    Node &fields = res["fields"];

    braid_init_example_point_scalar_field(npts_x,
                                          npts_y,
                                          npts_z,
                                          fields["braid"]);

    braid_init_example_element_scalar_field(nele_x,
                                            nele_y,
                                            nele_z,
                                            fields["radial"]);

    braid_init_example_point_vector_field(npts_x,
                                          npts_y,
                                          npts_z,
                                          fields["vel"]);

}



//---------------------------------------------------------------------------//
void
braid_rectilinear(index_t npts_x,
                  index_t npts_y,
                  index_t npts_z,
                  Node &res)
{
    res.reset();
    
    index_t nele_x = npts_x -1;
    index_t nele_y = npts_y -1;
    index_t nele_z = npts_z -1;
    
    braid_init_example_state(res);
    braid_init_rectilinear_coordset(npts_x,
                                    npts_y,
                                    npts_z,
                                    res["coordsets/coords"]);
    
    res["topologies/mesh/type"] = "rectilinear";
    res["topologies/mesh/coordset"] = "coords"; 
    
    Node &fields = res["fields"];

    braid_init_example_point_scalar_field(npts_x,
                                          npts_y,
                                          npts_z,
                                          fields["braid"]);

    braid_init_example_element_scalar_field(nele_x,
                                            nele_y,
                                            nele_z,
                                            fields["radial"]);

    braid_init_example_point_vector_field(npts_x,
                                          npts_y,
                                          npts_z,
                                          fields["vel"]);

}

//---------------------------------------------------------------------------//
void
braid_structured(index_t npts_x,
                 index_t npts_y,
                 index_t npts_z,
                 Node &res)
{
    res.reset();
    
    index_t nele_x = npts_x -1;
    index_t nele_y = npts_y -1;
    index_t nele_z = npts_z -1;
    
    braid_init_example_state(res);
    braid_init_explicit_coordset(npts_x,
                                 npts_y,
                                 npts_z,
                                 res["coordsets/coords"]);
  
    res["topologies/mesh/type"] = "structured";
    res["topologies/mesh/coordset"] = "coords";
    res["topologies/mesh/elements/dims/i"] = (int32)nele_x;
    res["topologies/mesh/elements/dims/j"] = (int32)nele_y;
    
    if(nele_z > 0)
    {
        res["topologies/mesh/elements/dims/k"] = (int32)nele_z; 
    }

    Node &fields = res["fields"];

    braid_init_example_point_scalar_field(npts_x,
                                          npts_y,
                                          npts_z,
                                          fields["braid"]);
                                          
    braid_init_example_element_scalar_field(nele_x,
                                            nele_y, 
                                            nele_z,
                                            fields["radial"]);

    braid_init_example_point_vector_field(npts_x,
                                          npts_y,
                                          npts_z,
                                          fields["vel"]);

}


//---------------------------------------------------------------------------//
void
braid_points_explicit(index_t npts_x,
                      index_t npts_y,
                      index_t npts_z,
                      Node &res)
{
    res.reset();
    index_t npts_total = npts_x * npts_y * npts_z;
    
    braid_init_example_state(res);
    braid_init_explicit_coordset(npts_x,
                                 npts_y,
                                 npts_z,
                                 res["coordsets/coords"]);
    
    res["topologies/mesh/type"] = "unstructured";
    res["topologies/mesh/coordset"] = "coords";
    res["topologies/mesh/elements/shape"] = "point";
    res["topologies/mesh/elements/connectivity"].set(DataType::int32(npts_total));
    int32 *conn = res["topologies/mesh/elements/connectivity"].value();

    for(int32 i = 0; i < (int32)npts_total ; i++)
    {
        conn[i] = i;
    }

    Node &fields = res["fields"];
    
    braid_init_example_point_scalar_field(npts_x,
                                          npts_y,
                                          npts_z,
                                          fields["braid"]);
    
    braid_init_example_element_scalar_field(npts_x,
                                            npts_y, 
                                            npts_z,
                                            fields["radial"]);

    braid_init_example_point_vector_field(npts_x,
                                          npts_y,
                                          npts_z,
                                          fields["vel"]);

}


//---------------------------------------------------------------------------//
void
braid_points_implicit(index_t npts_x,
                      index_t npts_y,
                      index_t npts_z,
                      Node &res)
{
    res.reset();
    
    braid_init_example_state(res);
    braid_init_explicit_coordset(npts_x,
                                 npts_y,
                                 npts_z,
                                 res["coordsets/coords"]);
    
    res["topologies/mesh/type"] = "points";
    res["topologies/mesh/coordset"] = "coords";

    Node &fields = res["fields"];
    
    braid_init_example_point_scalar_field(npts_x,
                                          npts_y,
                                          npts_z,
                                          fields["braid"]);
    
    braid_init_example_element_scalar_field(npts_x,
                                            npts_y, 
                                            npts_z,
                                            fields["radial"]);

    braid_init_example_point_vector_field(npts_x,
                                          npts_y,
                                          npts_z,
                                          fields["vel"]);

}


//---------------------------------------------------------------------------//
void
braid_quads(index_t npts_x,
            index_t npts_y,
            Node &res)
{
    res.reset();
    
    int32 nele_x = (int32)(npts_x - 1);
    int32 nele_y = (int32)(npts_y - 1);
    int32 nele = nele_x * nele_y;
    
    braid_init_example_state(res);
    braid_init_explicit_coordset(npts_x,
                                 npts_y,
                                 1,
                                 res["coordsets/coords"]);
  
    res["topologies/mesh/type"] = "unstructured";
    res["topologies/mesh/coordset"] = "coords";
    res["topologies/mesh/elements/shape"] = "quad";
    res["topologies/mesh/elements/connectivity"].set(DataType::int32(nele*4));
    int32 *conn = res["topologies/mesh/elements/connectivity"].value();

    int32 idx = 0;
    for(int32 j = 0; j < nele_x ; j++)
    {
        int32 yoff = j * (nele_x+1);
        for(int32 i = 0; i < nele_y; i++)
        {
            conn[idx+0] = yoff + i;
            conn[idx+1] = yoff + i + (nele_x+1);
            conn[idx+2] = yoff + i + 1 + (nele_x+1);
            conn[idx+3] = yoff + i + 1;

            idx+=4;
        }
    }


    Node &fields = res["fields"];

    braid_init_example_point_scalar_field(npts_x,
                                          npts_y,
                                          1,
                                          fields["braid"]);

    braid_init_example_element_scalar_field(nele_x,
                                            nele_y,
                                            0,
                                            fields["radial"]);

    braid_init_example_point_vector_field(npts_x,
                                          npts_y,
                                          1,
                                          fields["vel"]);
}

//---------------------------------------------------------------------------//
void
braid_quads_and_tris(index_t npts_x,
            index_t npts_y,
            Node &res)
{
    res.reset();
    
    int32 nele_x = (int32)(npts_x - 1);
    int32 nele_y = (int32)(npts_y - 1);
    
    braid_init_example_state(res);
    braid_init_explicit_coordset(npts_x,
                                 npts_y,
                                 1,
                                 res["coordsets/coords"]);
  
    res["topologies/mesh/type"] = "unstructured";
    res["topologies/mesh/coordset"] = "coords";

    Node &elems = res["topologies/mesh/elements"];
    elems["element_types/quads/stream_id"] = 9; // VTK_QUAD
    elems["element_types/quads/shape"]     = "quad";
    elems["element_types/tris/stream_id"]  = 5; // VTK_TRIANGLE
    elems["element_types/tris/shape"]      = "tri";

    // Fill in stream IDs and calculate size of the connectivity array
    int32 count   = 0;
    int32 ielem   = 0;
    std::vector< int32 > stream_ids_buffer;
    std::vector< int32 > stream_lengths;

    for(int32 j = 0; j < nele_x ; j++)
    {
        for(int32 i = 0; i < nele_y; i++)
        {
             if ( ielem % 2 == 0 )
             {
                 // QUAD
                 stream_ids_buffer.push_back( 9 );
                 stream_lengths.push_back( 1 );
                 count += 4;
             }
             else
             {
                 // TRIANGLE
                 stream_ids_buffer.push_back( 5 );
                 count += 6;
                 stream_lengths.push_back( 2 );
             }

             ++ielem;

        } // END for all i

    } // END for all j


    elems["element_index/stream_ids"].set(stream_ids_buffer);
    elems["element_index/element_counts"].set(stream_lengths);

    // Allocate connectivity array
    elems["stream"].set(DataType::int32(count));
    int32* conn = elems["stream"].value();

    // Fill in connectivity array
    int32 idx = 0;
    int32 elem  = 0;
    for(int32 j = 0; j < nele_x ; j++)
    {
        int32 yoff = j * (nele_x+1);

        for(int32 i = 0; i < nele_y; i++)
        {
            int32 n1 = yoff + i;
            int32 n2 = n1 + (nele_x+1);
            int32 n3 = n1 + 1 + (nele_x+1);
            int32 n4 = n1 + 1;

            if ( elem % 2 == 0 )
            {
                conn[idx  ] = n1;
                conn[idx+1] = n2;
                conn[idx+2] = n3;
                conn[idx+3] = n4;
                idx+=4;
            }
            else
            {
               conn[idx   ] = n1;
               conn[idx+1 ] = n2;
               conn[idx+2 ] = n4;
               idx+=3;

               conn[idx   ] = n2;
               conn[idx+1 ] = n3;
               conn[idx+2 ] = n4;
               idx+=3;
            }

            ++elem;

        } // END for all i

    } // END for all j


    Node &fields = res["fields"];

    braid_init_example_point_scalar_field(npts_x,
                                          npts_y,
                                          1,
                                          fields["braid"]);

    braid_init_example_point_vector_field(npts_x,
                                          npts_y,
                                          1,
                                          fields["vel"]);

    // braid_init_example_element_scalar_field(nele_x,
    //                                         nele_y,
    //                                         0,
    //                                         fields["radial"]);
}

//---------------------------------------------------------------------------//
void
braid_quads_and_tris_offsets(index_t npts_x,
                             index_t npts_y,
                             Node &res)
{

    res.reset();

    int32 nele_x = (int32)(npts_x - 1);
    int32 nele_y = (int32)(npts_y - 1);

    braid_init_example_state(res);
    braid_init_explicit_coordset(npts_x,
                                 npts_y,
                                 1,
                                 res["coordsets/coords"]);

    res["topologies/mesh/type"] = "unstructured";
    res["topologies/mesh/coordset"] = "coords";
    
    Node &elems = res["topologies/mesh/elements"];
    elems["element_types/quads/stream_id"] = 9; // VTK_QUAD
    elems["element_types/quads/shape"]     = "quad";
    elems["element_types/tris/stream_id"]  = 5; // VTK_TRIANGLE
    elems["element_types/tris/shape"]      = "tri";

    // Fill in stream IDs and calculate size of the connectivity array
    int32 count   = 0;
    int32 ielem   = 0;
    std::vector< int32 > stream_ids;
    std::vector< int32 > stream_offsets;
    stream_offsets.push_back( 0 );

    for(int32 j = 0; j < nele_x ; j++)
    {
        for(int32 i = 0; i < nele_y; i++)
        {
            int32 next = stream_offsets.back();

             if ( ielem % 2 == 0 )
             {
                 // QUAD
                 stream_offsets.push_back( next+4 );
                 stream_ids.push_back( 9 );
                 count += 4;
             }
             else
             {
                 // TRIANGLE
                 stream_offsets.push_back( next+3 );
                 stream_offsets.push_back( next+6 );
                 stream_ids.push_back( 5 );
                 stream_ids.push_back( 5 );
                 count += 6;
             }

             ++ielem;

        } // END for all i

    } // END for all j


    elems["element_index/stream_ids"].set(stream_ids);
    elems["element_index/offsets"].set(stream_offsets);

    // Allocate connectivity array
    elems["stream"].set(DataType::int32(count));
    int32* conn = elems["stream"].value();

    // Fill in connectivity array
    int32 idx = 0;
    int32 elem  = 0;
    for(int32 j = 0; j < nele_x ; j++)
    {
        int32 yoff = j * (nele_x+1);

        for(int32 i = 0; i < nele_y; i++)
        {
            int32 n1 = yoff + i;
            int32 n2 = n1 + (nele_x+1);
            int32 n3 = n1 + 1 + (nele_x+1);
            int32 n4 = n1 + 1;

            if ( elem % 2 == 0 )
            {
                conn[idx  ] = n1;
                conn[idx+1] = n2;
                conn[idx+2] = n3;
                conn[idx+3] = n4;
                idx+=4;
            }
            else
            {
               conn[idx   ] = n1;
               conn[idx+1 ] = n2;
               conn[idx+2 ] = n4;
               idx+=3;

               conn[idx   ] = n2;
               conn[idx+1 ] = n3;
               conn[idx+2 ] = n4;
               idx+=3;
            }

            ++elem;

        } // END for all i

    } // END for all j


    Node &fields = res["fields"];

    braid_init_example_point_scalar_field(npts_x,
                                          npts_y,
                                          1,
                                          fields["braid"]);

    braid_init_example_point_vector_field(npts_x,
                                          npts_y,
                                          1,
                                          fields["vel"]);
}


//---------------------------------------------------------------------------//
void
braid_lines_2d(index_t npts_x,
               index_t npts_y,
               Node &res)
{
    res.reset();
    
    // require npts_x > 0 && npts_y > 0

    int32 nele_quads_x = (int32)(npts_x-1);
    int32 nele_quads_y = (int32)(npts_y-1);
    int32 nele_quads = nele_quads_x * nele_quads_y;
        
    braid_init_example_state(res);
    braid_init_explicit_coordset(npts_x,
                                 npts_y,
                                 1,
                                 res["coordsets/coords"]);
  
    res["topologies/mesh/type"] = "unstructured";
    res["topologies/mesh/coordset"] = "coords";
    res["topologies/mesh/elements/shape"] = "line";
    res["topologies/mesh/elements/connectivity"].set(DataType::int32(nele_quads*4*2));
    int32 *conn = res["topologies/mesh/elements/connectivity"].value();

    int32 idx = 0;
    for(int32 j = 0; j < nele_quads_y ; j++)
    {
        int32 yoff = j * (nele_quads_x+1);
        
        for(int32 i = 0; i < nele_quads_x; i++)
        {
            // 4 lines per quad.

            // Note: this pattern allows for simple per-quad construction,
            // but it creates spatially overlapping lines

            conn[idx++] = yoff + i;
            conn[idx++] = yoff + i + (nele_quads_x+1);

            conn[idx++] = yoff + i + (nele_quads_x+1);
            conn[idx++] = yoff + i + 1 + (nele_quads_x+1);

            conn[idx++] = yoff + i;
            conn[idx++] = yoff + i + 1;

            conn[idx++] = yoff + i + 1;
            conn[idx++] = yoff + i + 1 + (nele_quads_x+1);
        }
    }


    Node &fields = res["fields"];

    braid_init_example_point_scalar_field(npts_x,
                                          npts_y,
                                          1,
                                          fields["braid"]);

    braid_init_example_element_scalar_field(nele_quads_x,
                                            nele_quads_y,
                                            0,
                                            fields["radial"],4);

    braid_init_example_point_vector_field(npts_x,
                                          npts_y,
                                          1,
                                          fields["vel"]);

}

//---------------------------------------------------------------------------//
void
braid_tris(index_t npts_x,
           index_t npts_y,
           Node &res)
{
    res.reset();
    
    // require npts_x > 0 && npts_y > 0

    int32 nele_quads_x = (int32) npts_x-1;
    int32 nele_quads_y = (int32) npts_y-1;
    int32 nele_quads = nele_quads_x * nele_quads_y;
        
    braid_init_example_state(res);
    braid_init_explicit_coordset(npts_x,
                                 npts_y,
                                 1,
                                 res["coordsets/coords"]);
  
    res["topologies/mesh/type"] = "unstructured";
    res["topologies/mesh/coordset"] = "coords";
    res["topologies/mesh/elements/shape"] = "tri";
    res["topologies/mesh/elements/connectivity"].set(DataType::int32(nele_quads*6));
    int32 *conn = res["topologies/mesh/elements/connectivity"].value();

    int32 idx = 0;
    for(int32 j = 0; j < nele_quads_y ; j++)
    {
        int32 yoff = j * (nele_quads_x+1);
        
        for(int32 i = 0; i < nele_quads_x; i++)
        {
            // two tris per quad. 
            conn[idx+0] = yoff + i;
            conn[idx+1] = yoff + i + (nele_quads_x+1);
            conn[idx+2] = yoff + i + 1 + (nele_quads_x+1);

            conn[idx+3] = yoff + i;
            conn[idx+4] = yoff + i + 1;
            conn[idx+5] = yoff + i + 1 + (nele_quads_x+1);
            
            idx+=6;
        }
    }


    Node &fields = res["fields"];

    braid_init_example_point_scalar_field(npts_x,
                                          npts_y,
                                          1,
                                          fields["braid"]);

    braid_init_example_element_scalar_field(nele_quads_x,
                                            nele_quads_y,
                                            0,
                                            fields["radial"],2);

    braid_init_example_point_vector_field(npts_x,
                                          npts_y,
                                          1,
                                          fields["vel"]);

}


//---------------------------------------------------------------------------//
void
braid_hexs(index_t npts_x,
           index_t npts_y,
           index_t npts_z,
           Node &res)
{
    res.reset();
    
    int32 nele_x = (int32)(npts_x - 1);
    int32 nele_y = (int32)(npts_y - 1);
    int32 nele_z = (int32)(npts_z - 1);
    int32 nele = nele_x * nele_y * nele_z;
    
    braid_init_example_state(res);
    braid_init_explicit_coordset(npts_x,
                                 npts_y,
                                 npts_z,
                                 res["coordsets/coords"]);
  
    res["topologies/mesh/type"] = "unstructured";
    res["topologies/mesh/coordset"] = "coords";
    res["topologies/mesh/elements/shape"] = "hex";
    res["topologies/mesh/elements/connectivity"].set(DataType::int32(nele*8));
    int32 *conn = res["topologies/mesh/elements/connectivity"].value();

    int32 idx = 0;
    for(int32 k = 0; k < nele_z ; k++)
    {
        int32 zoff = k * (nele_x+1)*(nele_y+1);
        int32 zoff_n = (k+1) * (nele_x+1)*(nele_y+1);
        
        for(int32 j = 0; j < nele_y ; j++)
        {
            int32 yoff = j * (nele_x+1);
            int32 yoff_n = (j+1) * (nele_x+1);


            for(int32 i = 0; i < nele_x; i++)
            {
                // ordering is same as VTK_HEXAHEDRON

                conn[idx+0] = zoff + yoff + i;
                conn[idx+1] = zoff + yoff + i + 1;
                conn[idx+2] = zoff + yoff_n + i + 1;
                conn[idx+3] = zoff + yoff_n + i;

                conn[idx+4] = zoff_n + yoff + i;
                conn[idx+5] = zoff_n + yoff + i + 1;
                conn[idx+6] = zoff_n + yoff_n + i + 1;
                conn[idx+7] = zoff_n + yoff_n + i;

                idx+=8;
            }
        }
    }

    Node &fields = res["fields"];

    braid_init_example_point_scalar_field(npts_x,
                                          npts_y,
                                          npts_z,
                                          fields["braid"]);

    braid_init_example_element_scalar_field(nele_x,
                                            nele_y,
                                            nele_z,
                                            fields["radial"]);

    braid_init_example_point_vector_field(npts_x,
                                          npts_y,
                                          npts_z,
                                          fields["vel"]);
}

//---------------------------------------------------------------------------//
void
braid_tets(index_t npts_x,
           index_t npts_y,
           index_t npts_z,
           Node &res)
{
    res.reset();
    
    int32 nele_hexs_x = (int32) (npts_x - 1);
    int32 nele_hexs_y = (int32) (npts_y - 1);
    int32 nele_hexs_z = (int32) (npts_z - 1);
    int32 nele_hexs = nele_hexs_x * nele_hexs_y * nele_hexs_z;
    
    int32 tets_per_hex = 6;
    int32 verts_per_tet = 4;
    int32 n_tets_verts = nele_hexs * tets_per_hex * verts_per_tet;

    braid_init_example_state(res);
    braid_init_explicit_coordset(npts_x,
                                 npts_y,
                                 npts_z,
                                 res["coordsets/coords"]);
  

    res["topologies/mesh/type"] = "unstructured";
    res["topologies/mesh/coordset"] = "coords";
    res["topologies/mesh/elements/shape"] = "tet";
    res["topologies/mesh/elements/connectivity"].set(DataType::int32(n_tets_verts));
    int32 *conn = res["topologies/mesh/elements/connectivity"].value();


    int32 idx = 0;
    for(int32 k = 0; k < nele_hexs_z ; k++)
    {
        int32 zoff = k * (nele_hexs_x+1)*(nele_hexs_y+1);
        int32 zoff_n = (k+1) * (nele_hexs_x+1)*(nele_hexs_y+1);
        
        for(int32 j = 0; j < nele_hexs_y ; j++)
        {
            int32 yoff = j * (nele_hexs_x+1);
            int32 yoff_n = (j+1) * (nele_hexs_x+1);


            for(int32 i = 0; i < nele_hexs_z; i++)
            {
                // Create a local array of the vertex indices
                // ordering is same as VTK_HEXAHEDRON
                int32 vidx[8] =   {zoff + yoff + i
                                  ,zoff + yoff + i + 1
                                  ,zoff + yoff_n + i + 1
                                  ,zoff + yoff_n + i
                                  ,zoff_n + yoff + i
                                  ,zoff_n + yoff + i + 1
                                  ,zoff_n + yoff_n + i + 1
                                  ,zoff_n + yoff_n + i};

                // Create six tets all sharing diagonal from vertex 0 to 6
                // Uses SILO convention for vertex order (normals point in)
                conn[idx++] = vidx[0];
                conn[idx++] = vidx[2];
                conn[idx++] = vidx[1];
                conn[idx++] = vidx[6];

                conn[idx++] = vidx[0];
                conn[idx++] = vidx[3];
                conn[idx++] = vidx[2];
                conn[idx++] = vidx[6];

                conn[idx++] = vidx[0];
                conn[idx++] = vidx[7];
                conn[idx++] = vidx[3];
                conn[idx++] = vidx[6];

                conn[idx++] = vidx[0];
                conn[idx++] = vidx[4];
                conn[idx++] = vidx[7];
                conn[idx++] = vidx[6];

                conn[idx++] = vidx[0];
                conn[idx++] = vidx[5];
                conn[idx++] = vidx[4];
                conn[idx++] = vidx[6];

                conn[idx++] = vidx[0];
                conn[idx++] = vidx[1];
                conn[idx++] = vidx[5];
                conn[idx++] = vidx[6];

            }
        }
    }

    Node &fields = res["fields"];

    braid_init_example_point_scalar_field(npts_x,
                                          npts_y,
                                          npts_z,
                                          fields["braid"]);

    braid_init_example_element_scalar_field(nele_hexs_x,
                                            nele_hexs_y,
                                            nele_hexs_z,
                                            fields["radial"],
                                            tets_per_hex);

    braid_init_example_point_vector_field(npts_x,
                                          npts_y,
                                          npts_z,
                                          fields["vel"]);

}


//---------------------------------------------------------------------------//
void
braid_lines_3d(index_t npts_x,
               index_t npts_y,
               index_t npts_z,
               Node &res)
{
    res.reset();
    
    int32 nele_hexs_x = (int32)(npts_x - 1);
    int32 nele_hexs_y = (int32)(npts_y - 1);
    int32 nele_hexs_z = (int32)(npts_z - 1);
    int32 nele_hexs = nele_hexs_x * nele_hexs_y * nele_hexs_z;
    

    braid_init_example_state(res);
    braid_init_explicit_coordset(npts_x,
                                 npts_y,
                                 npts_z,
                                 res["coordsets/coords"]);

    res["topologies/mesh/type"] = "unstructured";
    res["topologies/mesh/coordset"] = "coords";
    res["topologies/mesh/elements/shape"] = "line";
    res["topologies/mesh/elements/connectivity"].set(DataType::int32(nele_hexs * 12 * 2));
    int32 *conn = res["topologies/mesh/elements/connectivity"].value();

    int32 idx = 0;
    for(int32 k = 0; k < nele_hexs_z ; k++)
    {
        int32 zoff = k * (nele_hexs_x+1)*(nele_hexs_y+1);
        int32 zoff_n = (k+1) * (nele_hexs_x+1)*(nele_hexs_y+1);
        
        for(int32 j = 0; j < nele_hexs_y ; j++)
        {
            int32 yoff = j * (nele_hexs_x+1);
            int32 yoff_n = (j+1) * (nele_hexs_x+1);


            for(int32 i = 0; i < nele_hexs_z; i++)
            {
                // 12 lines per hex 
                // Note: this pattern allows for simple per-hex construction,
                // but it creates spatially overlapping lines

                // front face
                conn[idx++] = zoff + yoff + i;
                conn[idx++] = zoff + yoff + i +1;

                conn[idx++] = zoff + yoff + i + 1;
                conn[idx++] = zoff + yoff_n + i + 1;
                
                conn[idx++] = zoff + yoff_n + i + 1;
                conn[idx++] = zoff + yoff_n + i;
                
                conn[idx++] = zoff + yoff_n + i;
                conn[idx++] = zoff + yoff + i;

                // back face
                conn[idx++] = zoff_n + yoff + i;
                conn[idx++] = zoff_n + yoff + i +1;

                conn[idx++] = zoff_n + yoff + i + 1;
                conn[idx++] = zoff_n + yoff_n + i + 1;
                
                conn[idx++] = zoff_n + yoff_n + i + 1;
                conn[idx++] = zoff_n + yoff_n + i;
                
                conn[idx++] = zoff_n + yoff_n + i;
                conn[idx++] = zoff_n + yoff + i;

                // sides 
                conn[idx++] = zoff   + yoff + i;
                conn[idx++] = zoff_n + yoff + i;

                conn[idx++] = zoff   + yoff + i + 1;
                conn[idx++] = zoff_n + yoff + i + 1;
                
                conn[idx++] = zoff   + yoff_n + i + 1;
                conn[idx++] = zoff_n + yoff_n + i + 1;
                
                conn[idx++] = zoff   + yoff_n + i;
                conn[idx++] = zoff_n + yoff_n + i;

            }
        }
    }

    Node &fields = res["fields"];

    braid_init_example_point_scalar_field(npts_x,
                                          npts_y,
                                          npts_z,
                                          fields["braid"]);

    braid_init_example_element_scalar_field(nele_hexs_x,
                                            nele_hexs_y,
                                            nele_hexs_z,
                                            fields["radial"],
                                            12);

    braid_init_example_point_vector_field(npts_x,
                                          npts_y,
                                          npts_z,
                                          fields["vel"]);

}



//---------------------------------------------------------------------------//
void
braid_hexs_and_tets(index_t npts_x,
                    index_t npts_y,
                    index_t npts_z,
                    Node &res)
{

    // WARNING -- The code below is UNTESTED.
    //            The SILO writer is missing an implementation for
    //            unstructured indexed_stream meshes in 3D.

    res.reset();

    int32 nele_hexs_x = (int32)(npts_x - 1);
    int32 nele_hexs_y = (int32)(npts_y - 1);
    int32 nele_hexs_z = (int32)(npts_z - 1);
    int32 nele_hexs = nele_hexs_x * nele_hexs_y * nele_hexs_z;


    // Set the number of voxels containing hexs and tets
    int32 n_hex_hexs = (nele_hexs > 1)? nele_hexs / 2 : nele_hexs;
    int32 n_hex_tets = nele_hexs - n_hex_hexs;

    // Compute the sizes of the connectivity array for each element type
    int32 hexs_per_hex = 1;
    int32 verts_per_hex = 8;
    int32 n_hexs_verts = n_hex_hexs * hexs_per_hex * verts_per_hex;

    int32 tets_per_hex = 6;
    int32 verts_per_tet = 4;
    int32 n_tets_verts = n_hex_tets * tets_per_hex * verts_per_tet;


    braid_init_example_state(res);
    braid_init_explicit_coordset(npts_x,
                                 npts_y,
                                 npts_z,
                                 res["coordsets/coords"]);

    // Setup mesh as unstructured indexed_stream mesh of hexs and tets
    res["topologies/mesh/type"] = "unstructured";
    res["topologies/mesh/coordset"] = "coords";

    res["topologies/mesh/elements/element_types/hexs/stream_id"] = 0;
    res["topologies/mesh/elements/element_types/hexs/shape"] = "hex";

    res["topologies/mesh/elements/element_types/tets/stream_id"] = 1;
    res["topologies/mesh/elements/element_types/tets/shape"] = "tet";

    res["topologies/mesh/elements/element_index/stream_ids"].set(DataType::int32(4));
    res["topologies/mesh/elements/element_index/element_counts"].set(DataType::int32(4));

    int32* sidx_ids = res["topologies/mesh/elements/element_index/stream_ids"].value();
    int32* sidx_lengths = res["topologies/mesh/elements/element_index/element_counts"].value();

    // There are four groups -- alternating between hexs and tets
    sidx_ids[0] = 0;
    sidx_ids[1] = 1;
    sidx_ids[2] = 0;
    sidx_ids[3] = 1;

    // Set the lengths of the groups
    // The first two groups have at most length 1
    // The last two groups have the balance of the elements
    switch(nele_hexs)
    {
    case 0:
        sidx_lengths[0] = 0;  sidx_lengths[1] = 0;
        sidx_lengths[2] = 0;  sidx_lengths[3] = 0;
        break;
    case 1:
        sidx_lengths[0] = 1;  sidx_lengths[1] = 0;
        sidx_lengths[2] = 0;  sidx_lengths[3] = 0;
        break;
    case 2:
        sidx_lengths[0] = 1;  sidx_lengths[1] = 1;
        sidx_lengths[2] = 0;  sidx_lengths[3] = 0;
        break;
    case 3:
        sidx_lengths[0] = 1;  sidx_lengths[1] = 1;
        sidx_lengths[2] = 1;  sidx_lengths[3] = 0;
        break;
    default:
        sidx_lengths[0] = 1;
        sidx_lengths[1] = 1;
        sidx_lengths[2] = n_hex_hexs-1;
        sidx_lengths[3] = n_hex_tets-1;
        break;
    }

    res["topologies/mesh/elements/stream"].set( DataType::int32(n_hexs_verts + n_tets_verts) );
    int32* conn = res["topologies/mesh/elements/stream"].value();

    int32 idx = 0;
    int32 elem_count = 0;
    for(int32 k = 0; k < nele_hexs_z ; k++)
    {
        int32 zoff = k * (nele_hexs_x+1)*(nele_hexs_y+1);
        int32 zoff_n = (k+1) * (nele_hexs_x+1)*(nele_hexs_y+1);

        for(int32 j = 0; j < nele_hexs_y ; j++)
        {
            int32 yoff = j * (nele_hexs_x+1);
            int32 yoff_n = (j+1) * (nele_hexs_x+1);


            for(int32 i = 0; i < nele_hexs_z; i++)
            {
                // Create a local array of the vertex indices
                // ordering is same as VTK_HEXAHEDRON
                int32 vidx[8] = {zoff + yoff + i
                                  ,zoff + yoff + i + 1
                                  ,zoff + yoff_n + i + 1
                                  ,zoff + yoff_n + i
                                  ,zoff_n + yoff + i
                                  ,zoff_n + yoff + i + 1
                                  ,zoff_n + yoff_n + i + 1
                                  ,zoff_n + yoff_n + i};

                bool isHex = (elem_count == 0)
                          || (elem_count > 1 && elem_count <= n_hex_hexs);


                if(isHex)
                {
                    conn[idx++] = vidx[0];
                    conn[idx++] = vidx[1];
                    conn[idx++] = vidx[2];
                    conn[idx++] = vidx[3];

                    conn[idx++] = vidx[4];
                    conn[idx++] = vidx[5];
                    conn[idx++] = vidx[6];
                    conn[idx++] = vidx[7];
                }
                else // it is a tet
                {
                    // Create six tets all sharing diagonal from vertex 0 to 6
                    // Uses SILO convention for vertex order (normals point in)
                    conn[idx++] = vidx[0];
                    conn[idx++] = vidx[2];
                    conn[idx++] = vidx[1];
                    conn[idx++] = vidx[6];

                    conn[idx++] = vidx[0];
                    conn[idx++] = vidx[3];
                    conn[idx++] = vidx[2];
                    conn[idx++] = vidx[6];

                    conn[idx++] = vidx[0];
                    conn[idx++] = vidx[7];
                    conn[idx++] = vidx[3];
                    conn[idx++] = vidx[6];

                    conn[idx++] = vidx[0];
                    conn[idx++] = vidx[4];
                    conn[idx++] = vidx[7];
                    conn[idx++] = vidx[6];

                    conn[idx++] = vidx[0];
                    conn[idx++] = vidx[5];
                    conn[idx++] = vidx[4];
                    conn[idx++] = vidx[6];

                    conn[idx++] = vidx[0];
                    conn[idx++] = vidx[1];
                    conn[idx++] = vidx[5];
                    conn[idx++] = vidx[6];
                }

                elem_count++;
            }
        }
    }

    Node &fields = res["fields"];

    braid_init_example_point_scalar_field(npts_x,
                                          npts_y,
                                          npts_z,
                                          fields["braid"]);

    braid_init_example_point_vector_field(npts_x,
                                          npts_y,
                                          npts_z,
                                          fields["vel"]);

//    // Omit for now -- the function assumes a uniform element type
//    braid_init_example_element_scalar_field(nele_hexs_x,
//                                            nele_hexs_y,
//                                            nele_hexs_z,
//                                            fields["radial"],
//                                            tets_per_hex);
}


//---------------------------------------------------------------------------//
void
basic(const std::string &mesh_type,
      index_t npts_x, // number of points in x
      index_t npts_y, // number of points in y
      index_t npts_z, // number of points in z
      Node &res)
{
    // NOTE(JRC): The basic mesh example only supports simple, homogenous
    // element types that can be spanned by zone-centered fields.
    const std::string mesh_types[7] = {
        "uniform", "rectilinear", "structured",
        "tris", "quads", "tets", "hexs"};
    const index_t mesh_types_subelems_per_elem[7] = {
        1, 1, 1,
        2, 1, 6, 1};

    index_t mesh_type_index = -1;
    for(index_t i = 0; i < 7; i++)
    {
        if(mesh_type == mesh_types[i])
        {
            mesh_type_index = i;
        }
    }
    if(mesh_type_index < 0 || mesh_type_index >= 7)
    {
        CONDUIT_ERROR("unknown mesh_type = " << mesh_type);
    }

    braid(mesh_type, npts_x, npts_y, npts_z, res);
    res.remove("fields");
    res.remove("state");

    basic_init_example_element_scalar_field(npts_x-1, npts_y-1, npts_z-1,
        res["fields/field"], mesh_types_subelems_per_elem[mesh_type_index]);
}


//---------------------------------------------------------------------------//
void
braid(const std::string &mesh_type,
      index_t npts_x, // number of points in x
      index_t npts_y, // number of points in y
      index_t npts_z, // number of points in z
      Node &res)
{

    if(mesh_type == "uniform")
    {
        braid_uniform(npts_x,npts_y,npts_z,res);
    }
    else if(mesh_type == "rectilinear")
    {
        braid_rectilinear(npts_x,npts_y,npts_z,res);
    }
    else if(mesh_type == "structured")
    {
        braid_structured(npts_x,npts_y,npts_z,res);
    }
    else if(mesh_type == "lines")
    {
        if( npts_z <= 1 )
            braid_lines_2d(npts_x,npts_y,res);
        else
            braid_lines_3d(npts_x,npts_y,npts_x,res);
    }
    else if(mesh_type == "tris")
    {
        braid_tris(npts_x,npts_y,res);
    }
    else if(mesh_type == "quads")
    {
        braid_quads(npts_x,npts_y,res);
    }
    else if(mesh_type == "quads_and_tris")
    {
        braid_quads_and_tris(npts_x,npts_y,res);
    }
    else if(mesh_type == "quads_and_tris_offsets")
    {
        braid_quads_and_tris_offsets(npts_x,npts_y,res);
    }
    else if(mesh_type == "tets")
    {
        braid_tets(npts_x,npts_y,npts_z,res);
    }
    else if(mesh_type == "hexs")
    {
        braid_hexs(npts_x,npts_y,npts_z,res);
    }
    else if(mesh_type == "hexs_and_tets")
    {
        braid_hexs_and_tets(npts_x,npts_y,npts_z,res);
    }
    else if(mesh_type == "points")
    {
        braid_points_explicit(npts_x,npts_y,npts_z,res);
    }
    else if(mesh_type == "points_implicit")
    {
        braid_points_implicit(npts_x,npts_y,npts_z,res);
    }
    else
    {
        CONDUIT_ERROR("unknown mesh_type = " << mesh_type);
    }
}


<<<<<<< HEAD

//---------------------------------------------------------------------------//
void
misc(const std::string &mesh_type,
     index_t npts_x, // number of points in x
     index_t npts_y, // number of points in y
     index_t /*npts_z*/, // number of points in z
     Node &res)
{
    // TODO(JRC): Improve these examples so that they use different example
    // geometry than is used in the "braid" examples.
    if(mesh_type == "matsets")
    {
        braid_quads(npts_x,npts_y,res);
        braid_init_example_matset(npts_x-1,npts_y-1,0,res["matsets/mesh"]);
    }
    else if(mesh_type == "adjsets")
    {
        for(index_t j = 0; j < 2; j++)
        {
            for(index_t i = 0; i < 2; i++)
            {
                const index_t domain_id = j * 2 + i;

                std::ostringstream oss;
                oss << "domain" << domain_id;
                const std::string domain_name = oss.str();

                Node &domain_node = res[domain_name];
                braid_quads(npts_x,npts_y,domain_node);
                domain_node["state/domain_id"].set(domain_id);

                Node &domain_coords = domain_node["coordsets/coords/values"];
                float64_array domain_coords_x = domain_coords["x"].as_float64_array();
                for(index_t x = 0; x < domain_coords_x.number_of_elements(); x++)
                {
                    domain_coords_x[x] += i * 20.0;
                }
                float64_array domain_coords_y = domain_coords["y"].as_float64_array();
                for(index_t y = 0; y < domain_coords_y.number_of_elements(); y++)
                {
                    domain_coords_y[y] += j * 20.0;
                }
            }
        }

        braid_init_example_adjset(res);
    }
    else if(mesh_type == "nestsets")
    {
        braid_rectilinear(npts_x,npts_y,1,res["domain0"]);
        res["domain0/state/domain_id"].set(0);
        res["domain0/state/level_id"].set(0);

        for(index_t j = 0; j < 2; j++)
        {
            for(index_t i = 0; i < 2; i++)
            {
                const index_t domain_id = j * 2 + i + 1;

                std::ostringstream oss;
                oss << "domain" << domain_id;
                const std::string domain_name = oss.str();

                Node &domain_node = res[domain_name];
                braid_rectilinear(npts_x,npts_y,1,domain_node);
                domain_node["state/domain_id"].set(domain_id);
                domain_node["state/level_id"].set(1);

                Node &domain_coords = domain_node["coordsets/coords/values"];
                float64_array domain_coords_x = domain_coords["x"].as_float64_array();
                for(index_t x = 0; x < domain_coords_x.number_of_elements(); x++)
                {
                    domain_coords_x[x] = ( domain_coords_x[x] / 2.0 ) - 5.0 + i * 10.0;
                }
                float64_array domain_coords_y = domain_coords["y"].as_float64_array();
                for(index_t y = 0; y < domain_coords_y.number_of_elements(); y++)
                {
                    domain_coords_y[y] = ( domain_coords_y[y] / 2.0 ) - 5.0 + j * 10.0;
                }
            }
        }

        braid_init_example_nestset(res);
    }
    else
    {
        CONDUIT_ERROR("unknown mesh_type = " << mesh_type);
    }
}

=======
>>>>>>> 5d9abab8
//---------------------------------------------------------------------------//
void julia_fill_values(index_t nx,
                       index_t ny,
                       float64 x_min,
                       float64 x_max,
                       float64 y_min,
                       float64 y_max,
                       float64 c_re,
                       float64 c_im,
                       int32_array &out)
{
    index_t idx = 0;
    for(index_t j = 0; j < ny; j++)
    {
        for(index_t i = 0; i < nx; i++)
        {
            float64 zx = float64(i) / float64(nx-1);
            float64 zy = float64(j) / float64(ny-1);
            
            zx = x_min + (x_max - x_min) * zx;
            zy = y_min + (y_max - y_min) * zy;

            int32 iter = 0;
            int32 max_iter = 1000;
            
            while( (zx * zx) + (zy * zy ) < 4.0 && iter < max_iter)
            {
                float64 x_temp = zx*zx - zy*zy;
                zy = 2*zx*zy  + c_im;
                zx = x_temp    + c_re;
                iter++;
            }
            if(iter == max_iter)
            {
                out[idx] = 0;
            }
            else
            {
                out[idx] = iter;
            }
    
            idx++;
        }
    }
}


//---------------------------------------------------------------------------//
void julia(index_t nx,
           index_t ny,
           float64 x_min,
           float64 x_max,
           float64 y_min,
           float64 y_max,
           float64 c_re,
           float64 c_im,
           Node &res)
{
    res.reset();
    // create a rectilinear coordset 
    res["coordsets/coords/type"] = "rectilinear";
    res["coordsets/coords/values/x"] = DataType::float64(nx+1);
    res["coordsets/coords/values/y"] = DataType::float64(ny+1);
    
    float64_array x_coords = res["coordsets/coords/values/x"].value();
    float64_array y_coords = res["coordsets/coords/values/y"].value(); 
    
    float64 dx = (x_max - x_min) / float64(nx);
    float64 dy = (y_max - y_min) / float64(ny);

    float64 vx = x_min;
    for(index_t i =0; i< nx+1; i++)
    {
        x_coords[i] = vx;
        vx+=dx;
    }
    
    float64 vy = x_min;
    for(index_t i =0; i< ny+1; i++)
    {
        y_coords[i] = vy;
        vy+=dy;
    }
    
    // create the topology
    
    res["topologies/topo/type"] = "rectilinear";
    res["topologies/topo/coordset"] = "coords";
    
    
    // create the fields

    res["fields/iters/association"] = "element";
    res["fields/iters/topology"] = "topo";
    res["fields/iters/values"] = DataType::int32(nx * ny);
    
    int32_array out = res["fields/iters/values"].value();
    
    julia_fill_values(nx,ny,
                      x_min, x_max,
                      y_min, y_max,
                      c_re, c_im,
                      out);
}

//---------------------------------------------------------------------------//
void spiral(index_t ndoms,
            Node &res)
{
    res.reset();
    
    int f_2 = 1;
    int f_1 = 1;
    int f = 1;
    
    float64 x = 0.0;
    float64 y = 0.0;

    float64 loc_xo = x + f;
    float64 loc_yo = y + f;

    int rot_case = 0;

    for(int d=0; d < ndoms; d++)
    {
        // create the current domain
        std::ostringstream oss;
        oss << "domain_" << std::setw(6) << std::setfill('0') << d;
        std::string domain_name = oss.str();

        Node &dom = res[domain_name];

        // create a rectilinear coordset 
        dom["coordsets/coords/type"] = "rectilinear";
        dom["coordsets/coords/values/x"] = DataType::float64(f+1);
        dom["coordsets/coords/values/y"] = DataType::float64(f+1);
    
        float64_array x_coords = dom["coordsets/coords/values/x"].value();
        float64_array y_coords = dom["coordsets/coords/values/y"].value(); 

        float64 xv = x;
        float64 yv = y;

        for(int i=0; i < f+1; i++)
        {
            x_coords[i] = xv;
            y_coords[i] = yv;
            xv+=1;
            yv+=1;
        }

        // create the topology
        dom["topologies/topo/type"] = "rectilinear";
        dom["topologies/topo/coordset"] = "coords";
        // todo, add topo logical origin
    
    
        // create the fields
        dom["fields/dist/association"] = "vertex";
        dom["fields/dist/topology"] = "topo";
        dom["fields/dist/values"] = DataType::float64((f+1) * (f+1));
    
        float64_array dist_vals = dom["fields/dist/values"].value();

        index_t idx = 0;
        // fill the scalar with approx dist to spiral 
        yv = y;

        for(int j=0; j < f+1; j++)
        {
            xv = x;
            for(int i=0; i < f+1; i++)
            {
                float64 l_x = xv - loc_xo;
                float64 l_y = yv - loc_yo;
                dist_vals[idx] = sqrt( l_x * l_x + l_y * l_y) - f;
                xv+=1;
                idx++;
            }
            yv+=1;
        }
    
        // setup for next domain using one of 4 rotation cases 
        switch(rot_case)
        {
            case 0:
            {
                x += f;
                // next loc orig == top left
                loc_xo = x;
                if (f <= 1)
                    loc_yo = y + f;
                else
                    loc_yo = y + f + f_1;
                break;
            }
            case 1:
            {
                y += f;
                x -= f_1;
                // next loc orig == bottom left
                loc_xo = x;
                loc_yo = y;
                break;
            }
            case 2:
            {
                x -= (f + f_1);
                y -= f_1;
                // next loc orig == bottom right
                loc_xo = x + (f + f_1);
                loc_yo = y;
                break;
            }
            case 3:
            {
                y -= (f + f_1);
                // next loc orig == top right
                loc_xo = x + (f + f_1);
                loc_yo = y + (f + f_1);
                break;
            }
        }
        // update the rotate case
        rot_case =  (rot_case +1) % 4;
            
        // calc next fib #
        // domain id is one less than the fib #
        if( (d+1) > 1)
        {
            int f_prev = f;
            f = f + f_1;
            f_2 = f_1;
            f_1 = f_prev;
        }
    }
}


//---------------------------------------------------------------------------//
void
misc(const std::string &mesh_type,
     index_t npts_x, // number of points in x
     index_t npts_y, // number of points in y
     index_t /*npts_z*/, // number of points in z
     Node &res)
{
    // TODO(JRC): Improve these examples so that they use different example
    // geometry than is used in the "braid" examples.
    if(mesh_type == "matsets")
    {
        braid_quads(npts_x,npts_y,res);
        braid_init_example_matset(npts_x-1,npts_y-1,0,res["matsets/mesh"]);
    }
    else if(mesh_type == "adjsets")
    {
        for(index_t j = 0; j < 2; j++)
        {
            for(index_t i = 0; i < 2; i++)
            {
                const index_t domain_id = j * 2 + i;
                
                std::ostringstream oss;
                oss << "domain" << domain_id;
                const std::string domain_name = oss.str();

                Node &domain_node = res[domain_name];
                braid_quads(npts_x,npts_y,domain_node);
                domain_node["state/domain_id"].set(domain_id);

                Node &domain_coords = domain_node["coordsets/coords/values"];
                float64_array domain_coords_x = domain_coords["x"].as_float64_array();
                for(index_t x = 0; x < domain_coords_x.number_of_elements(); x++)
                {
                    domain_coords_x[x] += i * 20.0;
                }
                float64_array domain_coords_y = domain_coords["y"].as_float64_array();
                for(index_t y = 0; y < domain_coords_y.number_of_elements(); y++)
                {
                    domain_coords_y[y] += j * 20.0;
                }
            }
        }

        braid_init_example_adjset(res);
    }
    else
    {
        CONDUIT_ERROR("unknown mesh_type = " << mesh_type);
    }
}

//-----------------------------------------------------------------------------
}
//-----------------------------------------------------------------------------
// -- end conduit::blueprint::mesh::examples --
//-----------------------------------------------------------------------------


}
//-----------------------------------------------------------------------------
// -- end conduit::blueprint::mesh --
//-----------------------------------------------------------------------------


}
//-----------------------------------------------------------------------------
// -- end conduit::blueprint:: --
//-----------------------------------------------------------------------------


}
//-----------------------------------------------------------------------------
// -- end conduit:: --
//-----------------------------------------------------------------------------<|MERGE_RESOLUTION|>--- conflicted
+++ resolved
@@ -106,12 +106,8 @@
 //---------------------------------------------------------------------------//
 struct point
 {
-<<<<<<< HEAD
     point(float64 px = 0.0, float64 py = 0.0, float64 pz = 0.0) : x(px), y(py), z(pz) {};
     point(float64* ps) : x(ps[0]), y(ps[1]), z(ps[2]) {};
-=======
-    point(float64 px, float64 py, float64 pz = 0.0) : x(px), y(py), z(pz) {};
->>>>>>> 5d9abab8
 
     bool operator<(const point& other) const
     {
@@ -2184,7 +2180,245 @@
 }
 
 
-<<<<<<< HEAD
+//---------------------------------------------------------------------------//
+void julia_fill_values(index_t nx,
+                       index_t ny,
+                       float64 x_min,
+                       float64 x_max,
+                       float64 y_min,
+                       float64 y_max,
+                       float64 c_re,
+                       float64 c_im,
+                       int32_array &out)
+{
+    index_t idx = 0;
+    for(index_t j = 0; j < ny; j++)
+    {
+        for(index_t i = 0; i < nx; i++)
+        {
+            float64 zx = float64(i) / float64(nx-1);
+            float64 zy = float64(j) / float64(ny-1);
+            
+            zx = x_min + (x_max - x_min) * zx;
+            zy = y_min + (y_max - y_min) * zy;
+
+            int32 iter = 0;
+            int32 max_iter = 1000;
+            
+            while( (zx * zx) + (zy * zy ) < 4.0 && iter < max_iter)
+            {
+                float64 x_temp = zx*zx - zy*zy;
+                zy = 2*zx*zy  + c_im;
+                zx = x_temp    + c_re;
+                iter++;
+            }
+            if(iter == max_iter)
+            {
+                out[idx] = 0;
+            }
+            else
+            {
+                out[idx] = iter;
+            }
+    
+            idx++;
+        }
+    }
+}
+
+
+//---------------------------------------------------------------------------//
+void julia(index_t nx,
+           index_t ny,
+           float64 x_min,
+           float64 x_max,
+           float64 y_min,
+           float64 y_max,
+           float64 c_re,
+           float64 c_im,
+           Node &res)
+{
+    res.reset();
+    // create a rectilinear coordset 
+    res["coordsets/coords/type"] = "rectilinear";
+    res["coordsets/coords/values/x"] = DataType::float64(nx+1);
+    res["coordsets/coords/values/y"] = DataType::float64(ny+1);
+    
+    float64_array x_coords = res["coordsets/coords/values/x"].value();
+    float64_array y_coords = res["coordsets/coords/values/y"].value(); 
+    
+    float64 dx = (x_max - x_min) / float64(nx);
+    float64 dy = (y_max - y_min) / float64(ny);
+
+    float64 vx = x_min;
+    for(index_t i =0; i< nx+1; i++)
+    {
+        x_coords[i] = vx;
+        vx+=dx;
+    }
+    
+    float64 vy = x_min;
+    for(index_t i =0; i< ny+1; i++)
+    {
+        y_coords[i] = vy;
+        vy+=dy;
+    }
+    
+    // create the topology
+    
+    res["topologies/topo/type"] = "rectilinear";
+    res["topologies/topo/coordset"] = "coords";
+    
+    
+    // create the fields
+
+    res["fields/iters/association"] = "element";
+    res["fields/iters/topology"] = "topo";
+    res["fields/iters/values"] = DataType::int32(nx * ny);
+    
+    int32_array out = res["fields/iters/values"].value();
+    
+    julia_fill_values(nx,ny,
+                      x_min, x_max,
+                      y_min, y_max,
+                      c_re, c_im,
+                      out);
+}
+
+
+//---------------------------------------------------------------------------//
+void spiral(index_t ndoms,
+            Node &res)
+{
+    res.reset();
+    
+    int f_2 = 1;
+    int f_1 = 1;
+    int f = 1;
+    
+    float64 x = 0.0;
+    float64 y = 0.0;
+
+    float64 loc_xo = x + f;
+    float64 loc_yo = y + f;
+
+    int rot_case = 0;
+
+    for(int d=0; d < ndoms; d++)
+    {
+        // create the current domain
+        std::ostringstream oss;
+        oss << "domain_" << std::setw(6) << std::setfill('0') << d;
+        std::string domain_name = oss.str();
+
+        Node &dom = res[domain_name];
+
+        // create a rectilinear coordset 
+        dom["coordsets/coords/type"] = "rectilinear";
+        dom["coordsets/coords/values/x"] = DataType::float64(f+1);
+        dom["coordsets/coords/values/y"] = DataType::float64(f+1);
+    
+        float64_array x_coords = dom["coordsets/coords/values/x"].value();
+        float64_array y_coords = dom["coordsets/coords/values/y"].value(); 
+
+        float64 xv = x;
+        float64 yv = y;
+
+        for(int i=0; i < f+1; i++)
+        {
+            x_coords[i] = xv;
+            y_coords[i] = yv;
+            xv+=1;
+            yv+=1;
+        }
+
+        // create the topology
+        dom["topologies/topo/type"] = "rectilinear";
+        dom["topologies/topo/coordset"] = "coords";
+        // todo, add topo logical origin
+    
+    
+        // create the fields
+        dom["fields/dist/association"] = "vertex";
+        dom["fields/dist/topology"] = "topo";
+        dom["fields/dist/values"] = DataType::float64((f+1) * (f+1));
+    
+        float64_array dist_vals = dom["fields/dist/values"].value();
+
+        index_t idx = 0;
+        // fill the scalar with approx dist to spiral 
+        yv = y;
+
+        for(int j=0; j < f+1; j++)
+        {
+            xv = x;
+            for(int i=0; i < f+1; i++)
+            {
+                float64 l_x = xv - loc_xo;
+                float64 l_y = yv - loc_yo;
+                dist_vals[idx] = sqrt( l_x * l_x + l_y * l_y) - f;
+                xv+=1;
+                idx++;
+            }
+            yv+=1;
+        }
+    
+        // setup for next domain using one of 4 rotation cases 
+        switch(rot_case)
+        {
+            case 0:
+            {
+                x += f;
+                // next loc orig == top left
+                loc_xo = x;
+                if (f <= 1)
+                    loc_yo = y + f;
+                else
+                    loc_yo = y + f + f_1;
+                break;
+            }
+            case 1:
+            {
+                y += f;
+                x -= f_1;
+                // next loc orig == bottom left
+                loc_xo = x;
+                loc_yo = y;
+                break;
+            }
+            case 2:
+            {
+                x -= (f + f_1);
+                y -= f_1;
+                // next loc orig == bottom right
+                loc_xo = x + (f + f_1);
+                loc_yo = y;
+                break;
+            }
+            case 3:
+            {
+                y -= (f + f_1);
+                // next loc orig == top right
+                loc_xo = x + (f + f_1);
+                loc_yo = y + (f + f_1);
+                break;
+            }
+        }
+        // update the rotate case
+        rot_case =  (rot_case +1) % 4;
+            
+        // calc next fib #
+        // domain id is one less than the fib #
+        if( (d+1) > 1)
+        {
+            int f_prev = f;
+            f = f + f_1;
+            f_2 = f_1;
+            f_1 = f_prev;
+        }
+    }
+}
+
 
 //---------------------------------------------------------------------------//
 void
@@ -2276,300 +2510,6 @@
     }
 }
 
-=======
->>>>>>> 5d9abab8
-//---------------------------------------------------------------------------//
-void julia_fill_values(index_t nx,
-                       index_t ny,
-                       float64 x_min,
-                       float64 x_max,
-                       float64 y_min,
-                       float64 y_max,
-                       float64 c_re,
-                       float64 c_im,
-                       int32_array &out)
-{
-    index_t idx = 0;
-    for(index_t j = 0; j < ny; j++)
-    {
-        for(index_t i = 0; i < nx; i++)
-        {
-            float64 zx = float64(i) / float64(nx-1);
-            float64 zy = float64(j) / float64(ny-1);
-            
-            zx = x_min + (x_max - x_min) * zx;
-            zy = y_min + (y_max - y_min) * zy;
-
-            int32 iter = 0;
-            int32 max_iter = 1000;
-            
-            while( (zx * zx) + (zy * zy ) < 4.0 && iter < max_iter)
-            {
-                float64 x_temp = zx*zx - zy*zy;
-                zy = 2*zx*zy  + c_im;
-                zx = x_temp    + c_re;
-                iter++;
-            }
-            if(iter == max_iter)
-            {
-                out[idx] = 0;
-            }
-            else
-            {
-                out[idx] = iter;
-            }
-    
-            idx++;
-        }
-    }
-}
-
-
-//---------------------------------------------------------------------------//
-void julia(index_t nx,
-           index_t ny,
-           float64 x_min,
-           float64 x_max,
-           float64 y_min,
-           float64 y_max,
-           float64 c_re,
-           float64 c_im,
-           Node &res)
-{
-    res.reset();
-    // create a rectilinear coordset 
-    res["coordsets/coords/type"] = "rectilinear";
-    res["coordsets/coords/values/x"] = DataType::float64(nx+1);
-    res["coordsets/coords/values/y"] = DataType::float64(ny+1);
-    
-    float64_array x_coords = res["coordsets/coords/values/x"].value();
-    float64_array y_coords = res["coordsets/coords/values/y"].value(); 
-    
-    float64 dx = (x_max - x_min) / float64(nx);
-    float64 dy = (y_max - y_min) / float64(ny);
-
-    float64 vx = x_min;
-    for(index_t i =0; i< nx+1; i++)
-    {
-        x_coords[i] = vx;
-        vx+=dx;
-    }
-    
-    float64 vy = x_min;
-    for(index_t i =0; i< ny+1; i++)
-    {
-        y_coords[i] = vy;
-        vy+=dy;
-    }
-    
-    // create the topology
-    
-    res["topologies/topo/type"] = "rectilinear";
-    res["topologies/topo/coordset"] = "coords";
-    
-    
-    // create the fields
-
-    res["fields/iters/association"] = "element";
-    res["fields/iters/topology"] = "topo";
-    res["fields/iters/values"] = DataType::int32(nx * ny);
-    
-    int32_array out = res["fields/iters/values"].value();
-    
-    julia_fill_values(nx,ny,
-                      x_min, x_max,
-                      y_min, y_max,
-                      c_re, c_im,
-                      out);
-}
-
-//---------------------------------------------------------------------------//
-void spiral(index_t ndoms,
-            Node &res)
-{
-    res.reset();
-    
-    int f_2 = 1;
-    int f_1 = 1;
-    int f = 1;
-    
-    float64 x = 0.0;
-    float64 y = 0.0;
-
-    float64 loc_xo = x + f;
-    float64 loc_yo = y + f;
-
-    int rot_case = 0;
-
-    for(int d=0; d < ndoms; d++)
-    {
-        // create the current domain
-        std::ostringstream oss;
-        oss << "domain_" << std::setw(6) << std::setfill('0') << d;
-        std::string domain_name = oss.str();
-
-        Node &dom = res[domain_name];
-
-        // create a rectilinear coordset 
-        dom["coordsets/coords/type"] = "rectilinear";
-        dom["coordsets/coords/values/x"] = DataType::float64(f+1);
-        dom["coordsets/coords/values/y"] = DataType::float64(f+1);
-    
-        float64_array x_coords = dom["coordsets/coords/values/x"].value();
-        float64_array y_coords = dom["coordsets/coords/values/y"].value(); 
-
-        float64 xv = x;
-        float64 yv = y;
-
-        for(int i=0; i < f+1; i++)
-        {
-            x_coords[i] = xv;
-            y_coords[i] = yv;
-            xv+=1;
-            yv+=1;
-        }
-
-        // create the topology
-        dom["topologies/topo/type"] = "rectilinear";
-        dom["topologies/topo/coordset"] = "coords";
-        // todo, add topo logical origin
-    
-    
-        // create the fields
-        dom["fields/dist/association"] = "vertex";
-        dom["fields/dist/topology"] = "topo";
-        dom["fields/dist/values"] = DataType::float64((f+1) * (f+1));
-    
-        float64_array dist_vals = dom["fields/dist/values"].value();
-
-        index_t idx = 0;
-        // fill the scalar with approx dist to spiral 
-        yv = y;
-
-        for(int j=0; j < f+1; j++)
-        {
-            xv = x;
-            for(int i=0; i < f+1; i++)
-            {
-                float64 l_x = xv - loc_xo;
-                float64 l_y = yv - loc_yo;
-                dist_vals[idx] = sqrt( l_x * l_x + l_y * l_y) - f;
-                xv+=1;
-                idx++;
-            }
-            yv+=1;
-        }
-    
-        // setup for next domain using one of 4 rotation cases 
-        switch(rot_case)
-        {
-            case 0:
-            {
-                x += f;
-                // next loc orig == top left
-                loc_xo = x;
-                if (f <= 1)
-                    loc_yo = y + f;
-                else
-                    loc_yo = y + f + f_1;
-                break;
-            }
-            case 1:
-            {
-                y += f;
-                x -= f_1;
-                // next loc orig == bottom left
-                loc_xo = x;
-                loc_yo = y;
-                break;
-            }
-            case 2:
-            {
-                x -= (f + f_1);
-                y -= f_1;
-                // next loc orig == bottom right
-                loc_xo = x + (f + f_1);
-                loc_yo = y;
-                break;
-            }
-            case 3:
-            {
-                y -= (f + f_1);
-                // next loc orig == top right
-                loc_xo = x + (f + f_1);
-                loc_yo = y + (f + f_1);
-                break;
-            }
-        }
-        // update the rotate case
-        rot_case =  (rot_case +1) % 4;
-            
-        // calc next fib #
-        // domain id is one less than the fib #
-        if( (d+1) > 1)
-        {
-            int f_prev = f;
-            f = f + f_1;
-            f_2 = f_1;
-            f_1 = f_prev;
-        }
-    }
-}
-
-
-//---------------------------------------------------------------------------//
-void
-misc(const std::string &mesh_type,
-     index_t npts_x, // number of points in x
-     index_t npts_y, // number of points in y
-     index_t /*npts_z*/, // number of points in z
-     Node &res)
-{
-    // TODO(JRC): Improve these examples so that they use different example
-    // geometry than is used in the "braid" examples.
-    if(mesh_type == "matsets")
-    {
-        braid_quads(npts_x,npts_y,res);
-        braid_init_example_matset(npts_x-1,npts_y-1,0,res["matsets/mesh"]);
-    }
-    else if(mesh_type == "adjsets")
-    {
-        for(index_t j = 0; j < 2; j++)
-        {
-            for(index_t i = 0; i < 2; i++)
-            {
-                const index_t domain_id = j * 2 + i;
-                
-                std::ostringstream oss;
-                oss << "domain" << domain_id;
-                const std::string domain_name = oss.str();
-
-                Node &domain_node = res[domain_name];
-                braid_quads(npts_x,npts_y,domain_node);
-                domain_node["state/domain_id"].set(domain_id);
-
-                Node &domain_coords = domain_node["coordsets/coords/values"];
-                float64_array domain_coords_x = domain_coords["x"].as_float64_array();
-                for(index_t x = 0; x < domain_coords_x.number_of_elements(); x++)
-                {
-                    domain_coords_x[x] += i * 20.0;
-                }
-                float64_array domain_coords_y = domain_coords["y"].as_float64_array();
-                for(index_t y = 0; y < domain_coords_y.number_of_elements(); y++)
-                {
-                    domain_coords_y[y] += j * 20.0;
-                }
-            }
-        }
-
-        braid_init_example_adjset(res);
-    }
-    else
-    {
-        CONDUIT_ERROR("unknown mesh_type = " << mesh_type);
-    }
-}
-
 //-----------------------------------------------------------------------------
 }
 //-----------------------------------------------------------------------------
