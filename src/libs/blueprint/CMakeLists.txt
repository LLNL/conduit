###############################################################################
# Copyright (c) 2014-2019, Lawrence Livermore National Security, LLC.
#
# Produced at the Lawrence Livermore National Laboratory
#
# LLNL-CODE-666778
#
# All rights reserved.
#
# This file is part of Conduit.
#
# For details, see: http://software.llnl.gov/conduit/.
#
# Please also read conduit/LICENSE
#
# Redistribution and use in source and binary forms, with or without
# modification, are permitted provided that the following conditions are met:
#
# * Redistributions of source code must retain the above copyright notice,
#   this list of conditions and the disclaimer below.
#
# * Redistributions in binary form must reproduce the above copyright notice,
#   this list of conditions and the disclaimer (as noted below) in the
#   documentation and/or other materials provided with the distribution.
#
# * Neither the name of the LLNS/LLNL nor the names of its contributors may
#   be used to endorse or promote products derived from this software without
#   specific prior written permission.
#
# THIS SOFTWARE IS PROVIDED BY THE COPYRIGHT HOLDERS AND CONTRIBUTORS "AS IS"
# AND ANY EXPRESS OR IMPLIED WARRANTIES, INCLUDING, BUT NOT LIMITED TO, THE
# IMPLIED WARRANTIES OF MERCHANTABILITY AND FITNESS FOR A PARTICULAR PURPOSE
# ARE DISCLAIMED. IN NO EVENT SHALL LAWRENCE LIVERMORE NATIONAL SECURITY,
# LLC, THE U.S. DEPARTMENT OF ENERGY OR CONTRIBUTORS BE LIABLE FOR ANY
# DIRECT, INDIRECT, INCIDENTAL, SPECIAL, EXEMPLARY, OR CONSEQUENTIAL
# DAMAGES  (INCLUDING, BUT NOT LIMITED TO, PROCUREMENT OF SUBSTITUTE GOODS
# OR SERVICES; LOSS OF USE, DATA, OR PROFITS; OR BUSINESS INTERRUPTION)
# HOWEVER CAUSED AND ON ANY THEORY OF LIABILITY, WHETHER IN CONTRACT,
# STRICT LIABILITY, OR TORT (INCLUDING NEGLIGENCE OR OTHERWISE) ARISING
# IN ANY WAY OUT OF THE USE OF THIS SOFTWARE, EVEN IF ADVISED OF THE
# POSSIBILITY OF SUCH DAMAGE.
#
###############################################################################


################################
# Add the blueprint library
################################

ENABLE_WARNINGS()


configure_file ("${CMAKE_CURRENT_SOURCE_DIR}/conduit_blueprint_exports.h.in"
                "${CMAKE_CURRENT_BINARY_DIR}/conduit_blueprint_exports.h")


#
# Specify all headers
#
set(blueprint_headers
    conduit_blueprint.hpp
    conduit_blueprint_mesh.hpp
    conduit_blueprint_mesh_examples.hpp
    conduit_blueprint_mesh_examples_julia.hpp
    conduit_blueprint_mesh_examples_venn.hpp
    conduit_blueprint_mcarray.hpp
    conduit_blueprint_mcarray_examples.hpp
    conduit_blueprint_o2mrelation.hpp
    conduit_blueprint_o2mrelation_iterator.hpp
    conduit_blueprint_o2mrelation_examples.hpp
    conduit_blueprint_zfparray.hpp
    ${CMAKE_CURRENT_BINARY_DIR}/conduit_blueprint_exports.h
)

#
# Specify blueprint c sources
#
set(blueprint_c_headers
    c/conduit_blueprint.h
    c/conduit_blueprint_mcarray.h
    c/conduit_blueprint_mesh.h
    )


#
# Specify blueprint cpp sources
#
set(blueprint_sources
    conduit_blueprint.cpp
    conduit_blueprint_mesh.cpp
    conduit_blueprint_mesh_examples.cpp
    conduit_blueprint_mesh_examples_julia.cpp
    conduit_blueprint_mesh_examples_venn.cpp
    conduit_blueprint_mcarray.cpp
    conduit_blueprint_mcarray_examples.cpp
    conduit_blueprint_o2mrelation.cpp
    conduit_blueprint_o2mrelation_iterator.cpp
    conduit_blueprint_o2mrelation_examples.cpp
    conduit_blueprint_zfparray.cpp
    )

#
# Specify blueprint c sources
#
set(blueprint_c_sources
    c/conduit_blueprint_c.cpp
    c/conduit_blueprint_mcarray_c.cpp
    c/conduit_blueprint_mesh_c.cpp
    )

#################################
# Add fortran interface
# if fortran support was selected
#################################

if(FORTRAN_FOUND)
    #
    # Specify fortran sources
    #
    set(blueprint_fortran_sources
        fortran/conduit_blueprint_fortran.f90
        fortran/conduit_blueprint_mcarray_fortran.f90
        fortran/conduit_blueprint_mesh_fortran.f90)

endif()

#
# Setup conduit blueprint lib
#
add_compiled_library(NAME conduit_blueprint
                     EXPORT conduit
                     HEADERS ${blueprint_headers} ${blueprint_c_headers}
                     SOURCES ${blueprint_sources} ${blueprint_c_sources} ${blueprint_fortran_sources}
<<<<<<< HEAD
                     DEPENDS_ON conduit mpi
                     HEADERS_DEST_DIR include/conduit)
=======
                     DEPENDS_ON conduit
                     HEADERS_DEST_DIR include/conduit
                     FOLDER libs)
>>>>>>> 4d1c308d


if(FORTRAN_FOUND)
    ###############################################################################
    # Special install targets for conduit fortran modules
    ###############################################################################

    set(conduit_blueprint_fortran_modules
        ${CMAKE_Fortran_MODULE_DIRECTORY}/conduit_blueprint.mod
        ${CMAKE_Fortran_MODULE_DIRECTORY}/conduit_blueprint_mesh.mod
        ${CMAKE_Fortran_MODULE_DIRECTORY}/conduit_blueprint_mcarray.mod)

    # Setup install to copy the fortran modules
    install(FILES
            ${conduit_blueprint_fortran_modules}
            DESTINATION include/conduit)

endif()


###################################
# add conduit_blueprint_verify exe
###################################

if(ENABLE_UTILS)
    blt_add_executable(
        NAME        conduit_blueprint_verify
        SOURCES     conduit_blueprint_verify_exe.cpp
        DEPENDS_ON  conduit conduit_relay conduit_blueprint
        OUTPUT_DIR ${CMAKE_CURRENT_BINARY_DIR}
        FOLDER utils)

    # add install target
    install(TARGETS conduit_blueprint_verify
            RUNTIME DESTINATION bin)
endif()

################################
# Add python wrappers if python
# support was selected
################################
if(PYTHON_FOUND)
    add_subdirectory(python)
endif()


################################################################
# If we have mpi, add the conduit blueprint mpi library
################################################################
if(MPI_FOUND)
#
# Specify blueprint mpi sources
#
set(conduit_blueprint_mpi_sources
    conduit_blueprint_mpi.cpp
    conduit_blueprint_mpi_mesh.cpp
    conduit_blueprint_mpi_mesh_examples.cpp)

#
# Specify blueprint mpi headers
#
set(conduit_blueprint_mpi_headers
    conduit_blueprint_mpi.hpp
    conduit_blueprint_mpi_mesh.hpp
    conduit_blueprint_mpi_mesh_examples.hpp
${CMAKE_CURRENT_BINARY_DIR}/conduit_blueprint_exports.h)


#
# Specify blueprint mpi deps
#
set(conduit_blueprint_mpi_deps conduit conduit_blueprint mpi conduit_relay_mpi)

#
# setup conduit blueprint mpi lib
#
add_compiled_library(NAME conduit_blueprint_mpi
                     EXPORT conduit
                     HEADERS ${conduit_blueprint_mpi_headers}
                     SOURCES ${conduit_blueprint_mpi_sources}
                     DEPENDS_ON ${conduit_blueprint_mpi_deps}
                     HEADERS_DEST_DIR include/conduit
                     FOLDER libs)

blt_add_target_compile_flags(TO conduit_blueprint_mpi FLAGS "-DCONDUIT_BLUEPRINT_MPI_ENABLED")


endif() # end if MPI_FOUND

<|MERGE_RESOLUTION|>--- conflicted
+++ resolved
@@ -131,14 +131,9 @@
                      EXPORT conduit
                      HEADERS ${blueprint_headers} ${blueprint_c_headers}
                      SOURCES ${blueprint_sources} ${blueprint_c_sources} ${blueprint_fortran_sources}
-<<<<<<< HEAD
                      DEPENDS_ON conduit mpi
-                     HEADERS_DEST_DIR include/conduit)
-=======
-                     DEPENDS_ON conduit
                      HEADERS_DEST_DIR include/conduit
                      FOLDER libs)
->>>>>>> 4d1c308d
 
 
 if(FORTRAN_FOUND)
