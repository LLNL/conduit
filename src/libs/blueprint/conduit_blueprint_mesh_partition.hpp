--- conflicted
+++ resolved
@@ -507,7 +507,6 @@
         const std::string &topo_name) const;
 
     /**
-<<<<<<< HEAD
      @brief Given a set of inputs that are predetermined to fit together
             into a logically structured output, perform the actual
             recombination to yield a single mesh (uniform, rectilinear, ...)
@@ -539,8 +538,6 @@
         Node &output);
 
     /**
-=======
->>>>>>> 9323f31f
      @brief Given a local set of chunks, figure out starting domain index
             that will be used when numbering domains on a rank. We figure
             out which ranks get domains and this is the scan of the domain
