--- conflicted
+++ resolved
@@ -62,23 +62,15 @@
 
 #include "conduit_web.hpp"
 
-<<<<<<< HEAD
 
 // include optional libs
 
-#ifdef CONDUIT_IO_ENABLE_HDF5
-#include "conduit_hdf5.hpp"
-#endif
-
-#ifdef CONDUIT_IO_ENABLE_SILO
-=======
 #ifdef CONDUIT_IO_HDF5_ENABLED
 #include "conduit_hdf5.hpp"
 #endif
 
 // include optional libs
 #ifdef CONDUIT_IO_SILO_ENABLED
->>>>>>> e8f11014
 #include "conduit_silo.hpp"
 #endif
 
