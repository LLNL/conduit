// Copyright (c) Lawrence Livermore National Security, LLC and other Conduit
// Project developers. See top-level LICENSE AND COPYRIGHT files for dates and
// other details. No copyright assignment is required to contribute to Conduit.

//-----------------------------------------------------------------------------
///
/// file: t_relay_io_silo.cpp
///
//-----------------------------------------------------------------------------

#include "silo_test_utils.hpp"

#include "conduit_relay.hpp"
#include "conduit_relay_io_silo.hpp"

#include <iostream>
#include "gtest/gtest.h"

using namespace conduit;
using namespace conduit::utils;
using namespace conduit::relay;

//-----------------------------------------------------------------------------
TEST(conduit_relay_io_silo, conduit_silo_cold_storage)
{
    uint32 a_val = 20;
    uint32 b_val = 8;
    uint32 c_val = 13;

    Node n;
    n["a"] = a_val;
    n["b"] = b_val;
    n["c"] = c_val;

    EXPECT_EQ(n["a"].as_uint32(), a_val);
    EXPECT_EQ(n["b"].as_uint32(), b_val);
    EXPECT_EQ(n["c"].as_uint32(), c_val);

    n.print();

    io::silo_write(n,"tout_cold_storage_test.silo:myobj");

    Node n_load;
    io::silo_read("tout_cold_storage_test.silo:myobj",n_load);

    std::cout << "round trip" << std::endl;
    n_load.print();

    EXPECT_EQ(n_load["a"].as_uint32(), a_val);
    EXPECT_EQ(n_load["b"].as_uint32(), b_val);
    EXPECT_EQ(n_load["c"].as_uint32(), c_val);
}

//-----------------------------------------------------------------------------
TEST(conduit_relay_io_silo, conduit_silo_cold_storage_generic_iface)
{
    uint32 a_val = 20;
    uint32 b_val = 8;
    uint32 c_val = 13;

    Node n;
    n["a"] = a_val;
    n["b"] = b_val;
    n["c"] = c_val;

    EXPECT_EQ(n["a"].as_uint32(), a_val);
    EXPECT_EQ(n["b"].as_uint32(), b_val);
    EXPECT_EQ(n["c"].as_uint32(), c_val);

    io::save(n, "tout_cold_storage_test_generic_iface.silo:myobj");

    Node n_load;
    io::load("tout_cold_storage_test_generic_iface.silo:myobj",n_load);

    EXPECT_EQ(n_load["a"].as_uint32(), a_val);
    EXPECT_EQ(n_load["b"].as_uint32(), b_val);
    EXPECT_EQ(n_load["c"].as_uint32(), c_val);
}

//-----------------------------------------------------------------------------
// test reading in a handful of different overlink files
TEST(conduit_relay_io_silo, load_mesh_geometry)
{
    // TODO: all these files are in overlink symlink format.
    // Symlinks may break on Windows (?)
    // Could make them overlink format without the symlink.
    // But would require modifying the files.
    std::vector<std::string> filename_vec = {
        "box2d.silo",
        "box3d.silo",
        // "diamond.silo", <--- this one fails because polytopal is not yet supported
        // TODO: rename these files to be more descriptive.
        // would also require modifying the paths stored within the files,
        // and re-symlinking
        "testDisk2D_a.silo",
        // "donordiv.s2_materials2.silo", <--- this one fails because polytopal is not yet supported
        "donordiv.s2_materials3.silo"
    };
    std::vector<int> dims_vec            = {2, 3, /*2,*/  2,    /*2,*/  2};
    std::vector<int> coordset_length_vec = {4, 8, /*36,*/ 1994, /*16,*/ 961};
    std::vector<int> topology_length_vec = {1, 1, /*33,*/ 1920, /*9,*/  900};
    for (int i = 0; i < filename_vec.size(); ++i)
    {
        Node mesh, info;
        std::string path = utils::join_file_path("overlink", filename_vec.at(i));
        std::string input_file = relay_test_silo_data_path(path);
        io::silo::load_mesh(input_file, mesh);

        EXPECT_TRUE(blueprint::mesh::verify(mesh, info));
        EXPECT_EQ(blueprint::mesh::number_of_domains(mesh), 1);

        const Node &domain = *blueprint::mesh::domains(mesh).front();
        EXPECT_TRUE(domain.has_child("coordsets"));
        EXPECT_EQ(domain["coordsets"].number_of_children(), 1);
        EXPECT_TRUE(domain.has_child("topologies"));
        EXPECT_EQ(domain["topologies"].number_of_children(), 1);

        { // Coordset Validation //
            const Node &cset = domain["coordsets"].child(0);
            EXPECT_EQ(blueprint::mesh::coordset::dims(cset), dims_vec.at(i));
            EXPECT_EQ(blueprint::mesh::coordset::length(cset), coordset_length_vec.at(i));
            EXPECT_TRUE(blueprint::mesh::coordset::_explicit::verify(cset, info));
        }

        { // Topology Validation //
            const Node &topo = domain["topologies"].child(0);
            EXPECT_EQ(blueprint::mesh::topology::dims(topo), dims_vec.at(i));
            EXPECT_EQ(blueprint::mesh::topology::length(topo), topology_length_vec.at(i));
            EXPECT_TRUE(blueprint::mesh::topology::unstructured::verify(topo, info));
        }
    }
}

//-----------------------------------------------------------------------------
TEST(conduit_relay_io_silo, round_trip_basic)
{
    const std::vector<std::pair<std::string, std::string>> mesh_types = {
        std::make_pair("uniform", "2"), std::make_pair("uniform", "3"),
        std::make_pair("rectilinear", "2"), std::make_pair("rectilinear", "3"),
        std::make_pair("structured", "2"), std::make_pair("structured", "3"),
        std::make_pair("tris", "2"),
        std::make_pair("quads", "2"),
        // std::make_pair("polygons", "2"),
        std::make_pair("tets", "3"),
        std::make_pair("hexs", "3"),
        std::make_pair("wedges", "3"),
        std::make_pair("pyramids", "3"),
        // std::make_pair("polyhedra", "3")
    };
    for (int i = 0; i < mesh_types.size(); ++i)
    {
        std::string dim = mesh_types[i].second;
        index_t nx = 3;
        index_t ny = 4;
        index_t nz = (dim == "2" ? 0 : 2);

        std::string mesh_type = mesh_types[i].first;

        Node save_mesh, load_mesh, info;
        blueprint::mesh::examples::basic(mesh_type, nx, ny, nz, save_mesh);

        const std::string basename = "silo_basic_" + mesh_type + "_" + dim + "D";
        const std::string filename = basename + ".root";

        remove_path_if_exists(filename);
        io::silo::save_mesh(save_mesh, basename);
        io::silo::load_mesh(filename, load_mesh);

        EXPECT_TRUE(blueprint::mesh::verify(load_mesh, info));

        // make changes to save mesh so the diff will pass
        if (mesh_type == "uniform")
        {
            silo_uniform_to_rect_conversion("coords", "mesh", save_mesh);
        }
        silo_name_changer("mesh", save_mesh);

        // the loaded mesh will be in the multidomain format
        // but the saved mesh is in the single domain format
        EXPECT_EQ(load_mesh.number_of_children(), 1);
        EXPECT_EQ(load_mesh[0].number_of_children(), save_mesh.number_of_children());

        EXPECT_FALSE(load_mesh[0].diff(save_mesh, info));
    }
}

//-----------------------------------------------------------------------------
// we are testing vector fields in this test
TEST(conduit_relay_io_silo, round_trip_braid)
{
    const std::vector<std::pair<std::string, std::string>> mesh_types = {
        std::make_pair("uniform", "2"), std::make_pair("uniform", "3"),
        std::make_pair("rectilinear", "2"), std::make_pair("rectilinear", "3"),
        std::make_pair("structured", "2"), std::make_pair("structured", "3"),
        std::make_pair("points", "2"), std::make_pair("points", "3"),
        std::make_pair("points_implicit", "2"), std::make_pair("points_implicit", "3"),
        std::make_pair("lines", "2"), std::make_pair("lines", "3"),
        std::make_pair("tris", "2"),
        std::make_pair("quads", "2"),
        std::make_pair("tets", "3"),
        std::make_pair("hexs", "3"),
        std::make_pair("wedges", "3"),
        std::make_pair("pyramids", "3"),
        // std::make_pair("mixed_2d", "2"),
        // std::make_pair("mixed", "3"),
    };
    for (int i = 0; i < mesh_types.size(); ++i)
    {
        std::string dim = mesh_types[i].second;
        index_t nx = 3;
        index_t ny = 4;
        index_t nz = (dim == "2" ? 0 : 2);

        std::string mesh_type = mesh_types[i].first;

        Node save_mesh, load_mesh, info;
        blueprint::mesh::examples::braid(mesh_type, nx, ny, nz, save_mesh);

        const std::string basename = "silo_braid_" + mesh_type + "_" + dim + "D";
        const std::string filename = basename + ".cycle_000100.root";

        // remove existing root file, directory and any output files
        remove_path_if_exists(filename);

        io::silo::save_mesh(save_mesh, basename);
        io::silo::load_mesh(filename, load_mesh);
        EXPECT_TRUE(blueprint::mesh::verify(load_mesh, info));

        // make changes to save mesh so the diff will pass
        if (mesh_type == "uniform")
        {
            silo_uniform_to_rect_conversion("coords", "mesh", save_mesh);
        }
        if (mesh_type == "points")
        {
            // this is custom code for braid
            // We know it is correct because the unstructured points version of braid
            // uses every point in the coordset
            save_mesh["topologies"].remove_child("mesh");
            save_mesh["topologies"]["mesh"]["type"] = "points";
            save_mesh["topologies"]["mesh"]["coordset"] = "coords";
        }
        if (mesh_type == "points_implicit" || mesh_type == "points")
        {
            // the association doesn't matter for point meshes
            // we choose vertex by convention
            save_mesh["fields"]["radial"]["association"].reset();
            save_mesh["fields"]["radial"]["association"] = "vertex";
        }
        silo_name_changer("mesh", save_mesh);
        int cycle = save_mesh["state"]["cycle"].as_uint64();
        save_mesh["state"]["cycle"].reset();
        save_mesh["state"]["cycle"] = (int64) cycle;

        // the loaded mesh will be in the multidomain format
        // but the saved mesh is in the single domain format
        EXPECT_EQ(load_mesh.number_of_children(), 1);
        EXPECT_EQ(load_mesh[0].number_of_children(), save_mesh.number_of_children());

        EXPECT_FALSE(load_mesh[0].diff(save_mesh, info));
    }
}

//-----------------------------------------------------------------------------
// multidomain test
TEST(conduit_relay_io_silo, round_trip_spiral)
{
    for (int ndomains = 2; ndomains < 6; ndomains ++)
    {
        Node save_mesh, load_mesh, info;
        blueprint::mesh::examples::spiral(ndomains, save_mesh);

        const std::string basename = "silo_spiral_" + std::to_string(ndomains) + "_domains";
        const std::string filename = basename + ".cycle_000000.root";

        remove_path_if_exists(filename);
        io::silo::save_mesh(save_mesh, basename);
        io::silo::load_mesh(filename, load_mesh);

        EXPECT_TRUE(blueprint::mesh::verify(load_mesh,info));

        // make changes to save mesh so the diff will pass
        for (index_t child = 0; child < save_mesh.number_of_children(); child ++)
        {
            silo_name_changer("mesh", save_mesh[child]);
            int cycle = save_mesh[child]["state"]["cycle"].as_int32();
            save_mesh[child]["state"]["cycle"].reset();
            save_mesh[child]["state"]["cycle"] = (int64) cycle;
        }

        EXPECT_EQ(load_mesh.number_of_children(), save_mesh.number_of_children());
        NodeConstIterator l_itr = load_mesh.children();
        NodeConstIterator s_itr = save_mesh.children();
        while (l_itr.has_next())
        {
            const Node &l_curr = l_itr.next();
            const Node &s_curr = s_itr.next();

            EXPECT_FALSE(l_curr.diff(s_curr, info));
        }
    }
}

//-----------------------------------------------------------------------------
TEST(conduit_relay_io_silo, round_trip_julia)
{
    Node save_mesh, load_mesh, info;
    blueprint::mesh::examples::julia(5,  // nx
                                     5,  // ny
                                     0,  // x_min
                                     10, // x_max
                                     2,  // y_min
                                     7,  // y_max
                                     3,  // c_re
                                     4,  // c_im
                                     save_mesh);

    const std::string basename = "silo_julia";
    const std::string filename = basename + ".root";

    remove_path_if_exists(filename);
    io::silo::save_mesh(save_mesh, basename);
    io::silo::load_mesh(filename, load_mesh);
    EXPECT_TRUE(blueprint::mesh::verify(load_mesh, info));

    // make changes to save mesh so the diff will pass
    silo_name_changer("mesh", save_mesh);

    // the loaded mesh will be in the multidomain format
    // but the saved mesh is in the single domain format
    EXPECT_EQ(load_mesh.number_of_children(), 1);
    EXPECT_EQ(load_mesh[0].number_of_children(), save_mesh.number_of_children());

    EXPECT_FALSE(load_mesh[0].diff(save_mesh, info));
}

//-----------------------------------------------------------------------------
// test material write and read
TEST(conduit_relay_io_silo, round_trip_venn)
{
    const std::vector<std::string> matset_types = {
        "full",
        "sparse_by_material",
        "sparse_by_element",
    };

    for (int i = 0; i < matset_types.size(); i ++)
    {
        std::string matset_type = matset_types[i];
        for (int j = 0; j < 2; j ++)
        {
            Node save_mesh, sbe, load_mesh, info;
            std::string size;
            int nx, ny;
            const double radius = 0.25;
            if (j == 0)
            {
                size = "small";
                nx = ny = 4;
            }
            else
            {
                size = "large";
                nx = ny = 100;
            }
            blueprint::mesh::examples::venn(matset_type, nx, ny, radius, save_mesh);
            // TODO remove this later when we support creating "full" and "sparse_by_material"
            // on read
            if (matset_type != "sparse_by_element")
            {
                // I create a second venn that is sparse by element b/c load_mesh will
                // convert silo data to sparse by element blueprint data. I need this to
                // diff successfully.
                blueprint::mesh::examples::venn("sparse_by_element", nx, ny, radius, sbe);
            }

            const std::string basename = "silo_venn_" + matset_type + "_" + size;
            const std::string filename = basename + ".root";

            remove_path_if_exists(filename);
            io::silo::save_mesh(save_mesh, basename);
            io::silo::load_mesh(filename, load_mesh);
            EXPECT_TRUE(blueprint::mesh::verify(load_mesh, info));

            // The silo reader creates sparse_by_element data
            if (matset_type != "sparse_by_element")
            {
                save_mesh.set_external(sbe);
            }

            // make changes to save mesh so the diff will pass

            // The field mat_check has values that are one type and matset_values
            // that are another type. The silo writer converts both to double arrays
            // in this case, so we follow suit.
            Node mat_check_new_values, mat_check_new_matset_values;
            save_mesh["fields"]["mat_check"]["values"].to_double_array(mat_check_new_values);
            save_mesh["fields"]["mat_check"]["matset_values"].to_double_array(mat_check_new_matset_values);
            save_mesh["fields"]["mat_check"]["values"].set_external(mat_check_new_values);
            save_mesh["fields"]["mat_check"]["matset_values"].set_external(mat_check_new_matset_values);

            silo_name_changer("mesh", save_mesh);

            // the loaded mesh will be in the multidomain format
            // but the saved mesh is in the single domain format
            EXPECT_EQ(load_mesh.number_of_children(), 1);
            EXPECT_EQ(load_mesh[0].number_of_children(), save_mesh.number_of_children());

            EXPECT_FALSE(load_mesh[0].diff(save_mesh, info));
        }
    }
}

//-----------------------------------------------------------------------------
TEST(conduit_relay_io_silo, round_trip_venn_modded_matnos)
{
    const std::string matset_type = "sparse_by_element";
    Node save_mesh, load_mesh, info;
    const int nx = 4;
    const int ny = 4;
    const double radius = 0.25;
    blueprint::mesh::examples::venn(matset_type, nx, ny, radius, save_mesh);

    auto replace_matno = [](int matno)
    {
        return (matno == 1 ? 15 : 
               (matno == 2 ? 37 : 
               (matno == 3 ? 4  : 
               (matno == 0 ? 22 : 
               -1))));
    };

    auto matmap_itr = save_mesh["matsets"]["matset"]["material_map"].children();
    while (matmap_itr.has_next())
    {
        Node &mat = matmap_itr.next();
        mat.set(replace_matno(mat.as_int()));
    }

    int_array matids = save_mesh["matsets"]["matset"]["material_ids"].value();
    for (int i = 0; i < save_mesh["matsets"]["matset"]["material_ids"].dtype().number_of_elements(); i ++)
    {
        matids[i] = replace_matno(matids[i]);
    }

    const std::string silo_basename = "silo_venn_" + matset_type + "_modded_matnos";
    const std::string silo_filename = silo_basename + ".root";
    remove_path_if_exists(silo_filename);
    io::silo::save_mesh(save_mesh, silo_basename);

    const std::string bp_basename = "bp_venn_" + matset_type + "_modded_matnos";
    const std::string bp_filename = bp_basename + ".root";
    remove_path_if_exists(bp_filename);
    io::blueprint::save_mesh(save_mesh, bp_basename, "hdf5");
    
    io::silo::load_mesh(silo_filename, load_mesh);
    EXPECT_TRUE(blueprint::mesh::verify(load_mesh, info));

    // make changes to save mesh so the diff will pass

    // The field mat_check has values that are one type and matset_values
    // that are another type. The silo writer converts both to double arrays
    // in this case, so we follow suit.
    Node mat_check_new_values, mat_check_new_matset_values;
    save_mesh["fields"]["mat_check"]["values"].to_double_array(mat_check_new_values);
    save_mesh["fields"]["mat_check"]["matset_values"].to_double_array(mat_check_new_matset_values);
    save_mesh["fields"]["mat_check"]["values"].set_external(mat_check_new_values);
    save_mesh["fields"]["mat_check"]["matset_values"].set_external(mat_check_new_matset_values);

    // to_silo is going to reorder mixed materials least to greatest
    // so we must do the same
    int_array mat_ids = save_mesh["matsets"]["matset"]["material_ids"].value();
    const auto mat_id10 = mat_ids[10];
    const auto mat_id11 = mat_ids[11];
    const auto mat_id12 = mat_ids[12];
    mat_ids[10] = mat_id12;
    mat_ids[11] = mat_id10;
    mat_ids[12] = mat_id11;
    auto field_itr = save_mesh["fields"].children();
    while (field_itr.has_next())
    {
        const Node &n_field = field_itr.next();
        if (n_field.has_child("matset"))
        {
            double_array matset_vals = n_field["matset_values"].value();
            const auto matset_val10 = matset_vals[10];
            const auto matset_val11 = matset_vals[11];
            const auto matset_val12 = matset_vals[12];
            matset_vals[10] = matset_val12;
            matset_vals[11] = matset_val10;
            matset_vals[12] = matset_val11;
        }
    }

    silo_name_changer("mesh", save_mesh);

    // the loaded mesh will be in the multidomain format
    // but the saved mesh is in the single domain format
    EXPECT_EQ(load_mesh.number_of_children(), 1);
    EXPECT_EQ(load_mesh[0].number_of_children(), save_mesh.number_of_children());

    EXPECT_FALSE(load_mesh[0].diff(save_mesh, info));
}

//-----------------------------------------------------------------------------
TEST(conduit_relay_io_silo, round_trip_spiral_multi_dom_materials)
{
    Node save_mesh, load_mesh, info;
    const int ndomains = 4;
    blueprint::mesh::examples::spiral(ndomains, save_mesh);
    add_matset_to_spiral(save_mesh, ndomains);
    EXPECT_TRUE(blueprint::mesh::verify(save_mesh, info));
    
    const std::string basename = "silo_multidom_materials_spiral";
    const std::string filename = basename + ".cycle_000000.root";

    remove_path_if_exists(filename);
    io::silo::save_mesh(save_mesh, basename);
    io::silo::load_mesh(filename, load_mesh);

    EXPECT_TRUE(blueprint::mesh::verify(load_mesh,info));

    // make changes to save mesh so the diff will pass
    for (index_t child = 0; child < save_mesh.number_of_children(); child ++)
    {
        const int cycle = save_mesh[child]["state"]["cycle"].as_int32();
        save_mesh[child]["state"]["cycle"].reset();
        save_mesh[child]["state"]["cycle"] = (int64) cycle;

        // get the matset for this domain
        Node &n_matset = save_mesh[child]["matsets"]["matset"];
        
        // clean up material ids
        Node mat_ids_arr;
        n_matset["material_ids"].to_int_array(mat_ids_arr);
        n_matset["material_ids"].reset();
        n_matset["material_ids"].set(mat_ids_arr);

        // clean up volume fractions
        Node vf_arr;
        n_matset["volume_fractions"].to_float64_array(vf_arr);
        n_matset["volume_fractions"].reset();
        n_matset["volume_fractions"].set(vf_arr);
        
        // cheat a little bit - we don't have these to start
        n_matset["sizes"].set_external(load_mesh[child]["matsets"]["mesh_matset"]["sizes"]);
        n_matset["offsets"].set_external(load_mesh[child]["matsets"]["mesh_matset"]["offsets"]);

        silo_name_changer("mesh", save_mesh[child]);
    }

    EXPECT_EQ(load_mesh.number_of_children(), save_mesh.number_of_children());
    NodeConstIterator l_itr = load_mesh.children();
    NodeConstIterator s_itr = save_mesh.children();
    while (l_itr.has_next())
    {
        const Node &l_curr = l_itr.next();
        const Node &s_curr = s_itr.next();

        EXPECT_FALSE(l_curr.diff(s_curr, info));
    }
}

//-----------------------------------------------------------------------------
<<<<<<< HEAD
TEST(conduit_relay_io_silo, round_trip_grid_adjset)
=======
// 
// test read and write semantics
// 

//-----------------------------------------------------------------------------
TEST(conduit_relay_io_silo, read_and_write_semantics)
{
    for (int ndomains = 2; ndomains < 6; ndomains ++)
    {
        Node save_mesh, load_mesh, info;
        blueprint::mesh::examples::spiral(ndomains, save_mesh);

        const std::string basename = "silo_spiral_" + std::to_string(ndomains) + "_domains";
        const std::string filename = basename + ".cycle_000000.root";

        remove_path_if_exists(filename);
        io::silo::write_mesh(save_mesh, basename);
        io::silo::read_mesh(filename, load_mesh);

        EXPECT_TRUE(blueprint::mesh::verify(load_mesh,info));

        // make changes to save mesh so the diff will pass
        for (index_t child = 0; child < save_mesh.number_of_children(); child ++)
        {
            silo_name_changer("mesh", save_mesh[child]);
            int cycle = save_mesh[child]["state"]["cycle"].as_int32();
            save_mesh[child]["state"]["cycle"].reset();
            save_mesh[child]["state"]["cycle"] = (int64) cycle;
        }

        EXPECT_EQ(load_mesh.number_of_children(), save_mesh.number_of_children());
        NodeConstIterator l_itr = load_mesh.children();
        NodeConstIterator s_itr = save_mesh.children();
        while (l_itr.has_next())
        {
            const Node &l_curr = l_itr.next();
            const Node &s_curr = s_itr.next();

            EXPECT_FALSE(l_curr.diff(s_curr, info));
        }
    }
}

//-----------------------------------------------------------------------------
// 
// special case tests
// 

//-----------------------------------------------------------------------------
// var is not defined on a domain
// 
// tests the silo "EMPTY" capability
TEST(conduit_relay_io_silo, missing_domain_var)
{
    Node save_mesh, load_mesh, info;
    const int ndomains = 4;
    blueprint::mesh::examples::spiral(ndomains, save_mesh);

    // remove information for a particular domain
    save_mesh[2]["fields"].remove_child("dist");

    const std::string basename = "silo_missing_domain_var_spiral";
    const std::string filename = basename + ".cycle_000000.root";

    remove_path_if_exists(filename);
    io::silo::save_mesh(save_mesh, basename);
    io::silo::load_mesh(filename, load_mesh);

    EXPECT_TRUE(blueprint::mesh::verify(load_mesh,info));

    // make changes to save mesh so the diff will pass
    for (index_t child = 0; child < save_mesh.number_of_children(); child ++)
    {
        silo_name_changer("mesh", save_mesh[child]);
        int cycle = save_mesh[child]["state"]["cycle"].as_int32();
        save_mesh[child]["state"]["cycle"].reset();
        save_mesh[child]["state"]["cycle"] = (int64) cycle;
    }
    save_mesh[2].remove_child("fields");

    EXPECT_EQ(load_mesh.number_of_children(), save_mesh.number_of_children());
    NodeConstIterator l_itr = load_mesh.children();
    NodeConstIterator s_itr = save_mesh.children();
    while (l_itr.has_next())
    {
        const Node &l_curr = l_itr.next();
        const Node &s_curr = s_itr.next();

        EXPECT_FALSE(l_curr.diff(s_curr, info));
    }
}

//-----------------------------------------------------------------------------
// matset is not defined on a domain
// 
// tests the silo "EMPTY" capability
TEST(conduit_relay_io_silo, missing_domain_matset)
{
    Node save_mesh, load_mesh, info;
    const int ndomains = 4;
    blueprint::mesh::examples::spiral(ndomains, save_mesh);
    add_matset_to_spiral(save_mesh, ndomains);
    EXPECT_TRUE(blueprint::mesh::verify(save_mesh, info));

    // remove information for a particular domain
    save_mesh[2]["matsets"].remove_child("matset");

    const std::string basename = "silo_missing_domain_matset_spiral";
    const std::string filename = basename + ".cycle_000000.root";

    remove_path_if_exists(filename);
    io::silo::save_mesh(save_mesh, basename);
    io::silo::load_mesh(filename, load_mesh);

    EXPECT_TRUE(blueprint::mesh::verify(load_mesh,info));

    // make changes to save mesh so the diff will pass
    for (index_t child = 0; child < save_mesh.number_of_children(); child ++)
    {
        const int cycle = save_mesh[child]["state"]["cycle"].as_int32();
        save_mesh[child]["state"]["cycle"].reset();
        save_mesh[child]["state"]["cycle"] = (int64) cycle;

        if (save_mesh[child].has_path("matsets/matset"))
        {
            // get the matset for this domain
            Node &n_matset = save_mesh[child]["matsets"]["matset"];
            
            // clean up material ids
            Node mat_ids_arr;
            n_matset["material_ids"].to_int_array(mat_ids_arr);
            n_matset["material_ids"].reset();
            n_matset["material_ids"].set(mat_ids_arr);

            // clean up volume fractions
            Node vf_arr;
            n_matset["volume_fractions"].to_float64_array(vf_arr);
            n_matset["volume_fractions"].reset();
            n_matset["volume_fractions"].set(vf_arr);
            
            // cheat a little bit - we don't have these to start
            n_matset["sizes"].set_external(load_mesh[child]["matsets"]["mesh_matset"]["sizes"]);
            n_matset["offsets"].set_external(load_mesh[child]["matsets"]["mesh_matset"]["offsets"]);
        }

        silo_name_changer("mesh", save_mesh[child]);
    }
    save_mesh[2].remove_child("matsets");

    EXPECT_EQ(load_mesh.number_of_children(), save_mesh.number_of_children());
    NodeConstIterator l_itr = load_mesh.children();
    NodeConstIterator s_itr = save_mesh.children();
    while (l_itr.has_next())
    {
        const Node &l_curr = l_itr.next();
        const Node &s_curr = s_itr.next();

        EXPECT_FALSE(l_curr.diff(s_curr, info));
    }
}

//-----------------------------------------------------------------------------
// mesh is not defined on a domain
// 
// This case is much less interesting.
// data passes through the clean mesh filter which
// deletes domains that are missing topos.
// They simply are not part of the mesh and so silo 
// doesn't have to deal with it.
TEST(conduit_relay_io_silo, missing_domain_mesh_trivial)
{
    Node save_mesh, load_mesh, info;
    const int ndomains = 4;
    blueprint::mesh::examples::spiral(ndomains, save_mesh);

    // remove information for a particular domain
    save_mesh[2]["topologies"].remove_child("topo");

    const std::string basename = "silo_missing_domain_mesh_trivial_spiral";
    const std::string filename = basename + ".cycle_000000.root";

    remove_path_if_exists(filename);
    io::silo::save_mesh(save_mesh, basename);
    io::silo::load_mesh(filename, load_mesh);

    EXPECT_TRUE(blueprint::mesh::verify(load_mesh,info));

    // make changes to save mesh so the diff will pass
    save_mesh.remove(2);
    save_mesh.rename_child("domain_000003", "domain_000002");
    save_mesh[2]["state"]["domain_id"].reset();
    save_mesh[2]["state"]["domain_id"] = 2;
    for (index_t child = 0; child < save_mesh.number_of_children(); child ++)
    {
        silo_name_changer("mesh", save_mesh[child]);
        int cycle = save_mesh[child]["state"]["cycle"].as_int32();
        save_mesh[child]["state"]["cycle"].reset();
        save_mesh[child]["state"]["cycle"] = (int64) cycle;
    }

    EXPECT_EQ(load_mesh.number_of_children(), save_mesh.number_of_children());
    NodeConstIterator l_itr = load_mesh.children();
    NodeConstIterator s_itr = save_mesh.children();
    while (l_itr.has_next())
    {
        const Node &l_curr = l_itr.next();
        const Node &s_curr = s_itr.next();

        EXPECT_FALSE(l_curr.diff(s_curr, info));
    }
}

//-----------------------------------------------------------------------------
// mesh is not defined on a domain but there are multiple meshes
TEST(conduit_relay_io_silo, missing_domain_mesh)
{
    Node save_mesh, save_mesh2, load_mesh, load_mesh2, info, opts;
    const int ndomains = 4;
    blueprint::mesh::examples::spiral(ndomains, save_mesh);
    blueprint::mesh::examples::spiral(ndomains, save_mesh2);

    for (index_t child = 0; child < save_mesh.number_of_children(); child ++)
    {
        save_mesh[child]["coordsets"].rename_child("coords", "coords2");
        save_mesh[child]["topologies"]["topo"]["coordset"].reset();
        save_mesh[child]["topologies"]["topo"]["coordset"] = "coords2";
        save_mesh[child]["topologies"].rename_child("topo", "topo2");
        save_mesh[child]["fields"]["dist"]["topology"].reset();
        save_mesh[child]["fields"]["dist"]["topology"] = "topo2";
        save_mesh[child]["fields"].rename_child("dist", "dist2");

        save_mesh[child]["coordsets"]["coords"].set_external(save_mesh2[child]["coordsets"]["coords"]);
        save_mesh[child]["topologies"]["topo"].set_external(save_mesh2[child]["topologies"]["topo"]);
        save_mesh[child]["fields"]["dist"].set_external(save_mesh2[child]["fields"]["dist"]);
    }

    // remove information for a particular domain
    save_mesh[2]["topologies"].remove_child("topo");

    const std::string basename = "silo_missing_domain_mesh_spiral";
    const std::string filename = basename + ".cycle_000000.root";

    remove_path_if_exists(filename);
    io::silo::save_mesh(save_mesh, basename);
    
    opts["mesh_name"] = "mesh_topo2";
    io::silo::load_mesh(filename, opts, load_mesh);
    opts["mesh_name"] = "mesh_topo";
    io::silo::load_mesh(filename, opts, load_mesh2);

    EXPECT_TRUE(blueprint::mesh::verify(load_mesh, info));
    EXPECT_TRUE(blueprint::mesh::verify(load_mesh2, info));

    // make changes to save mesh so the diff will pass
    save_mesh[2]["coordsets"].remove_child("coords");
    save_mesh[2]["fields"].remove_child("dist");
    for (index_t child = 0; child < save_mesh.number_of_children(); child ++)
    {
        silo_name_changer("mesh", save_mesh[child]);
        int cycle = save_mesh[child]["state"]["cycle"].as_int32();
        save_mesh[child]["state"]["cycle"].reset();
        save_mesh[child]["state"]["cycle"] = (int64) cycle;
    }

    // we must merge the two meshes in load mesh
    // the indexing is tricky because one is missing a domain
    load_mesh[0]["coordsets"]["mesh_topo"].set_external(load_mesh2[0]["coordsets"]["mesh_topo"]);
    load_mesh[0]["topologies"]["mesh_topo"].set_external(load_mesh2[0]["topologies"]["mesh_topo"]);
    load_mesh[0]["fields"]["mesh_dist"].set_external(load_mesh2[0]["fields"]["mesh_dist"]);
    load_mesh[1]["coordsets"]["mesh_topo"].set_external(load_mesh2[1]["coordsets"]["mesh_topo"]);
    load_mesh[1]["topologies"]["mesh_topo"].set_external(load_mesh2[1]["topologies"]["mesh_topo"]);
    load_mesh[1]["fields"]["mesh_dist"].set_external(load_mesh2[1]["fields"]["mesh_dist"]);
    load_mesh[3]["coordsets"]["mesh_topo"].set_external(load_mesh2[2]["coordsets"]["mesh_topo"]);
    load_mesh[3]["topologies"]["mesh_topo"].set_external(load_mesh2[2]["topologies"]["mesh_topo"]);
    load_mesh[3]["fields"]["mesh_dist"].set_external(load_mesh2[2]["fields"]["mesh_dist"]);

    EXPECT_EQ(load_mesh.number_of_children(), save_mesh.number_of_children());
    NodeConstIterator l_itr = load_mesh.children();
    NodeConstIterator s_itr = save_mesh.children();
    while (l_itr.has_next())
    {
        const Node &l_curr = l_itr.next();
        const Node &s_curr = s_itr.next();

        EXPECT_FALSE(l_curr.diff(s_curr, info));
    }
}

//-----------------------------------------------------------------------------
// explicit points (unstructured mesh) do not use every coord
TEST(conduit_relay_io_silo, unstructured_points)
{
    Node save_mesh, load_mesh, info;
    blueprint::mesh::examples::braid("points", 2, 2, 2, save_mesh);

    std::vector<int> new_conn;
    std::vector<float> new_field1;
    std::vector<float> new_field2;
    std::vector<float64> new_xcoords, new_ycoords, new_zcoords;

    int_accessor conn = save_mesh["topologies"]["mesh"]["elements"]["connectivity"].value();

    float_accessor field1 = save_mesh["fields"]["braid"]["values"].value();
    float_accessor field2 = save_mesh["fields"]["radial"]["values"].value();

    float_accessor xcoords = save_mesh["coordsets"]["coords"]["values"]["x"].value();
    float_accessor ycoords = save_mesh["coordsets"]["coords"]["values"]["y"].value();
    float_accessor zcoords = save_mesh["coordsets"]["coords"]["values"]["z"].value();

    for (int i = 1; i < conn.number_of_elements(); i += 2)
    {
        new_conn.push_back(conn[i]);
        new_field1.push_back(field1[i]);
        new_field2.push_back(field2[i]);

        new_xcoords.push_back(xcoords[conn[i]]);
        new_ycoords.push_back(ycoords[conn[i]]);
        new_zcoords.push_back(zcoords[conn[i]]);
    }
    save_mesh["topologies"]["mesh"]["elements"]["connectivity"].reset();
    save_mesh["topologies"]["mesh"]["elements"]["connectivity"].set(new_conn);

    save_mesh["fields"].remove_child("vel");
    save_mesh["fields"]["braid"]["values"].reset();
    save_mesh["fields"]["braid"]["values"].set(new_field1);
    save_mesh["fields"]["radial"]["values"].reset();
    save_mesh["fields"]["radial"]["values"].set(new_field2);

    // we have modified braid such that it only uses half of the points in the coordset

    const std::string basename = "silo_unstructured_points_braid";
    const std::string filename = basename + ".cycle_000100.root";

    // remove existing root file, directory and any output files
    remove_path_if_exists(filename);

    io::silo::save_mesh(save_mesh, basename);
    io::silo::load_mesh(filename, load_mesh);
    EXPECT_TRUE(blueprint::mesh::verify(load_mesh, info));

    // now we must remove the unused points and change to an implicit points topo so that the diff passes
    save_mesh["coordsets"]["coords"]["values"]["x"].reset();
    save_mesh["coordsets"]["coords"]["values"]["x"].set(new_xcoords);
    save_mesh["coordsets"]["coords"]["values"]["y"].reset();
    save_mesh["coordsets"]["coords"]["values"]["y"].set(new_ycoords);
    save_mesh["coordsets"]["coords"]["values"]["z"].reset();
    save_mesh["coordsets"]["coords"]["values"]["z"].set(new_zcoords);

    save_mesh["topologies"].remove_child("mesh");
    save_mesh["topologies"]["mesh"]["type"] = "points";
    save_mesh["topologies"]["mesh"]["coordset"] = "coords";

    // the association doesn't matter for point meshes
    // we choose vertex by convention
    save_mesh["fields"]["radial"]["association"].reset();
    save_mesh["fields"]["radial"]["association"] = "vertex";

    silo_name_changer("mesh", save_mesh);
    int cycle = save_mesh["state"]["cycle"].as_uint64();
    save_mesh["state"]["cycle"].reset();
    save_mesh["state"]["cycle"] = (int64) cycle;

    // the loaded mesh will be in the multidomain format
    // but the saved mesh is in the single domain format
    EXPECT_EQ(load_mesh.number_of_children(), 1);
    EXPECT_EQ(load_mesh[0].number_of_children(), save_mesh.number_of_children());

    EXPECT_FALSE(load_mesh[0].diff(save_mesh, info));
}

//-----------------------------------------------------------------------------

// 
// save and read option tests
// 

// save options:
/// opts:
///
///      file_style: "default", "root_only", "multi_file", "overlink"
///            when # of domains == 1,  "default"   ==> "root_only"
///            else,                    "default"   ==> "multi_file"
///
///      silo_type: "default", "pdb", "hdf5", "unknown"
///            when the file we are writing to exists, "default" ==> "unknown"
///            else,                                   "default" ==> "hdf5"
///         note: these are additional silo_type options that we could add 
///         support for in the future:
///           "hdf5_sec2", "hdf5_stdio", "hdf5_mpio", "hdf5_mpiposix", "taurus"
///
///      suffix: "default", "cycle", "none"
///            when cycle is present,  "default"   ==> "cycle"
///            else,                   "default"   ==> "none"
///
///      root_file_ext: "default", "root", "silo"
///            "default"   ==> "root"
///            if overlink, this parameter is unused.
///
///      mesh_name:  (used if present, default ==> "mesh")
///
///      ovl_topo_name: (used if present, default ==> "")
///
///      number_of_files:  {# of files}
///            when "multi_file" or "overlink":
///                 <= 0, use # of files == # of domains
///                  > 0, # of files == number_of_files

// read options:
/// opts:
///      mesh_name: "{name}"
///          provide explicit mesh name, for cases where silo data includes
///           more than one mesh.

//-----------------------------------------------------------------------------
TEST(conduit_relay_io_silo, round_trip_save_option_file_style)
{
    // we will do overlink tests separately
    const std::vector<std::string> file_styles = {"default", "root_only", "multi_file"};
    for (int i = 0; i < file_styles.size(); i ++)
    {
        Node opts;
        opts["file_style"] = file_styles[i];

        const std::string basename = "silo_save_option_file_style_" + file_styles[i] + "_spiral";
        const std::string filename = basename + ".cycle_000000.root";

        for (int ndomains = 1; ndomains < 5; ndomains += 3)
        {
            Node save_mesh, load_mesh, info;
            blueprint::mesh::examples::spiral(ndomains, save_mesh);
            remove_path_if_exists(filename);
            io::silo::save_mesh(save_mesh, basename, opts);
            io::silo::load_mesh(filename, load_mesh);
            EXPECT_TRUE(blueprint::mesh::verify(load_mesh,info));

            // make changes to save mesh so the diff will pass
            for (index_t child = 0; child < save_mesh.number_of_children(); child ++)
            {
                silo_name_changer("mesh", save_mesh[child]);
                int cycle = save_mesh[child]["state"]["cycle"].as_int32();
                save_mesh[child]["state"]["cycle"].reset();
                save_mesh[child]["state"]["cycle"] = (int64) cycle;
            }

            EXPECT_EQ(load_mesh.number_of_children(), save_mesh.number_of_children());
            NodeConstIterator l_itr = load_mesh.children();
            NodeConstIterator s_itr = save_mesh.children();
            while (l_itr.has_next())
            {
                const Node &l_curr = l_itr.next();
                const Node &s_curr = s_itr.next();

                EXPECT_FALSE(l_curr.diff(s_curr, info));
            }
        }
    }
}

//-----------------------------------------------------------------------------
TEST(conduit_relay_io_silo, round_trip_save_option_number_of_files)
{
    const std::vector<int> number_of_files = {-1, 2};
    for (int i = 0; i < number_of_files.size(); i ++)
    {
        Node opts;
        opts["file_style"] = "multi_file";
        opts["number_of_files"] = number_of_files[i];

        const std::string basename = "silo_save_option_number_of_files_" + 
                                     std::to_string(number_of_files[i]) + 
                                     "_spiral";
        const std::string filename = basename + ".cycle_000000.root";

        int ndomains = 5;

        Node save_mesh, load_mesh, info;
        blueprint::mesh::examples::spiral(ndomains, save_mesh);
        remove_path_if_exists(filename);
        io::silo::save_mesh(save_mesh, basename, opts);
        io::silo::load_mesh(filename, load_mesh);
        EXPECT_TRUE(blueprint::mesh::verify(load_mesh,info));

        // make changes to save mesh so the diff will pass
        for (index_t child = 0; child < save_mesh.number_of_children(); child ++)
        {
            silo_name_changer("mesh", save_mesh[child]);
            int cycle = save_mesh[child]["state"]["cycle"].as_int32();
            save_mesh[child]["state"]["cycle"].reset();
            save_mesh[child]["state"]["cycle"] = (int64) cycle;
        }

        EXPECT_EQ(load_mesh.number_of_children(), save_mesh.number_of_children());
        NodeConstIterator l_itr = load_mesh.children();
        NodeConstIterator s_itr = save_mesh.children();
        while (l_itr.has_next())
        {
            const Node &l_curr = l_itr.next();
            const Node &s_curr = s_itr.next();

            EXPECT_FALSE(l_curr.diff(s_curr, info));
        }
    }
}

//-----------------------------------------------------------------------------
TEST(conduit_relay_io_silo, round_trip_save_option_suffix)
{
    const std::vector<std::string> suffixes = {"default", "default", "cycle", "none"};
    const std::vector<std::string> file_suffixes = {
        "",              // cycle is not present
        ".cycle_000005", // cycle is present
        ".cycle_000005", // cycle is turned on
        "",              // cycle is turned off
    };
    const std::vector<std::string> include_cycle = {"no", "yes", "yes", "yes"};
    for (int i = 0; i < suffixes.size(); i ++)
    {
        Node opts;
        opts["suffix"] = suffixes[i];

        const std::string basename = "silo_save_option_suffix_" + suffixes[i] +
                                     "_" + include_cycle[i] + "_basic";
        const std::string filename = basename + file_suffixes[i] + ".root";

        Node save_mesh, load_mesh, info;
        blueprint::mesh::examples::basic("rectilinear", 3, 4, 0, save_mesh);

        if (include_cycle[i] == "yes")
        {
            save_mesh["state/cycle"] = (int64) 5;
        }

        remove_path_if_exists(filename);
        io::silo::save_mesh(save_mesh, basename, opts);
        io::silo::load_mesh(filename, load_mesh);
        EXPECT_TRUE(blueprint::mesh::verify(load_mesh, info));

        silo_name_changer("mesh", save_mesh);

        // the loaded mesh will be in the multidomain format
        // but the saved mesh is in the single domain format
        EXPECT_EQ(load_mesh.number_of_children(), 1);
        EXPECT_EQ(load_mesh[0].number_of_children(), save_mesh.number_of_children());

        EXPECT_FALSE(load_mesh[0].diff(save_mesh, info));
    }
}

//-----------------------------------------------------------------------------
TEST(conduit_relay_io_silo, round_trip_save_option_root_file_ext)
{
    const std::vector<std::string> root_file_exts = {"default", "root", "silo"};

    for (int i = 0; i < root_file_exts.size(); i ++)
    {
        Node opts;
        opts["root_file_ext"] = root_file_exts[i];

        std::string actual_file_ext = root_file_exts[i];
        if (actual_file_ext == "default")
        {
            actual_file_ext = "root";
        }

        const std::string basename = "round_trip_save_option_root_file_ext_" + 
                                     root_file_exts[i] + "_basic";
        const std::string filename = basename + "." + actual_file_ext;

        Node save_mesh, load_mesh, info;
        blueprint::mesh::examples::basic("rectilinear", 3, 4, 0, save_mesh);
        remove_path_if_exists(filename);
        io::silo::save_mesh(save_mesh, basename, opts);
        io::silo::load_mesh(filename, load_mesh);
        EXPECT_TRUE(blueprint::mesh::verify(load_mesh, info));

        silo_name_changer("mesh", save_mesh);

        // the loaded mesh will be in the multidomain format
        // but the saved mesh is in the single domain format
        EXPECT_EQ(load_mesh.number_of_children(), 1);
        EXPECT_EQ(load_mesh[0].number_of_children(), save_mesh.number_of_children());
        EXPECT_FALSE(load_mesh[0].diff(save_mesh, info));
    }
}

//-----------------------------------------------------------------------------
TEST(conduit_relay_io_silo, round_trip_save_option_mesh_name)
{
    const std::string basename = "silo_save_option_mesh_name_basic";
    const std::string filename = basename + ".root";

    Node opts;
    opts["mesh_name"] = "mymesh";

    Node save_mesh, load_mesh, info;
    blueprint::mesh::examples::basic("rectilinear", 3, 4, 0, save_mesh);
    remove_path_if_exists(filename);
    io::silo::save_mesh(save_mesh, basename, opts);
    io::silo::load_mesh(filename, load_mesh);
    EXPECT_TRUE(blueprint::mesh::verify(load_mesh, info));

    silo_name_changer("mymesh", save_mesh);

    // the loaded mesh will be in the multidomain format
    // but the saved mesh is in the single domain format
    EXPECT_EQ(load_mesh.number_of_children(), 1);
    EXPECT_EQ(load_mesh[0].number_of_children(), save_mesh.number_of_children());
    EXPECT_FALSE(load_mesh[0].diff(save_mesh, info));
}

//-----------------------------------------------------------------------------
TEST(conduit_relay_io_silo, round_trip_read_option_mesh_name)
{
    Node load_mesh, info, opts;
    const std::string path = utils::join_file_path("silo", "multi_curv3d.silo");
    const std::string input_file = relay_test_silo_data_path(path);

    opts["mesh_name"] = "mesh1_dup";

    io::silo::load_mesh(input_file, opts, load_mesh);
    EXPECT_TRUE(blueprint::mesh::verify(load_mesh, info));

    EXPECT_TRUE(load_mesh[0].has_path("topologies/mesh1_dup"));
}

//-----------------------------------------------------------------------------
TEST(conduit_relay_io_silo, round_trip_save_option_silo_type)
{
    const std::vector<std::string> silo_types = {"default", "pdb", "hdf5", "unknown"};
    for (int i = 3; i < silo_types.size(); i ++)
    {
        Node opts;
        opts["silo_type"] = silo_types[i];

        Node save_mesh, load_mesh, info;
        blueprint::mesh::examples::basic("rectilinear", 3, 4, 0, save_mesh);

        const std::string basename = "silo_save_option_silo_type_" + silo_types[i] + "_basic";
        const std::string filename = basename + ".root";

        remove_path_if_exists(filename);
        io::silo::save_mesh(save_mesh, basename, opts);
        io::silo::load_mesh(filename, load_mesh);
        EXPECT_TRUE(blueprint::mesh::verify(load_mesh, info));
        
        silo_name_changer("mesh", save_mesh);

        // the loaded mesh will be in the multidomain format
        // but the saved mesh is in the single domain format
        EXPECT_EQ(load_mesh.number_of_children(), 1);
        EXPECT_EQ(load_mesh[0].number_of_children(), save_mesh.number_of_children());

        EXPECT_FALSE(load_mesh[0].diff(save_mesh, info));
    }
}

//-----------------------------------------------------------------------------
TEST(conduit_relay_io_silo, round_trip_save_option_overlink1)
{
    const std::vector<std::string> ovl_topo_names = {"", "topo"};
    for (int i = 0; i < ovl_topo_names.size(); i ++)
    {
        std::string basename;
        if (ovl_topo_names[i].empty())
        {
            basename = "silo_save_option_overlink_spiral";
        }
        else
        {
            basename = "silo_save_option_overlink_spiral_" + ovl_topo_names[i];
        }
        const std::string filename = basename + "/OvlTop.silo";

        Node opts;
        opts["file_style"] = "overlink";
        opts["ovl_topo_name"] = ovl_topo_names[i];

        int ndomains = 2;

        Node save_mesh, load_mesh, info;
        blueprint::mesh::examples::spiral(ndomains, save_mesh);
        remove_path_if_exists(filename);
        io::silo::save_mesh(save_mesh, basename, opts);
        io::silo::load_mesh(filename, load_mesh);
        EXPECT_TRUE(blueprint::mesh::verify(load_mesh,info));

        for (index_t child = 0; child < save_mesh.number_of_children(); child ++)
        {
            overlink_name_changer(save_mesh[child]);
            int cycle = save_mesh[child]["state"]["cycle"].as_int32();
            save_mesh[child]["state"]["cycle"].reset();
            save_mesh[child]["state"]["cycle"] = (int64) cycle;
        }

        EXPECT_EQ(load_mesh.number_of_children(), save_mesh.number_of_children());
        NodeConstIterator l_itr = load_mesh.children();
        NodeConstIterator s_itr = save_mesh.children();
        while (l_itr.has_next())
        {
            const Node &l_curr = l_itr.next();
            const Node &s_curr = s_itr.next();

            EXPECT_FALSE(l_curr.diff(s_curr, info));
        }
    }
}

//-----------------------------------------------------------------------------
// this tests var attributes and padding dimensions
TEST(conduit_relay_io_silo, round_trip_save_option_overlink2)
{
    const std::string basename = "silo_save_option_overlink_basic";
    const std::string filename = basename + "/OvlTop.silo";

    Node opts;
    opts["file_style"] = "overlink";

    Node save_mesh, load_mesh, info;
    blueprint::mesh::examples::basic("structured", 3, 3, 1, save_mesh);

    // add another field that is volume dependent
    Node &field2 = save_mesh["fields"]["field2"];
    field2["association"] = "element";
    field2["topology"] = "mesh";
    field2["volume_dependent"] = "true";
    field2["values"].set_external(save_mesh["fields"]["field"]["values"]);

    remove_path_if_exists(filename);
    io::silo::save_mesh(save_mesh, basename, opts);
    io::silo::load_mesh(filename, load_mesh);
    EXPECT_TRUE(blueprint::mesh::verify(load_mesh,info));

    // make changes to save mesh so the diff will pass
    overlink_name_changer(save_mesh);

    // the loaded mesh will be in the multidomain format
    // but the saved mesh is in the single domain format
    EXPECT_EQ(load_mesh.number_of_children(), 1);
    EXPECT_EQ(load_mesh[0].number_of_children(), save_mesh.number_of_children());

    EXPECT_FALSE(load_mesh[0].diff(save_mesh, info));

    // open silo file and do some checks

    DBfile *dbfile = DBOpen(filename.c_str(), DB_UNKNOWN, DB_READ);
    EXPECT_TRUE(DBInqVarExists(dbfile, "VAR_ATTRIBUTES"));
    EXPECT_TRUE(DBInqVarType(dbfile, "VAR_ATTRIBUTES") == DB_ARRAY);

    DBcompoundarray *var_attr = DBGetCompoundarray(dbfile, "VAR_ATTRIBUTES");

    // fetch pointers to elements inside the compound array
    char **elemnames = var_attr->elemnames;
    int *elemlengths = var_attr->elemlengths;
    int nelems       = var_attr->nelems;
    int *values      = static_cast<int *>(var_attr->values);
    int nvalues      = var_attr->nvalues;
    int datatype     = var_attr->datatype;

    EXPECT_EQ(std::string(elemnames[0]), "field");
    EXPECT_EQ(std::string(elemnames[1]), "field2");
    EXPECT_EQ(elemlengths[0], 5);
    EXPECT_EQ(elemlengths[1], 5);
    EXPECT_EQ(nelems, 2);
    // for first var
    EXPECT_EQ(values[0], 1);
    EXPECT_EQ(values[1], 0);
    EXPECT_EQ(values[2], 1);
    EXPECT_EQ(values[3], 0);
    EXPECT_EQ(values[4], 1);
    // for second var
    EXPECT_EQ(values[5], 1);
    EXPECT_EQ(values[6], 1);
    EXPECT_EQ(values[7], 1);
    EXPECT_EQ(values[8], 0);
    EXPECT_EQ(values[9], 1);
    EXPECT_EQ(nvalues, 10);
    EXPECT_EQ(datatype, DB_INT);
    
    DBFreeCompoundarray(var_attr);

    EXPECT_TRUE(DBInqVarExists(dbfile, "PAD_DIMS"));
    EXPECT_TRUE(DBInqVarType(dbfile, "PAD_DIMS") == DB_ARRAY);

    DBcompoundarray *pad_dims = DBGetCompoundarray(dbfile, "PAD_DIMS");
    
    // fetch pointers to elements inside the compound array
    elemnames   = pad_dims->elemnames;
    elemlengths = pad_dims->elemlengths;
    nelems      = pad_dims->nelems;
    values      = static_cast<int *>(pad_dims->values);
    nvalues     = pad_dims->nvalues;
    datatype    = pad_dims->datatype;

    EXPECT_EQ(std::string(elemnames[0]), "paddims");
    EXPECT_EQ(elemlengths[0], 6);
    EXPECT_EQ(nelems, 1);
    EXPECT_EQ(values[0], 0);
    EXPECT_EQ(values[1], 0);
    EXPECT_EQ(values[2], 0);
    EXPECT_EQ(values[3], 0);
    EXPECT_EQ(values[4], 0);
    EXPECT_EQ(values[5], 0);
    EXPECT_EQ(nvalues, 6);
    EXPECT_EQ(datatype, DB_INT);

    DBFreeCompoundarray(pad_dims);

    DBClose(dbfile);
}

//-----------------------------------------------------------------------------
// this tests material i/o
TEST(conduit_relay_io_silo, round_trip_save_option_overlink3)
>>>>>>> 5b87b2b9
{
    Node save_mesh, load_mesh, info;
    blueprint::mesh::examples::grid("structured", 3, 3, 1, 2, 2, 1, save_mesh);
    std::cout << save_mesh.to_yaml() << std::endl;

    const std::string basename = "silo_grid_adjset";
    const std::string filename = basename + "/OvlTop.silo";

    Node opts;
    opts["file_style"] = "overlink";
    opts["ovl_topo_name"] = "mesh";

    remove_path_if_exists(filename);
    io::silo::save_mesh(save_mesh, basename, opts);
    io::blueprint::save_mesh(save_mesh, basename, "hdf5");
    // io::silo::load_mesh(filename, load_mesh);

    // EXPECT_TRUE(blueprint::mesh::verify(load_mesh, info));

    // EXPECT_EQ(load_mesh.number_of_children(), save_mesh.number_of_children());
    // NodeConstIterator l_itr = load_mesh.children();
    // NodeConstIterator s_itr = save_mesh.children();
    // while (l_itr.has_next())
    // {
    //     const Node &l_curr = l_itr.next();
    //     const Node &s_curr = s_itr.next();

    //     EXPECT_FALSE(l_curr.diff(s_curr, info));
    // }
}

<<<<<<< HEAD
// //-----------------------------------------------------------------------------
// // 
// // test read and write semantics
// // 

// //-----------------------------------------------------------------------------
// TEST(conduit_relay_io_silo, read_and_write_semantics)
// {
//     for (int ndomains = 2; ndomains < 6; ndomains ++)
//     {
//         Node save_mesh, load_mesh, info;
//         blueprint::mesh::examples::spiral(ndomains, save_mesh);

//         const std::string basename = "silo_spiral_" + std::to_string(ndomains) + "_domains";
//         const std::string filename = basename + ".cycle_000000.root";

//         remove_path_if_exists(filename);
//         io::silo::write_mesh(save_mesh, basename);
//         io::silo::read_mesh(filename, load_mesh);

//         EXPECT_TRUE(blueprint::mesh::verify(load_mesh,info));

//         // make changes to save mesh so the diff will pass
//         for (index_t child = 0; child < save_mesh.number_of_children(); child ++)
//         {
//             silo_name_changer("mesh", save_mesh[child]);
//             int cycle = save_mesh[child]["state"]["cycle"].as_int32();
//             save_mesh[child]["state"]["cycle"].reset();
//             save_mesh[child]["state"]["cycle"] = (int64) cycle;
//         }

//         EXPECT_EQ(load_mesh.number_of_children(), save_mesh.number_of_children());
//         NodeConstIterator l_itr = load_mesh.children();
//         NodeConstIterator s_itr = save_mesh.children();
//         while (l_itr.has_next())
//         {
//             const Node &l_curr = l_itr.next();
//             const Node &s_curr = s_itr.next();

//             EXPECT_FALSE(l_curr.diff(s_curr, info));
//         }
//     }
// }

// //-----------------------------------------------------------------------------
// // 
// // special case tests
// // 

// //-----------------------------------------------------------------------------
// // var is not defined on a domain
// // 
// // tests the silo "EMPTY" capability
// TEST(conduit_relay_io_silo, missing_domain_var)
// {
//     Node save_mesh, load_mesh, info;
//     const int ndomains = 4;
//     blueprint::mesh::examples::spiral(ndomains, save_mesh);

//     // remove information for a particular domain
//     save_mesh[2]["fields"].remove_child("dist");

//     const std::string basename = "silo_missing_domain_var_spiral";
//     const std::string filename = basename + ".cycle_000000.root";

//     remove_path_if_exists(filename);
//     io::silo::save_mesh(save_mesh, basename);
//     io::silo::load_mesh(filename, load_mesh);

//     EXPECT_TRUE(blueprint::mesh::verify(load_mesh,info));

//     // make changes to save mesh so the diff will pass
//     for (index_t child = 0; child < save_mesh.number_of_children(); child ++)
//     {
//         silo_name_changer("mesh", save_mesh[child]);
//         int cycle = save_mesh[child]["state"]["cycle"].as_int32();
//         save_mesh[child]["state"]["cycle"].reset();
//         save_mesh[child]["state"]["cycle"] = (int64) cycle;
//     }
//     save_mesh[2].remove_child("fields");

//     EXPECT_EQ(load_mesh.number_of_children(), save_mesh.number_of_children());
//     NodeConstIterator l_itr = load_mesh.children();
//     NodeConstIterator s_itr = save_mesh.children();
//     while (l_itr.has_next())
//     {
//         const Node &l_curr = l_itr.next();
//         const Node &s_curr = s_itr.next();

//         EXPECT_FALSE(l_curr.diff(s_curr, info));
//     }
// }

// //-----------------------------------------------------------------------------
// // matset is not defined on a domain
// // 
// // tests the silo "EMPTY" capability
// TEST(conduit_relay_io_silo, missing_domain_matset)
// {
//     Node save_mesh, load_mesh, info;
//     const int ndomains = 4;
//     blueprint::mesh::examples::spiral(ndomains, save_mesh);
//     add_matset_to_spiral(save_mesh, ndomains);
//     EXPECT_TRUE(blueprint::mesh::verify(save_mesh, info));

//     // remove information for a particular domain
//     save_mesh[2]["matsets"].remove_child("matset");

//     const std::string basename = "silo_missing_domain_matset_spiral";
//     const std::string filename = basename + ".cycle_000000.root";

//     remove_path_if_exists(filename);
//     io::silo::save_mesh(save_mesh, basename);
//     io::silo::load_mesh(filename, load_mesh);

//     EXPECT_TRUE(blueprint::mesh::verify(load_mesh,info));

//     // make changes to save mesh so the diff will pass
//     for (index_t child = 0; child < save_mesh.number_of_children(); child ++)
//     {
//         const int cycle = save_mesh[child]["state"]["cycle"].as_int32();
//         save_mesh[child]["state"]["cycle"].reset();
//         save_mesh[child]["state"]["cycle"] = (int64) cycle;

//         if (save_mesh[child].has_path("matsets/matset"))
//         {
//             // get the matset for this domain
//             Node &n_matset = save_mesh[child]["matsets"]["matset"];
            
//             // clean up material ids
//             Node mat_ids_arr;
//             n_matset["material_ids"].to_int_array(mat_ids_arr);
//             n_matset["material_ids"].reset();
//             n_matset["material_ids"].set(mat_ids_arr);

//             // clean up volume fractions
//             Node vf_arr;
//             n_matset["volume_fractions"].to_float64_array(vf_arr);
//             n_matset["volume_fractions"].reset();
//             n_matset["volume_fractions"].set(vf_arr);
            
//             // cheat a little bit - we don't have these to start
//             n_matset["sizes"].set_external(load_mesh[child]["matsets"]["mesh_matset"]["sizes"]);
//             n_matset["offsets"].set_external(load_mesh[child]["matsets"]["mesh_matset"]["offsets"]);
//         }

//         silo_name_changer("mesh", save_mesh[child]);
//     }
//     save_mesh[2].remove_child("matsets");

//     EXPECT_EQ(load_mesh.number_of_children(), save_mesh.number_of_children());
//     NodeConstIterator l_itr = load_mesh.children();
//     NodeConstIterator s_itr = save_mesh.children();
//     while (l_itr.has_next())
//     {
//         const Node &l_curr = l_itr.next();
//         const Node &s_curr = s_itr.next();

//         EXPECT_FALSE(l_curr.diff(s_curr, info));
//     }
// }

// //-----------------------------------------------------------------------------
// // mesh is not defined on a domain
// // 
// // This case is much less interesting.
// // data passes through the clean mesh filter which
// // deletes domains that are missing topos.
// // They simply are not part of the mesh and so silo 
// // doesn't have to deal with it.
// TEST(conduit_relay_io_silo, missing_domain_mesh_trivial)
// {
//     Node save_mesh, load_mesh, info;
//     const int ndomains = 4;
//     blueprint::mesh::examples::spiral(ndomains, save_mesh);

//     // remove information for a particular domain
//     save_mesh[2]["topologies"].remove_child("topo");

//     const std::string basename = "silo_missing_domain_mesh_trivial_spiral";
//     const std::string filename = basename + ".cycle_000000.root";

//     remove_path_if_exists(filename);
//     io::silo::save_mesh(save_mesh, basename);
//     io::silo::load_mesh(filename, load_mesh);

//     EXPECT_TRUE(blueprint::mesh::verify(load_mesh,info));

//     // make changes to save mesh so the diff will pass
//     save_mesh.remove(2);
//     save_mesh.rename_child("domain_000003", "domain_000002");
//     save_mesh[2]["state"]["domain_id"].reset();
//     save_mesh[2]["state"]["domain_id"] = 2;
//     for (index_t child = 0; child < save_mesh.number_of_children(); child ++)
//     {
//         silo_name_changer("mesh", save_mesh[child]);
//         int cycle = save_mesh[child]["state"]["cycle"].as_int32();
//         save_mesh[child]["state"]["cycle"].reset();
//         save_mesh[child]["state"]["cycle"] = (int64) cycle;
//     }

//     EXPECT_EQ(load_mesh.number_of_children(), save_mesh.number_of_children());
//     NodeConstIterator l_itr = load_mesh.children();
//     NodeConstIterator s_itr = save_mesh.children();
//     while (l_itr.has_next())
//     {
//         const Node &l_curr = l_itr.next();
//         const Node &s_curr = s_itr.next();

//         EXPECT_FALSE(l_curr.diff(s_curr, info));
//     }
// }

// //-----------------------------------------------------------------------------
// // mesh is not defined on a domain but there are multiple meshes
// TEST(conduit_relay_io_silo, missing_domain_mesh)
// {
//     Node save_mesh, save_mesh2, load_mesh, load_mesh2, info, opts;
//     const int ndomains = 4;
//     blueprint::mesh::examples::spiral(ndomains, save_mesh);
//     blueprint::mesh::examples::spiral(ndomains, save_mesh2);

//     for (index_t child = 0; child < save_mesh.number_of_children(); child ++)
//     {
//         save_mesh[child]["coordsets"].rename_child("coords", "coords2");
//         save_mesh[child]["topologies"]["topo"]["coordset"].reset();
//         save_mesh[child]["topologies"]["topo"]["coordset"] = "coords2";
//         save_mesh[child]["topologies"].rename_child("topo", "topo2");
//         save_mesh[child]["fields"]["dist"]["topology"].reset();
//         save_mesh[child]["fields"]["dist"]["topology"] = "topo2";
//         save_mesh[child]["fields"].rename_child("dist", "dist2");

//         save_mesh[child]["coordsets"]["coords"].set_external(save_mesh2[child]["coordsets"]["coords"]);
//         save_mesh[child]["topologies"]["topo"].set_external(save_mesh2[child]["topologies"]["topo"]);
//         save_mesh[child]["fields"]["dist"].set_external(save_mesh2[child]["fields"]["dist"]);
//     }

//     // remove information for a particular domain
//     save_mesh[2]["topologies"].remove_child("topo");

//     const std::string basename = "silo_missing_domain_mesh_spiral";
//     const std::string filename = basename + ".cycle_000000.root";

//     remove_path_if_exists(filename);
//     io::silo::save_mesh(save_mesh, basename);
    
//     opts["mesh_name"] = "mesh_topo2";
//     io::silo::load_mesh(filename, opts, load_mesh);
//     opts["mesh_name"] = "mesh_topo";
//     io::silo::load_mesh(filename, opts, load_mesh2);

//     EXPECT_TRUE(blueprint::mesh::verify(load_mesh, info));
//     EXPECT_TRUE(blueprint::mesh::verify(load_mesh2, info));

//     // make changes to save mesh so the diff will pass
//     save_mesh[2]["coordsets"].remove_child("coords");
//     save_mesh[2]["fields"].remove_child("dist");
//     for (index_t child = 0; child < save_mesh.number_of_children(); child ++)
//     {
//         silo_name_changer("mesh", save_mesh[child]);
//         int cycle = save_mesh[child]["state"]["cycle"].as_int32();
//         save_mesh[child]["state"]["cycle"].reset();
//         save_mesh[child]["state"]["cycle"] = (int64) cycle;
//     }

//     // we must merge the two meshes in load mesh
//     // the indexing is tricky because one is missing a domain
//     load_mesh[0]["coordsets"]["mesh_topo"].set_external(load_mesh2[0]["coordsets"]["mesh_topo"]);
//     load_mesh[0]["topologies"]["mesh_topo"].set_external(load_mesh2[0]["topologies"]["mesh_topo"]);
//     load_mesh[0]["fields"]["mesh_dist"].set_external(load_mesh2[0]["fields"]["mesh_dist"]);
//     load_mesh[1]["coordsets"]["mesh_topo"].set_external(load_mesh2[1]["coordsets"]["mesh_topo"]);
//     load_mesh[1]["topologies"]["mesh_topo"].set_external(load_mesh2[1]["topologies"]["mesh_topo"]);
//     load_mesh[1]["fields"]["mesh_dist"].set_external(load_mesh2[1]["fields"]["mesh_dist"]);
//     load_mesh[3]["coordsets"]["mesh_topo"].set_external(load_mesh2[2]["coordsets"]["mesh_topo"]);
//     load_mesh[3]["topologies"]["mesh_topo"].set_external(load_mesh2[2]["topologies"]["mesh_topo"]);
//     load_mesh[3]["fields"]["mesh_dist"].set_external(load_mesh2[2]["fields"]["mesh_dist"]);

//     EXPECT_EQ(load_mesh.number_of_children(), save_mesh.number_of_children());
//     NodeConstIterator l_itr = load_mesh.children();
//     NodeConstIterator s_itr = save_mesh.children();
//     while (l_itr.has_next())
//     {
//         const Node &l_curr = l_itr.next();
//         const Node &s_curr = s_itr.next();

//         EXPECT_FALSE(l_curr.diff(s_curr, info));
//     }
// }

// //-----------------------------------------------------------------------------
// // explicit points (unstructured mesh) do not use every coord
// TEST(conduit_relay_io_silo, unstructured_points)
// {
//     Node save_mesh, load_mesh, info;
//     blueprint::mesh::examples::braid("points", 2, 2, 2, save_mesh);

//     std::vector<int> new_conn;
//     std::vector<float> new_field1;
//     std::vector<float> new_field2;
//     std::vector<float64> new_xcoords, new_ycoords, new_zcoords;

//     int_accessor conn = save_mesh["topologies"]["mesh"]["elements"]["connectivity"].value();

//     float_accessor field1 = save_mesh["fields"]["braid"]["values"].value();
//     float_accessor field2 = save_mesh["fields"]["radial"]["values"].value();

//     float_accessor xcoords = save_mesh["coordsets"]["coords"]["values"]["x"].value();
//     float_accessor ycoords = save_mesh["coordsets"]["coords"]["values"]["y"].value();
//     float_accessor zcoords = save_mesh["coordsets"]["coords"]["values"]["z"].value();

//     for (int i = 1; i < conn.number_of_elements(); i += 2)
//     {
//         new_conn.push_back(conn[i]);
//         new_field1.push_back(field1[i]);
//         new_field2.push_back(field2[i]);

//         new_xcoords.push_back(xcoords[conn[i]]);
//         new_ycoords.push_back(ycoords[conn[i]]);
//         new_zcoords.push_back(zcoords[conn[i]]);
//     }
//     save_mesh["topologies"]["mesh"]["elements"]["connectivity"].reset();
//     save_mesh["topologies"]["mesh"]["elements"]["connectivity"].set(new_conn);

//     save_mesh["fields"].remove_child("vel");
//     save_mesh["fields"]["braid"]["values"].reset();
//     save_mesh["fields"]["braid"]["values"].set(new_field1);
//     save_mesh["fields"]["radial"]["values"].reset();
//     save_mesh["fields"]["radial"]["values"].set(new_field2);

//     // we have modified braid such that it only uses half of the points in the coordset

//     const std::string basename = "silo_unstructured_points_braid";
//     const std::string filename = basename + ".cycle_000100.root";

//     // remove existing root file, directory and any output files
//     remove_path_if_exists(filename);

//     io::silo::save_mesh(save_mesh, basename);
//     io::silo::load_mesh(filename, load_mesh);
//     EXPECT_TRUE(blueprint::mesh::verify(load_mesh, info));

//     // now we must remove the unused points and change to an implicit points topo so that the diff passes
//     save_mesh["coordsets"]["coords"]["values"]["x"].reset();
//     save_mesh["coordsets"]["coords"]["values"]["x"].set(new_xcoords);
//     save_mesh["coordsets"]["coords"]["values"]["y"].reset();
//     save_mesh["coordsets"]["coords"]["values"]["y"].set(new_ycoords);
//     save_mesh["coordsets"]["coords"]["values"]["z"].reset();
//     save_mesh["coordsets"]["coords"]["values"]["z"].set(new_zcoords);

//     save_mesh["topologies"].remove_child("mesh");
//     save_mesh["topologies"]["mesh"]["type"] = "points";
//     save_mesh["topologies"]["mesh"]["coordset"] = "coords";

//     // the association doesn't matter for point meshes
//     // we choose vertex by convention
//     save_mesh["fields"]["radial"]["association"].reset();
//     save_mesh["fields"]["radial"]["association"] = "vertex";

//     silo_name_changer("mesh", save_mesh);
//     int cycle = save_mesh["state"]["cycle"].as_uint64();
//     save_mesh["state"]["cycle"].reset();
//     save_mesh["state"]["cycle"] = (int64) cycle;

//     // the loaded mesh will be in the multidomain format
//     // but the saved mesh is in the single domain format
//     EXPECT_EQ(load_mesh.number_of_children(), 1);
//     EXPECT_EQ(load_mesh[0].number_of_children(), save_mesh.number_of_children());

//     EXPECT_FALSE(load_mesh[0].diff(save_mesh, info));
// }

// //-----------------------------------------------------------------------------

// // 
// // save and read option tests
// // 

// // save options:
// /// opts:
// ///
// ///      file_style: "default", "root_only", "multi_file", "overlink"
// ///            when # of domains == 1,  "default"   ==> "root_only"
// ///            else,                    "default"   ==> "multi_file"
// ///
// ///      silo_type: "default", "pdb", "hdf5", "unknown"
// ///            when the file we are writing to exists, "default" ==> "unknown"
// ///            else,                                   "default" ==> "hdf5"
// ///         note: these are additional silo_type options that we could add 
// ///         support for in the future:
// ///           "hdf5_sec2", "hdf5_stdio", "hdf5_mpio", "hdf5_mpiposix", "taurus"
// ///
// ///      suffix: "default", "cycle", "none"
// ///            when cycle is present,  "default"   ==> "cycle"
// ///            else,                   "default"   ==> "none"
// ///
// ///      root_file_ext: "default", "root", "silo"
// ///            "default"   ==> "root"
// ///            if overlink, this parameter is unused.
// ///
// ///      mesh_name:  (used if present, default ==> "mesh")
// ///
// ///      ovl_topo_name: (used if present, default ==> "")
// ///
// ///      number_of_files:  {# of files}
// ///            when "multi_file" or "overlink":
// ///                 <= 0, use # of files == # of domains
// ///                  > 0, # of files == number_of_files

// // read options:
// /// opts:
// ///      mesh_name: "{name}"
// ///          provide explicit mesh name, for cases where silo data includes
// ///           more than one mesh.

// //-----------------------------------------------------------------------------
// TEST(conduit_relay_io_silo, round_trip_save_option_file_style)
// {
//     // we will do overlink tests separately
//     const std::vector<std::string> file_styles = {"default", "root_only", "multi_file"};
//     for (int i = 0; i < file_styles.size(); i ++)
//     {
//         Node opts;
//         opts["file_style"] = file_styles[i];

//         const std::string basename = "silo_save_option_file_style_" + file_styles[i] + "_spiral";
//         const std::string filename = basename + ".cycle_000000.root";

//         for (int ndomains = 1; ndomains < 5; ndomains += 3)
//         {
//             Node save_mesh, load_mesh, info;
//             blueprint::mesh::examples::spiral(ndomains, save_mesh);
//             remove_path_if_exists(filename);
//             io::silo::save_mesh(save_mesh, basename, opts);
//             io::silo::load_mesh(filename, load_mesh);
//             EXPECT_TRUE(blueprint::mesh::verify(load_mesh,info));

//             // make changes to save mesh so the diff will pass
//             for (index_t child = 0; child < save_mesh.number_of_children(); child ++)
//             {
//                 silo_name_changer("mesh", save_mesh[child]);
//                 int cycle = save_mesh[child]["state"]["cycle"].as_int32();
//                 save_mesh[child]["state"]["cycle"].reset();
//                 save_mesh[child]["state"]["cycle"] = (int64) cycle;
//             }

//             EXPECT_EQ(load_mesh.number_of_children(), save_mesh.number_of_children());
//             NodeConstIterator l_itr = load_mesh.children();
//             NodeConstIterator s_itr = save_mesh.children();
//             while (l_itr.has_next())
//             {
//                 const Node &l_curr = l_itr.next();
//                 const Node &s_curr = s_itr.next();

//                 EXPECT_FALSE(l_curr.diff(s_curr, info));
//             }
//         }
//     }
// }

// //-----------------------------------------------------------------------------
// TEST(conduit_relay_io_silo, round_trip_save_option_number_of_files)
// {
//     const std::vector<int> number_of_files = {-1, 2};
//     for (int i = 0; i < number_of_files.size(); i ++)
//     {
//         Node opts;
//         opts["file_style"] = "multi_file";
//         opts["number_of_files"] = number_of_files[i];

//         const std::string basename = "silo_save_option_number_of_files_" + 
//                                      std::to_string(number_of_files[i]) + 
//                                      "_spiral";
//         const std::string filename = basename + ".cycle_000000.root";

//         int ndomains = 5;

//         Node save_mesh, load_mesh, info;
//         blueprint::mesh::examples::spiral(ndomains, save_mesh);
//         remove_path_if_exists(filename);
//         io::silo::save_mesh(save_mesh, basename, opts);
//         io::silo::load_mesh(filename, load_mesh);
//         EXPECT_TRUE(blueprint::mesh::verify(load_mesh,info));

//         // make changes to save mesh so the diff will pass
//         for (index_t child = 0; child < save_mesh.number_of_children(); child ++)
//         {
//             silo_name_changer("mesh", save_mesh[child]);
//             int cycle = save_mesh[child]["state"]["cycle"].as_int32();
//             save_mesh[child]["state"]["cycle"].reset();
//             save_mesh[child]["state"]["cycle"] = (int64) cycle;
//         }

//         EXPECT_EQ(load_mesh.number_of_children(), save_mesh.number_of_children());
//         NodeConstIterator l_itr = load_mesh.children();
//         NodeConstIterator s_itr = save_mesh.children();
//         while (l_itr.has_next())
//         {
//             const Node &l_curr = l_itr.next();
//             const Node &s_curr = s_itr.next();

//             EXPECT_FALSE(l_curr.diff(s_curr, info));
//         }
//     }
// }

// //-----------------------------------------------------------------------------
// TEST(conduit_relay_io_silo, round_trip_save_option_suffix)
// {
//     const std::vector<std::string> suffixes = {"default", "default", "cycle", "none"};
//     const std::vector<std::string> file_suffixes = {
//         "",              // cycle is not present
//         ".cycle_000005", // cycle is present
//         ".cycle_000005", // cycle is turned on
//         "",              // cycle is turned off
//     };
//     const std::vector<std::string> include_cycle = {"no", "yes", "yes", "yes"};
//     for (int i = 0; i < suffixes.size(); i ++)
//     {
//         Node opts;
//         opts["suffix"] = suffixes[i];

//         const std::string basename = "silo_save_option_suffix_" + suffixes[i] +
//                                      "_" + include_cycle[i] + "_basic";
//         const std::string filename = basename + file_suffixes[i] + ".root";

//         Node save_mesh, load_mesh, info;
//         blueprint::mesh::examples::basic("rectilinear", 3, 4, 0, save_mesh);

//         if (include_cycle[i] == "yes")
//         {
//             save_mesh["state/cycle"] = (int64) 5;
//         }

//         remove_path_if_exists(filename);
//         io::silo::save_mesh(save_mesh, basename, opts);
//         io::silo::load_mesh(filename, load_mesh);
//         EXPECT_TRUE(blueprint::mesh::verify(load_mesh, info));

//         silo_name_changer("mesh", save_mesh);

//         // the loaded mesh will be in the multidomain format
//         // but the saved mesh is in the single domain format
//         EXPECT_EQ(load_mesh.number_of_children(), 1);
//         EXPECT_EQ(load_mesh[0].number_of_children(), save_mesh.number_of_children());

//         EXPECT_FALSE(load_mesh[0].diff(save_mesh, info));
//     }
// }

// //-----------------------------------------------------------------------------
// TEST(conduit_relay_io_silo, round_trip_save_option_root_file_ext)
// {
//     const std::vector<std::string> root_file_exts = {"default", "root", "silo"};

//     for (int i = 0; i < root_file_exts.size(); i ++)
//     {
//         Node opts;
//         opts["root_file_ext"] = root_file_exts[i];

//         std::string actual_file_ext = root_file_exts[i];
//         if (actual_file_ext == "default")
//         {
//             actual_file_ext = "root";
//         }

//         const std::string basename = "round_trip_save_option_root_file_ext_" + 
//                                      root_file_exts[i] + "_basic";
//         const std::string filename = basename + "." + actual_file_ext;

//         Node save_mesh, load_mesh, info;
//         blueprint::mesh::examples::basic("rectilinear", 3, 4, 0, save_mesh);
//         remove_path_if_exists(filename);
//         io::silo::save_mesh(save_mesh, basename, opts);
//         io::silo::load_mesh(filename, load_mesh);
//         EXPECT_TRUE(blueprint::mesh::verify(load_mesh, info));

//         silo_name_changer("mesh", save_mesh);

//         // the loaded mesh will be in the multidomain format
//         // but the saved mesh is in the single domain format
//         EXPECT_EQ(load_mesh.number_of_children(), 1);
//         EXPECT_EQ(load_mesh[0].number_of_children(), save_mesh.number_of_children());
//         EXPECT_FALSE(load_mesh[0].diff(save_mesh, info));
//     }
// }

// //-----------------------------------------------------------------------------
// TEST(conduit_relay_io_silo, round_trip_save_option_mesh_name)
// {
//     const std::string basename = "silo_save_option_mesh_name_basic";
//     const std::string filename = basename + ".root";

//     Node opts;
//     opts["mesh_name"] = "mymesh";

//     Node save_mesh, load_mesh, info;
//     blueprint::mesh::examples::basic("rectilinear", 3, 4, 0, save_mesh);
//     remove_path_if_exists(filename);
//     io::silo::save_mesh(save_mesh, basename, opts);
//     io::silo::load_mesh(filename, load_mesh);
//     EXPECT_TRUE(blueprint::mesh::verify(load_mesh, info));

//     silo_name_changer("mymesh", save_mesh);

//     // the loaded mesh will be in the multidomain format
//     // but the saved mesh is in the single domain format
//     EXPECT_EQ(load_mesh.number_of_children(), 1);
//     EXPECT_EQ(load_mesh[0].number_of_children(), save_mesh.number_of_children());
//     EXPECT_FALSE(load_mesh[0].diff(save_mesh, info));
// }

// //-----------------------------------------------------------------------------
// TEST(conduit_relay_io_silo, round_trip_read_option_mesh_name)
// {
//     Node load_mesh, info, opts;
//     const std::string path = utils::join_file_path("silo", "multi_curv3d.silo");
//     const std::string input_file = relay_test_silo_data_path(path);

//     opts["mesh_name"] = "mesh1_dup";

//     io::silo::load_mesh(input_file, opts, load_mesh);
//     EXPECT_TRUE(blueprint::mesh::verify(load_mesh, info));

//     EXPECT_TRUE(load_mesh[0].has_path("topologies/mesh1_dup"));
// }

// //-----------------------------------------------------------------------------
// TEST(conduit_relay_io_silo, round_trip_save_option_silo_type)
// {
//     const std::vector<std::string> silo_types = {"default", "pdb", "hdf5", "unknown"};
//     for (int i = 3; i < silo_types.size(); i ++)
//     {
//         Node opts;
//         opts["silo_type"] = silo_types[i];

//         Node save_mesh, load_mesh, info;
//         blueprint::mesh::examples::basic("rectilinear", 3, 4, 0, save_mesh);

//         const std::string basename = "silo_save_option_silo_type_" + silo_types[i] + "_basic";
//         const std::string filename = basename + ".root";

//         remove_path_if_exists(filename);
//         io::silo::save_mesh(save_mesh, basename, opts);
//         io::silo::load_mesh(filename, load_mesh);
//         EXPECT_TRUE(blueprint::mesh::verify(load_mesh, info));
        
//         silo_name_changer("mesh", save_mesh);

//         // the loaded mesh will be in the multidomain format
//         // but the saved mesh is in the single domain format
//         EXPECT_EQ(load_mesh.number_of_children(), 1);
//         EXPECT_EQ(load_mesh[0].number_of_children(), save_mesh.number_of_children());

//         EXPECT_FALSE(load_mesh[0].diff(save_mesh, info));
//     }
// }

// //-----------------------------------------------------------------------------
// TEST(conduit_relay_io_silo, round_trip_save_option_overlink1)
// {
//     const std::vector<std::string> ovl_topo_names = {"", "topo"};
//     for (int i = 0; i < ovl_topo_names.size(); i ++)
//     {
//         std::string basename;
//         if (ovl_topo_names[i].empty())
//         {
//             basename = "silo_save_option_overlink_spiral";
//         }
//         else
//         {
//             basename = "silo_save_option_overlink_spiral_" + ovl_topo_names[i];
//         }
//         const std::string filename = basename + "/OvlTop.silo";

//         Node opts;
//         opts["file_style"] = "overlink";
//         opts["ovl_topo_name"] = ovl_topo_names[i];

//         int ndomains = 2;

//         Node save_mesh, load_mesh, info;
//         blueprint::mesh::examples::spiral(ndomains, save_mesh);
//         remove_path_if_exists(filename);
//         io::silo::save_mesh(save_mesh, basename, opts);
//         io::silo::load_mesh(filename, load_mesh);
//         EXPECT_TRUE(blueprint::mesh::verify(load_mesh,info));

//         for (index_t child = 0; child < save_mesh.number_of_children(); child ++)
//         {
//             overlink_name_changer(save_mesh[child]);
//             int cycle = save_mesh[child]["state"]["cycle"].as_int32();
//             save_mesh[child]["state"]["cycle"].reset();
//             save_mesh[child]["state"]["cycle"] = (int64) cycle;
//         }

//         EXPECT_EQ(load_mesh.number_of_children(), save_mesh.number_of_children());
//         NodeConstIterator l_itr = load_mesh.children();
//         NodeConstIterator s_itr = save_mesh.children();
//         while (l_itr.has_next())
//         {
//             const Node &l_curr = l_itr.next();
//             const Node &s_curr = s_itr.next();

//             EXPECT_FALSE(l_curr.diff(s_curr, info));
//         }
//     }
// }

// //-----------------------------------------------------------------------------
// // this tests var attributes
// TEST(conduit_relay_io_silo, round_trip_save_option_overlink2)
// {
//     const std::string basename = "silo_save_option_overlink_basic";
//     const std::string filename = basename + "/OvlTop.silo";

//     Node opts;
//     opts["file_style"] = "overlink";

//     Node save_mesh, load_mesh, info;
//     blueprint::mesh::examples::basic("structured", 3, 3, 1, save_mesh);

//     // add another field that is volume dependent
//     Node &field2 = save_mesh["fields"]["field2"];
//     field2["association"] = "element";
//     field2["topology"] = "mesh";
//     field2["volume_dependent"] = "true";
//     field2["values"].set_external(save_mesh["fields"]["field"]["values"]);

//     remove_path_if_exists(filename);
//     io::silo::save_mesh(save_mesh, basename, opts);
//     io::silo::load_mesh(filename, load_mesh);
//     EXPECT_TRUE(blueprint::mesh::verify(load_mesh,info));

//     // make changes to save mesh so the diff will pass
//     overlink_name_changer(save_mesh);

//     // the loaded mesh will be in the multidomain format
//     // but the saved mesh is in the single domain format
//     EXPECT_EQ(load_mesh.number_of_children(), 1);
//     EXPECT_EQ(load_mesh[0].number_of_children(), save_mesh.number_of_children());

//     EXPECT_FALSE(load_mesh[0].diff(save_mesh, info));
// }

// //-----------------------------------------------------------------------------
// // this tests material i/o
// TEST(conduit_relay_io_silo, round_trip_save_option_overlink3)
// {
//     Node save_mesh, load_mesh, info;
//     const int nx = 100, ny = 100;
//     const double radius = 0.25;
//     blueprint::mesh::examples::venn("sparse_by_element", nx, ny, radius, save_mesh);

//     const std::string basename = "silo_save_option_overlink_venn";
//     const std::string filename = basename + "/OvlTop.silo";

//     Node opts;
//     opts["file_style"] = "overlink";

//     remove_path_if_exists(filename);
//     io::silo::save_mesh(save_mesh, basename, opts);
//     io::silo::load_mesh(filename, load_mesh);
//     EXPECT_TRUE(blueprint::mesh::verify(load_mesh, info));

//     // make changes to save mesh so the diff will pass

//     // The field mat_check has values that are one type and matset_values
//     // that are another type. The silo writer converts both to double arrays
//     // in this case, so we follow suit.
//     Node mat_check_new_values, mat_check_new_matset_values;
//     save_mesh["fields"]["mat_check"]["values"].to_double_array(mat_check_new_values);
//     save_mesh["fields"]["mat_check"]["matset_values"].to_double_array(mat_check_new_matset_values);
//     save_mesh["fields"]["mat_check"]["values"].set_external(mat_check_new_values);
//     save_mesh["fields"]["mat_check"]["matset_values"].set_external(mat_check_new_matset_values);

//     overlink_name_changer(save_mesh);

//     // the loaded mesh will be in the multidomain format
//     // but the saved mesh is in the single domain format
//     EXPECT_EQ(load_mesh.number_of_children(), 1);
//     EXPECT_EQ(load_mesh[0].number_of_children(), save_mesh.number_of_children());

//     EXPECT_FALSE(load_mesh[0].diff(save_mesh, info));
// }

// //-----------------------------------------------------------------------------

// //
// // read and write Silo and Overlink tests
// //

// //-----------------------------------------------------------------------------
// // read normal silo files containing multimeshes, multivars, and multimats
// TEST(conduit_relay_io_silo, read_silo)
// {
//     const std::vector<std::vector<std::string>> file_info = {
//         {".",                  "multi_curv3d", ".silo", ""            }, // test default case
//         {".",                  "multi_curv3d", ".silo", "mesh1"       },
//         {".",                  "multi_curv3d", ".silo", "mesh1_back"  },
//         {".",                  "multi_curv3d", ".silo", "mesh1_dup"   },
//         {".",                  "multi_curv3d", ".silo", "mesh1_front" },
//         {".",                  "multi_curv3d", ".silo", "mesh1_hidden"},
//         {".",                  "tire",         ".silo", ""            }, // test default case
//         {".",                  "tire",         ".silo", "tire"        },
//         {".",                  "galaxy0000",   ".silo", ""            }, // test default case
//         {".",                  "galaxy0000",   ".silo", "StarMesh"    },
//         {".",                  "emptydomains", ".silo", ""            }, // test default case
//         {".",                  "emptydomains", ".silo", "mesh"        },
//         {"multidir_test_data", "multidir0000", ".root", ""            }, // test default case
//         {"multidir_test_data", "multidir0000", ".root", "Mesh"        },
//     };

//     for (int i = 0; i < file_info.size(); i ++) 
//     {
//         const std::string dirname  = file_info[i][0];
//         const std::string basename = file_info[i][1];
//         const std::string fileext  = file_info[i][2];
//         const std::string meshname = file_info[i][3];

//         Node load_mesh, info, read_opts, write_opts;
//         std::string filepath = utils::join_file_path(dirname, basename) + fileext;
//         filepath = utils::join_file_path("silo", filepath);
//         std::string input_file = relay_test_silo_data_path(filepath);

//         read_opts["mesh_name"] = meshname;

//         io::silo::load_mesh(input_file, read_opts, load_mesh);
//         EXPECT_TRUE(blueprint::mesh::verify(load_mesh, info));

//         std::string out_name = "read_silo_" + basename;
//         if (!meshname.empty())
//         {
//             out_name += "_" + meshname;
//         }

//         // TODO are these remove paths doing anything? Don't they need filenames?
//         remove_path_if_exists(out_name + "_write_blueprint");
//         io::blueprint::save_mesh(load_mesh, out_name + "_write_blueprint", "hdf5");

//         remove_path_if_exists(out_name + "_write_silo");
//         io::silo::save_mesh(load_mesh, out_name + "_write_silo");

//         // TODO uncomment when overlink is fully supported
//         // remove_path_if_exists(out_name + "_write_overlink");
//         // write_opts["file_style"] = "overlink";
//         // write_opts["ovl_topo_name"] = meshname;
//         // io::silo::save_mesh(load_mesh, out_name + "_write_overlink", write_opts);
//     }
// }

// //-----------------------------------------------------------------------------
// // test that we can read the fake overlink files from the visit test data
// TEST(conduit_relay_io_silo, read_fake_overlink)
// {
//     const std::vector<std::vector<std::string>> file_info = {
//      // {"ev_0_0_100",              "OvlTop", ".silo", ""     }, // test default case
//      // {"ev_0_0_100",              "OvlTop", ".silo", "MMESH"},
//         // uncomment once silo ucdmesh phzones are supported
//         {"hl18spec",                "OvlTop", ".silo", ""     }, // test default case
//         {"hl18spec",                "OvlTop", ".silo", "MMESH"},
//      // {"regrovl_qh_1000_10001_4", "OvlTop", ".silo", ""     }, // test default case
//      // {"regrovl_qh_1000_10001_4", "OvlTop", ".silo", "MMESH"},
//         // uncomment once silo ucdmesh phzones are supported
//         {"utpyr4",                  "OvlTop", ".silo", ""     }, // test default case
//         {"utpyr4",                  "OvlTop", ".silo", "MMESH"},
//     };

//     for (int i = 0; i < file_info.size(); i ++) 
//     {
//         const std::string dirname  = file_info[i][0];
//         const std::string basename = file_info[i][1];
//         const std::string fileext  = file_info[i][2];
//         const std::string meshname = file_info[i][3];

//         Node load_mesh, info, read_opts, write_opts;
//         std::string filepath = utils::join_file_path(dirname, basename) + fileext;
//         filepath = utils::join_file_path("fake_overlink", filepath);
//         std::string input_file = relay_test_silo_data_path(filepath);

//         read_opts["mesh_name"] = meshname;

//         io::silo::load_mesh(input_file, read_opts, load_mesh);
//         EXPECT_TRUE(blueprint::mesh::verify(load_mesh, info));

//         std::string out_name = "read_fake_overlink_" + dirname;
//         if (!meshname.empty())
//         {
//             out_name += "_" + meshname;
//         }

//         remove_path_if_exists(out_name + "_write_blueprint");
//         io::blueprint::save_mesh(load_mesh, out_name + "_write_blueprint", "hdf5");

//         remove_path_if_exists(out_name + "_write_silo");
//         io::silo::save_mesh(load_mesh, out_name + "_write_silo");

//         // TODO uncomment when overlink is fully supported
//         // remove_path_if_exists(out_name + "_write_overlink");
//         // write_opts["file_style"] = "overlink";
//         // write_opts["ovl_topo_name"] = "MMESH";
//         // io::silo::save_mesh(load_mesh, out_name + "_write_overlink", write_opts);
//     }
// }

// //-----------------------------------------------------------------------------
// // read overlink files in symlink format
// // should be similar to reading raw silo
// TEST(conduit_relay_io_silo, read_overlink_symlink_format)
// {
//     const std::vector<std::vector<std::string>> file_info = {
//         {".", "box2d",                  ".silo", ""     }, // test default case
//         {".", "box2d",                  ".silo", "MMESH"},
//         {".", "box3d",                  ".silo", ""     }, // test default case
//         {".", "box3d",                  ".silo", "MMESH"},
//      // {".", "diamond",                ".silo", ""     }, // test default case
//      // {".", "diamond",                ".silo", "MMESH"},
//         // fails b/c polytopal not yet supported
//         {".", "testDisk2D_a",           ".silo", ""     }, // test default case
//         {".", "testDisk2D_a",           ".silo", "MMESH"},
//      // {".", "donordiv.s2_materials2", ".silo", ""     }, // test default case
//      // {".", "donordiv.s2_materials2", ".silo", "MMESH"},
//         // fails b/c polytopal not yet supported
//         {".", "donordiv.s2_materials3", ".silo", ""     }, // test default case
//         {".", "donordiv.s2_materials3", ".silo", "MMESH"},
//     };

//     for (int i = 0; i < file_info.size(); i ++) 
//     {
//         const std::string dirname  = file_info[i][0];
//         const std::string basename = file_info[i][1];
//         const std::string fileext  = file_info[i][2];
//         const std::string meshname = file_info[i][3];

//         Node load_mesh, info, read_opts, write_opts;
//         std::string filepath = utils::join_file_path(dirname, basename) + fileext;
//         filepath = utils::join_file_path("overlink", filepath);
//         std::string input_file = relay_test_silo_data_path(filepath);

//         read_opts["mesh_name"] = meshname;

//         io::silo::load_mesh(input_file, read_opts, load_mesh);
//         EXPECT_TRUE(blueprint::mesh::verify(load_mesh, info));

//         std::string out_name = "read_overlink_symlink_" + basename;
//         if (!meshname.empty())
//         {
//             out_name += "_" + meshname;
//         }

//         remove_path_if_exists(out_name + "_write_blueprint");
//         io::blueprint::save_mesh(load_mesh, out_name + "_write_blueprint", "hdf5");

//         remove_path_if_exists(out_name + "_write_silo");
//         io::silo::save_mesh(load_mesh, out_name + "_write_silo");

//         // TODO uncomment when overlink is fully supported
//         // remove_path_if_exists(out_name + "_write_overlink");
//         // write_opts["file_style"] = "overlink";
//         // write_opts["ovl_topo_name"] = "MMESH";
//         // io::silo::save_mesh(load_mesh, out_name + "_write_overlink", write_opts);
//     }
// }

// //-----------------------------------------------------------------------------
// // read overlink directly from ovltop.silo
// // this case is tricky and involves messing with paths
// TEST(conduit_relay_io_silo, read_overlink_directly)
// {
//     const std::vector<std::vector<std::string>> file_info = {
//         {"box2d",                  "OvlTop", ".silo", ""     }, // test default case
//         {"box2d",                  "OvlTop", ".silo", "MMESH"},
//         {"box3d",                  "OvlTop", ".silo", ""     }, // test default case
//         {"box3d",                  "OvlTop", ".silo", "MMESH"},
//      // {"diamond",                "OvlTop", ".silo", ""     }, // test default case
//      // {"diamond",                "OvlTop", ".silo", "MMESH"},
//         {"testDisk2D_a",           "OvlTop", ".silo", ""     }, // test default case
//         {"testDisk2D_a",           "OvlTop", ".silo", "MMESH"},
//      // {"donordiv.s2_materials2", "OvlTop", ".silo", ""     }, // test default case
//      // {"donordiv.s2_materials2", "OvlTop", ".silo", "MMESH"},
//         {"donordiv.s2_materials3", "OvlTop", ".silo", ""     }, // test default case
//         {"donordiv.s2_materials3", "OvlTop", ".silo", "MMESH"},
//     };

//     for (int i = 0; i < file_info.size(); i ++) 
//     {
//         const std::string dirname  = file_info[i][0];
//         const std::string basename = file_info[i][1];
//         const std::string fileext  = file_info[i][2];
//         const std::string meshname = file_info[i][3];

//         Node load_mesh, info, read_opts, write_opts;

//         std::string filepath = utils::join_file_path(dirname, basename) + fileext;
//         filepath = utils::join_file_path("overlink", filepath);
//         std::string input_file = relay_test_silo_data_path(filepath);

//         read_opts["mesh_name"] = meshname;

//         io::silo::load_mesh(input_file, read_opts, load_mesh);
//         EXPECT_TRUE(blueprint::mesh::verify(load_mesh, info));

//         std::string out_name = "read_overlink_direct_" + dirname;
//         if (!meshname.empty())
//         {
//             out_name += "_" + meshname;
//         }

//         remove_path_if_exists(out_name + "_write_blueprint");
//         io::blueprint::save_mesh(load_mesh, out_name + "_write_blueprint", "hdf5");

//         remove_path_if_exists(out_name + "_write_silo");
//         io::silo::save_mesh(load_mesh, out_name + "_write_silo");

//         // TODO uncomment when overlink is fully supported
//         // remove_path_if_exists(out_name + "_write_overlink");
//         // write_opts["file_style"] = "overlink";
//         // write_opts["ovl_topo_name"] = "MMESH";
//         // io::silo::save_mesh(load_mesh, out_name + "_write_overlink", write_opts);
//     }
// }

// // TODO add tests for...
// //  - polytopal meshes once they are supported
// //  - units once they are supported
// //  - etc.

// // TODO what are those bonus tar files doing in the overlink data dir?

// // TODO somewhere I need to error on overlink when there are different var or mesh types across domains
=======
// TODO add tests for...
//  - polytopal meshes once they are supported
//  - units once they are supported
//  - etc.

// TODO add tetra8 and c36_m5 to all the overlink i/o tests

// TODO somewhere I need to error on overlink when there are different var or mesh types across domains
>>>>>>> 5b87b2b9
<|MERGE_RESOLUTION|>--- conflicted
+++ resolved
@@ -562,823 +562,7 @@
 }
 
 //-----------------------------------------------------------------------------
-<<<<<<< HEAD
 TEST(conduit_relay_io_silo, round_trip_grid_adjset)
-=======
-// 
-// test read and write semantics
-// 
-
-//-----------------------------------------------------------------------------
-TEST(conduit_relay_io_silo, read_and_write_semantics)
-{
-    for (int ndomains = 2; ndomains < 6; ndomains ++)
-    {
-        Node save_mesh, load_mesh, info;
-        blueprint::mesh::examples::spiral(ndomains, save_mesh);
-
-        const std::string basename = "silo_spiral_" + std::to_string(ndomains) + "_domains";
-        const std::string filename = basename + ".cycle_000000.root";
-
-        remove_path_if_exists(filename);
-        io::silo::write_mesh(save_mesh, basename);
-        io::silo::read_mesh(filename, load_mesh);
-
-        EXPECT_TRUE(blueprint::mesh::verify(load_mesh,info));
-
-        // make changes to save mesh so the diff will pass
-        for (index_t child = 0; child < save_mesh.number_of_children(); child ++)
-        {
-            silo_name_changer("mesh", save_mesh[child]);
-            int cycle = save_mesh[child]["state"]["cycle"].as_int32();
-            save_mesh[child]["state"]["cycle"].reset();
-            save_mesh[child]["state"]["cycle"] = (int64) cycle;
-        }
-
-        EXPECT_EQ(load_mesh.number_of_children(), save_mesh.number_of_children());
-        NodeConstIterator l_itr = load_mesh.children();
-        NodeConstIterator s_itr = save_mesh.children();
-        while (l_itr.has_next())
-        {
-            const Node &l_curr = l_itr.next();
-            const Node &s_curr = s_itr.next();
-
-            EXPECT_FALSE(l_curr.diff(s_curr, info));
-        }
-    }
-}
-
-//-----------------------------------------------------------------------------
-// 
-// special case tests
-// 
-
-//-----------------------------------------------------------------------------
-// var is not defined on a domain
-// 
-// tests the silo "EMPTY" capability
-TEST(conduit_relay_io_silo, missing_domain_var)
-{
-    Node save_mesh, load_mesh, info;
-    const int ndomains = 4;
-    blueprint::mesh::examples::spiral(ndomains, save_mesh);
-
-    // remove information for a particular domain
-    save_mesh[2]["fields"].remove_child("dist");
-
-    const std::string basename = "silo_missing_domain_var_spiral";
-    const std::string filename = basename + ".cycle_000000.root";
-
-    remove_path_if_exists(filename);
-    io::silo::save_mesh(save_mesh, basename);
-    io::silo::load_mesh(filename, load_mesh);
-
-    EXPECT_TRUE(blueprint::mesh::verify(load_mesh,info));
-
-    // make changes to save mesh so the diff will pass
-    for (index_t child = 0; child < save_mesh.number_of_children(); child ++)
-    {
-        silo_name_changer("mesh", save_mesh[child]);
-        int cycle = save_mesh[child]["state"]["cycle"].as_int32();
-        save_mesh[child]["state"]["cycle"].reset();
-        save_mesh[child]["state"]["cycle"] = (int64) cycle;
-    }
-    save_mesh[2].remove_child("fields");
-
-    EXPECT_EQ(load_mesh.number_of_children(), save_mesh.number_of_children());
-    NodeConstIterator l_itr = load_mesh.children();
-    NodeConstIterator s_itr = save_mesh.children();
-    while (l_itr.has_next())
-    {
-        const Node &l_curr = l_itr.next();
-        const Node &s_curr = s_itr.next();
-
-        EXPECT_FALSE(l_curr.diff(s_curr, info));
-    }
-}
-
-//-----------------------------------------------------------------------------
-// matset is not defined on a domain
-// 
-// tests the silo "EMPTY" capability
-TEST(conduit_relay_io_silo, missing_domain_matset)
-{
-    Node save_mesh, load_mesh, info;
-    const int ndomains = 4;
-    blueprint::mesh::examples::spiral(ndomains, save_mesh);
-    add_matset_to_spiral(save_mesh, ndomains);
-    EXPECT_TRUE(blueprint::mesh::verify(save_mesh, info));
-
-    // remove information for a particular domain
-    save_mesh[2]["matsets"].remove_child("matset");
-
-    const std::string basename = "silo_missing_domain_matset_spiral";
-    const std::string filename = basename + ".cycle_000000.root";
-
-    remove_path_if_exists(filename);
-    io::silo::save_mesh(save_mesh, basename);
-    io::silo::load_mesh(filename, load_mesh);
-
-    EXPECT_TRUE(blueprint::mesh::verify(load_mesh,info));
-
-    // make changes to save mesh so the diff will pass
-    for (index_t child = 0; child < save_mesh.number_of_children(); child ++)
-    {
-        const int cycle = save_mesh[child]["state"]["cycle"].as_int32();
-        save_mesh[child]["state"]["cycle"].reset();
-        save_mesh[child]["state"]["cycle"] = (int64) cycle;
-
-        if (save_mesh[child].has_path("matsets/matset"))
-        {
-            // get the matset for this domain
-            Node &n_matset = save_mesh[child]["matsets"]["matset"];
-            
-            // clean up material ids
-            Node mat_ids_arr;
-            n_matset["material_ids"].to_int_array(mat_ids_arr);
-            n_matset["material_ids"].reset();
-            n_matset["material_ids"].set(mat_ids_arr);
-
-            // clean up volume fractions
-            Node vf_arr;
-            n_matset["volume_fractions"].to_float64_array(vf_arr);
-            n_matset["volume_fractions"].reset();
-            n_matset["volume_fractions"].set(vf_arr);
-            
-            // cheat a little bit - we don't have these to start
-            n_matset["sizes"].set_external(load_mesh[child]["matsets"]["mesh_matset"]["sizes"]);
-            n_matset["offsets"].set_external(load_mesh[child]["matsets"]["mesh_matset"]["offsets"]);
-        }
-
-        silo_name_changer("mesh", save_mesh[child]);
-    }
-    save_mesh[2].remove_child("matsets");
-
-    EXPECT_EQ(load_mesh.number_of_children(), save_mesh.number_of_children());
-    NodeConstIterator l_itr = load_mesh.children();
-    NodeConstIterator s_itr = save_mesh.children();
-    while (l_itr.has_next())
-    {
-        const Node &l_curr = l_itr.next();
-        const Node &s_curr = s_itr.next();
-
-        EXPECT_FALSE(l_curr.diff(s_curr, info));
-    }
-}
-
-//-----------------------------------------------------------------------------
-// mesh is not defined on a domain
-// 
-// This case is much less interesting.
-// data passes through the clean mesh filter which
-// deletes domains that are missing topos.
-// They simply are not part of the mesh and so silo 
-// doesn't have to deal with it.
-TEST(conduit_relay_io_silo, missing_domain_mesh_trivial)
-{
-    Node save_mesh, load_mesh, info;
-    const int ndomains = 4;
-    blueprint::mesh::examples::spiral(ndomains, save_mesh);
-
-    // remove information for a particular domain
-    save_mesh[2]["topologies"].remove_child("topo");
-
-    const std::string basename = "silo_missing_domain_mesh_trivial_spiral";
-    const std::string filename = basename + ".cycle_000000.root";
-
-    remove_path_if_exists(filename);
-    io::silo::save_mesh(save_mesh, basename);
-    io::silo::load_mesh(filename, load_mesh);
-
-    EXPECT_TRUE(blueprint::mesh::verify(load_mesh,info));
-
-    // make changes to save mesh so the diff will pass
-    save_mesh.remove(2);
-    save_mesh.rename_child("domain_000003", "domain_000002");
-    save_mesh[2]["state"]["domain_id"].reset();
-    save_mesh[2]["state"]["domain_id"] = 2;
-    for (index_t child = 0; child < save_mesh.number_of_children(); child ++)
-    {
-        silo_name_changer("mesh", save_mesh[child]);
-        int cycle = save_mesh[child]["state"]["cycle"].as_int32();
-        save_mesh[child]["state"]["cycle"].reset();
-        save_mesh[child]["state"]["cycle"] = (int64) cycle;
-    }
-
-    EXPECT_EQ(load_mesh.number_of_children(), save_mesh.number_of_children());
-    NodeConstIterator l_itr = load_mesh.children();
-    NodeConstIterator s_itr = save_mesh.children();
-    while (l_itr.has_next())
-    {
-        const Node &l_curr = l_itr.next();
-        const Node &s_curr = s_itr.next();
-
-        EXPECT_FALSE(l_curr.diff(s_curr, info));
-    }
-}
-
-//-----------------------------------------------------------------------------
-// mesh is not defined on a domain but there are multiple meshes
-TEST(conduit_relay_io_silo, missing_domain_mesh)
-{
-    Node save_mesh, save_mesh2, load_mesh, load_mesh2, info, opts;
-    const int ndomains = 4;
-    blueprint::mesh::examples::spiral(ndomains, save_mesh);
-    blueprint::mesh::examples::spiral(ndomains, save_mesh2);
-
-    for (index_t child = 0; child < save_mesh.number_of_children(); child ++)
-    {
-        save_mesh[child]["coordsets"].rename_child("coords", "coords2");
-        save_mesh[child]["topologies"]["topo"]["coordset"].reset();
-        save_mesh[child]["topologies"]["topo"]["coordset"] = "coords2";
-        save_mesh[child]["topologies"].rename_child("topo", "topo2");
-        save_mesh[child]["fields"]["dist"]["topology"].reset();
-        save_mesh[child]["fields"]["dist"]["topology"] = "topo2";
-        save_mesh[child]["fields"].rename_child("dist", "dist2");
-
-        save_mesh[child]["coordsets"]["coords"].set_external(save_mesh2[child]["coordsets"]["coords"]);
-        save_mesh[child]["topologies"]["topo"].set_external(save_mesh2[child]["topologies"]["topo"]);
-        save_mesh[child]["fields"]["dist"].set_external(save_mesh2[child]["fields"]["dist"]);
-    }
-
-    // remove information for a particular domain
-    save_mesh[2]["topologies"].remove_child("topo");
-
-    const std::string basename = "silo_missing_domain_mesh_spiral";
-    const std::string filename = basename + ".cycle_000000.root";
-
-    remove_path_if_exists(filename);
-    io::silo::save_mesh(save_mesh, basename);
-    
-    opts["mesh_name"] = "mesh_topo2";
-    io::silo::load_mesh(filename, opts, load_mesh);
-    opts["mesh_name"] = "mesh_topo";
-    io::silo::load_mesh(filename, opts, load_mesh2);
-
-    EXPECT_TRUE(blueprint::mesh::verify(load_mesh, info));
-    EXPECT_TRUE(blueprint::mesh::verify(load_mesh2, info));
-
-    // make changes to save mesh so the diff will pass
-    save_mesh[2]["coordsets"].remove_child("coords");
-    save_mesh[2]["fields"].remove_child("dist");
-    for (index_t child = 0; child < save_mesh.number_of_children(); child ++)
-    {
-        silo_name_changer("mesh", save_mesh[child]);
-        int cycle = save_mesh[child]["state"]["cycle"].as_int32();
-        save_mesh[child]["state"]["cycle"].reset();
-        save_mesh[child]["state"]["cycle"] = (int64) cycle;
-    }
-
-    // we must merge the two meshes in load mesh
-    // the indexing is tricky because one is missing a domain
-    load_mesh[0]["coordsets"]["mesh_topo"].set_external(load_mesh2[0]["coordsets"]["mesh_topo"]);
-    load_mesh[0]["topologies"]["mesh_topo"].set_external(load_mesh2[0]["topologies"]["mesh_topo"]);
-    load_mesh[0]["fields"]["mesh_dist"].set_external(load_mesh2[0]["fields"]["mesh_dist"]);
-    load_mesh[1]["coordsets"]["mesh_topo"].set_external(load_mesh2[1]["coordsets"]["mesh_topo"]);
-    load_mesh[1]["topologies"]["mesh_topo"].set_external(load_mesh2[1]["topologies"]["mesh_topo"]);
-    load_mesh[1]["fields"]["mesh_dist"].set_external(load_mesh2[1]["fields"]["mesh_dist"]);
-    load_mesh[3]["coordsets"]["mesh_topo"].set_external(load_mesh2[2]["coordsets"]["mesh_topo"]);
-    load_mesh[3]["topologies"]["mesh_topo"].set_external(load_mesh2[2]["topologies"]["mesh_topo"]);
-    load_mesh[3]["fields"]["mesh_dist"].set_external(load_mesh2[2]["fields"]["mesh_dist"]);
-
-    EXPECT_EQ(load_mesh.number_of_children(), save_mesh.number_of_children());
-    NodeConstIterator l_itr = load_mesh.children();
-    NodeConstIterator s_itr = save_mesh.children();
-    while (l_itr.has_next())
-    {
-        const Node &l_curr = l_itr.next();
-        const Node &s_curr = s_itr.next();
-
-        EXPECT_FALSE(l_curr.diff(s_curr, info));
-    }
-}
-
-//-----------------------------------------------------------------------------
-// explicit points (unstructured mesh) do not use every coord
-TEST(conduit_relay_io_silo, unstructured_points)
-{
-    Node save_mesh, load_mesh, info;
-    blueprint::mesh::examples::braid("points", 2, 2, 2, save_mesh);
-
-    std::vector<int> new_conn;
-    std::vector<float> new_field1;
-    std::vector<float> new_field2;
-    std::vector<float64> new_xcoords, new_ycoords, new_zcoords;
-
-    int_accessor conn = save_mesh["topologies"]["mesh"]["elements"]["connectivity"].value();
-
-    float_accessor field1 = save_mesh["fields"]["braid"]["values"].value();
-    float_accessor field2 = save_mesh["fields"]["radial"]["values"].value();
-
-    float_accessor xcoords = save_mesh["coordsets"]["coords"]["values"]["x"].value();
-    float_accessor ycoords = save_mesh["coordsets"]["coords"]["values"]["y"].value();
-    float_accessor zcoords = save_mesh["coordsets"]["coords"]["values"]["z"].value();
-
-    for (int i = 1; i < conn.number_of_elements(); i += 2)
-    {
-        new_conn.push_back(conn[i]);
-        new_field1.push_back(field1[i]);
-        new_field2.push_back(field2[i]);
-
-        new_xcoords.push_back(xcoords[conn[i]]);
-        new_ycoords.push_back(ycoords[conn[i]]);
-        new_zcoords.push_back(zcoords[conn[i]]);
-    }
-    save_mesh["topologies"]["mesh"]["elements"]["connectivity"].reset();
-    save_mesh["topologies"]["mesh"]["elements"]["connectivity"].set(new_conn);
-
-    save_mesh["fields"].remove_child("vel");
-    save_mesh["fields"]["braid"]["values"].reset();
-    save_mesh["fields"]["braid"]["values"].set(new_field1);
-    save_mesh["fields"]["radial"]["values"].reset();
-    save_mesh["fields"]["radial"]["values"].set(new_field2);
-
-    // we have modified braid such that it only uses half of the points in the coordset
-
-    const std::string basename = "silo_unstructured_points_braid";
-    const std::string filename = basename + ".cycle_000100.root";
-
-    // remove existing root file, directory and any output files
-    remove_path_if_exists(filename);
-
-    io::silo::save_mesh(save_mesh, basename);
-    io::silo::load_mesh(filename, load_mesh);
-    EXPECT_TRUE(blueprint::mesh::verify(load_mesh, info));
-
-    // now we must remove the unused points and change to an implicit points topo so that the diff passes
-    save_mesh["coordsets"]["coords"]["values"]["x"].reset();
-    save_mesh["coordsets"]["coords"]["values"]["x"].set(new_xcoords);
-    save_mesh["coordsets"]["coords"]["values"]["y"].reset();
-    save_mesh["coordsets"]["coords"]["values"]["y"].set(new_ycoords);
-    save_mesh["coordsets"]["coords"]["values"]["z"].reset();
-    save_mesh["coordsets"]["coords"]["values"]["z"].set(new_zcoords);
-
-    save_mesh["topologies"].remove_child("mesh");
-    save_mesh["topologies"]["mesh"]["type"] = "points";
-    save_mesh["topologies"]["mesh"]["coordset"] = "coords";
-
-    // the association doesn't matter for point meshes
-    // we choose vertex by convention
-    save_mesh["fields"]["radial"]["association"].reset();
-    save_mesh["fields"]["radial"]["association"] = "vertex";
-
-    silo_name_changer("mesh", save_mesh);
-    int cycle = save_mesh["state"]["cycle"].as_uint64();
-    save_mesh["state"]["cycle"].reset();
-    save_mesh["state"]["cycle"] = (int64) cycle;
-
-    // the loaded mesh will be in the multidomain format
-    // but the saved mesh is in the single domain format
-    EXPECT_EQ(load_mesh.number_of_children(), 1);
-    EXPECT_EQ(load_mesh[0].number_of_children(), save_mesh.number_of_children());
-
-    EXPECT_FALSE(load_mesh[0].diff(save_mesh, info));
-}
-
-//-----------------------------------------------------------------------------
-
-// 
-// save and read option tests
-// 
-
-// save options:
-/// opts:
-///
-///      file_style: "default", "root_only", "multi_file", "overlink"
-///            when # of domains == 1,  "default"   ==> "root_only"
-///            else,                    "default"   ==> "multi_file"
-///
-///      silo_type: "default", "pdb", "hdf5", "unknown"
-///            when the file we are writing to exists, "default" ==> "unknown"
-///            else,                                   "default" ==> "hdf5"
-///         note: these are additional silo_type options that we could add 
-///         support for in the future:
-///           "hdf5_sec2", "hdf5_stdio", "hdf5_mpio", "hdf5_mpiposix", "taurus"
-///
-///      suffix: "default", "cycle", "none"
-///            when cycle is present,  "default"   ==> "cycle"
-///            else,                   "default"   ==> "none"
-///
-///      root_file_ext: "default", "root", "silo"
-///            "default"   ==> "root"
-///            if overlink, this parameter is unused.
-///
-///      mesh_name:  (used if present, default ==> "mesh")
-///
-///      ovl_topo_name: (used if present, default ==> "")
-///
-///      number_of_files:  {# of files}
-///            when "multi_file" or "overlink":
-///                 <= 0, use # of files == # of domains
-///                  > 0, # of files == number_of_files
-
-// read options:
-/// opts:
-///      mesh_name: "{name}"
-///          provide explicit mesh name, for cases where silo data includes
-///           more than one mesh.
-
-//-----------------------------------------------------------------------------
-TEST(conduit_relay_io_silo, round_trip_save_option_file_style)
-{
-    // we will do overlink tests separately
-    const std::vector<std::string> file_styles = {"default", "root_only", "multi_file"};
-    for (int i = 0; i < file_styles.size(); i ++)
-    {
-        Node opts;
-        opts["file_style"] = file_styles[i];
-
-        const std::string basename = "silo_save_option_file_style_" + file_styles[i] + "_spiral";
-        const std::string filename = basename + ".cycle_000000.root";
-
-        for (int ndomains = 1; ndomains < 5; ndomains += 3)
-        {
-            Node save_mesh, load_mesh, info;
-            blueprint::mesh::examples::spiral(ndomains, save_mesh);
-            remove_path_if_exists(filename);
-            io::silo::save_mesh(save_mesh, basename, opts);
-            io::silo::load_mesh(filename, load_mesh);
-            EXPECT_TRUE(blueprint::mesh::verify(load_mesh,info));
-
-            // make changes to save mesh so the diff will pass
-            for (index_t child = 0; child < save_mesh.number_of_children(); child ++)
-            {
-                silo_name_changer("mesh", save_mesh[child]);
-                int cycle = save_mesh[child]["state"]["cycle"].as_int32();
-                save_mesh[child]["state"]["cycle"].reset();
-                save_mesh[child]["state"]["cycle"] = (int64) cycle;
-            }
-
-            EXPECT_EQ(load_mesh.number_of_children(), save_mesh.number_of_children());
-            NodeConstIterator l_itr = load_mesh.children();
-            NodeConstIterator s_itr = save_mesh.children();
-            while (l_itr.has_next())
-            {
-                const Node &l_curr = l_itr.next();
-                const Node &s_curr = s_itr.next();
-
-                EXPECT_FALSE(l_curr.diff(s_curr, info));
-            }
-        }
-    }
-}
-
-//-----------------------------------------------------------------------------
-TEST(conduit_relay_io_silo, round_trip_save_option_number_of_files)
-{
-    const std::vector<int> number_of_files = {-1, 2};
-    for (int i = 0; i < number_of_files.size(); i ++)
-    {
-        Node opts;
-        opts["file_style"] = "multi_file";
-        opts["number_of_files"] = number_of_files[i];
-
-        const std::string basename = "silo_save_option_number_of_files_" + 
-                                     std::to_string(number_of_files[i]) + 
-                                     "_spiral";
-        const std::string filename = basename + ".cycle_000000.root";
-
-        int ndomains = 5;
-
-        Node save_mesh, load_mesh, info;
-        blueprint::mesh::examples::spiral(ndomains, save_mesh);
-        remove_path_if_exists(filename);
-        io::silo::save_mesh(save_mesh, basename, opts);
-        io::silo::load_mesh(filename, load_mesh);
-        EXPECT_TRUE(blueprint::mesh::verify(load_mesh,info));
-
-        // make changes to save mesh so the diff will pass
-        for (index_t child = 0; child < save_mesh.number_of_children(); child ++)
-        {
-            silo_name_changer("mesh", save_mesh[child]);
-            int cycle = save_mesh[child]["state"]["cycle"].as_int32();
-            save_mesh[child]["state"]["cycle"].reset();
-            save_mesh[child]["state"]["cycle"] = (int64) cycle;
-        }
-
-        EXPECT_EQ(load_mesh.number_of_children(), save_mesh.number_of_children());
-        NodeConstIterator l_itr = load_mesh.children();
-        NodeConstIterator s_itr = save_mesh.children();
-        while (l_itr.has_next())
-        {
-            const Node &l_curr = l_itr.next();
-            const Node &s_curr = s_itr.next();
-
-            EXPECT_FALSE(l_curr.diff(s_curr, info));
-        }
-    }
-}
-
-//-----------------------------------------------------------------------------
-TEST(conduit_relay_io_silo, round_trip_save_option_suffix)
-{
-    const std::vector<std::string> suffixes = {"default", "default", "cycle", "none"};
-    const std::vector<std::string> file_suffixes = {
-        "",              // cycle is not present
-        ".cycle_000005", // cycle is present
-        ".cycle_000005", // cycle is turned on
-        "",              // cycle is turned off
-    };
-    const std::vector<std::string> include_cycle = {"no", "yes", "yes", "yes"};
-    for (int i = 0; i < suffixes.size(); i ++)
-    {
-        Node opts;
-        opts["suffix"] = suffixes[i];
-
-        const std::string basename = "silo_save_option_suffix_" + suffixes[i] +
-                                     "_" + include_cycle[i] + "_basic";
-        const std::string filename = basename + file_suffixes[i] + ".root";
-
-        Node save_mesh, load_mesh, info;
-        blueprint::mesh::examples::basic("rectilinear", 3, 4, 0, save_mesh);
-
-        if (include_cycle[i] == "yes")
-        {
-            save_mesh["state/cycle"] = (int64) 5;
-        }
-
-        remove_path_if_exists(filename);
-        io::silo::save_mesh(save_mesh, basename, opts);
-        io::silo::load_mesh(filename, load_mesh);
-        EXPECT_TRUE(blueprint::mesh::verify(load_mesh, info));
-
-        silo_name_changer("mesh", save_mesh);
-
-        // the loaded mesh will be in the multidomain format
-        // but the saved mesh is in the single domain format
-        EXPECT_EQ(load_mesh.number_of_children(), 1);
-        EXPECT_EQ(load_mesh[0].number_of_children(), save_mesh.number_of_children());
-
-        EXPECT_FALSE(load_mesh[0].diff(save_mesh, info));
-    }
-}
-
-//-----------------------------------------------------------------------------
-TEST(conduit_relay_io_silo, round_trip_save_option_root_file_ext)
-{
-    const std::vector<std::string> root_file_exts = {"default", "root", "silo"};
-
-    for (int i = 0; i < root_file_exts.size(); i ++)
-    {
-        Node opts;
-        opts["root_file_ext"] = root_file_exts[i];
-
-        std::string actual_file_ext = root_file_exts[i];
-        if (actual_file_ext == "default")
-        {
-            actual_file_ext = "root";
-        }
-
-        const std::string basename = "round_trip_save_option_root_file_ext_" + 
-                                     root_file_exts[i] + "_basic";
-        const std::string filename = basename + "." + actual_file_ext;
-
-        Node save_mesh, load_mesh, info;
-        blueprint::mesh::examples::basic("rectilinear", 3, 4, 0, save_mesh);
-        remove_path_if_exists(filename);
-        io::silo::save_mesh(save_mesh, basename, opts);
-        io::silo::load_mesh(filename, load_mesh);
-        EXPECT_TRUE(blueprint::mesh::verify(load_mesh, info));
-
-        silo_name_changer("mesh", save_mesh);
-
-        // the loaded mesh will be in the multidomain format
-        // but the saved mesh is in the single domain format
-        EXPECT_EQ(load_mesh.number_of_children(), 1);
-        EXPECT_EQ(load_mesh[0].number_of_children(), save_mesh.number_of_children());
-        EXPECT_FALSE(load_mesh[0].diff(save_mesh, info));
-    }
-}
-
-//-----------------------------------------------------------------------------
-TEST(conduit_relay_io_silo, round_trip_save_option_mesh_name)
-{
-    const std::string basename = "silo_save_option_mesh_name_basic";
-    const std::string filename = basename + ".root";
-
-    Node opts;
-    opts["mesh_name"] = "mymesh";
-
-    Node save_mesh, load_mesh, info;
-    blueprint::mesh::examples::basic("rectilinear", 3, 4, 0, save_mesh);
-    remove_path_if_exists(filename);
-    io::silo::save_mesh(save_mesh, basename, opts);
-    io::silo::load_mesh(filename, load_mesh);
-    EXPECT_TRUE(blueprint::mesh::verify(load_mesh, info));
-
-    silo_name_changer("mymesh", save_mesh);
-
-    // the loaded mesh will be in the multidomain format
-    // but the saved mesh is in the single domain format
-    EXPECT_EQ(load_mesh.number_of_children(), 1);
-    EXPECT_EQ(load_mesh[0].number_of_children(), save_mesh.number_of_children());
-    EXPECT_FALSE(load_mesh[0].diff(save_mesh, info));
-}
-
-//-----------------------------------------------------------------------------
-TEST(conduit_relay_io_silo, round_trip_read_option_mesh_name)
-{
-    Node load_mesh, info, opts;
-    const std::string path = utils::join_file_path("silo", "multi_curv3d.silo");
-    const std::string input_file = relay_test_silo_data_path(path);
-
-    opts["mesh_name"] = "mesh1_dup";
-
-    io::silo::load_mesh(input_file, opts, load_mesh);
-    EXPECT_TRUE(blueprint::mesh::verify(load_mesh, info));
-
-    EXPECT_TRUE(load_mesh[0].has_path("topologies/mesh1_dup"));
-}
-
-//-----------------------------------------------------------------------------
-TEST(conduit_relay_io_silo, round_trip_save_option_silo_type)
-{
-    const std::vector<std::string> silo_types = {"default", "pdb", "hdf5", "unknown"};
-    for (int i = 3; i < silo_types.size(); i ++)
-    {
-        Node opts;
-        opts["silo_type"] = silo_types[i];
-
-        Node save_mesh, load_mesh, info;
-        blueprint::mesh::examples::basic("rectilinear", 3, 4, 0, save_mesh);
-
-        const std::string basename = "silo_save_option_silo_type_" + silo_types[i] + "_basic";
-        const std::string filename = basename + ".root";
-
-        remove_path_if_exists(filename);
-        io::silo::save_mesh(save_mesh, basename, opts);
-        io::silo::load_mesh(filename, load_mesh);
-        EXPECT_TRUE(blueprint::mesh::verify(load_mesh, info));
-        
-        silo_name_changer("mesh", save_mesh);
-
-        // the loaded mesh will be in the multidomain format
-        // but the saved mesh is in the single domain format
-        EXPECT_EQ(load_mesh.number_of_children(), 1);
-        EXPECT_EQ(load_mesh[0].number_of_children(), save_mesh.number_of_children());
-
-        EXPECT_FALSE(load_mesh[0].diff(save_mesh, info));
-    }
-}
-
-//-----------------------------------------------------------------------------
-TEST(conduit_relay_io_silo, round_trip_save_option_overlink1)
-{
-    const std::vector<std::string> ovl_topo_names = {"", "topo"};
-    for (int i = 0; i < ovl_topo_names.size(); i ++)
-    {
-        std::string basename;
-        if (ovl_topo_names[i].empty())
-        {
-            basename = "silo_save_option_overlink_spiral";
-        }
-        else
-        {
-            basename = "silo_save_option_overlink_spiral_" + ovl_topo_names[i];
-        }
-        const std::string filename = basename + "/OvlTop.silo";
-
-        Node opts;
-        opts["file_style"] = "overlink";
-        opts["ovl_topo_name"] = ovl_topo_names[i];
-
-        int ndomains = 2;
-
-        Node save_mesh, load_mesh, info;
-        blueprint::mesh::examples::spiral(ndomains, save_mesh);
-        remove_path_if_exists(filename);
-        io::silo::save_mesh(save_mesh, basename, opts);
-        io::silo::load_mesh(filename, load_mesh);
-        EXPECT_TRUE(blueprint::mesh::verify(load_mesh,info));
-
-        for (index_t child = 0; child < save_mesh.number_of_children(); child ++)
-        {
-            overlink_name_changer(save_mesh[child]);
-            int cycle = save_mesh[child]["state"]["cycle"].as_int32();
-            save_mesh[child]["state"]["cycle"].reset();
-            save_mesh[child]["state"]["cycle"] = (int64) cycle;
-        }
-
-        EXPECT_EQ(load_mesh.number_of_children(), save_mesh.number_of_children());
-        NodeConstIterator l_itr = load_mesh.children();
-        NodeConstIterator s_itr = save_mesh.children();
-        while (l_itr.has_next())
-        {
-            const Node &l_curr = l_itr.next();
-            const Node &s_curr = s_itr.next();
-
-            EXPECT_FALSE(l_curr.diff(s_curr, info));
-        }
-    }
-}
-
-//-----------------------------------------------------------------------------
-// this tests var attributes and padding dimensions
-TEST(conduit_relay_io_silo, round_trip_save_option_overlink2)
-{
-    const std::string basename = "silo_save_option_overlink_basic";
-    const std::string filename = basename + "/OvlTop.silo";
-
-    Node opts;
-    opts["file_style"] = "overlink";
-
-    Node save_mesh, load_mesh, info;
-    blueprint::mesh::examples::basic("structured", 3, 3, 1, save_mesh);
-
-    // add another field that is volume dependent
-    Node &field2 = save_mesh["fields"]["field2"];
-    field2["association"] = "element";
-    field2["topology"] = "mesh";
-    field2["volume_dependent"] = "true";
-    field2["values"].set_external(save_mesh["fields"]["field"]["values"]);
-
-    remove_path_if_exists(filename);
-    io::silo::save_mesh(save_mesh, basename, opts);
-    io::silo::load_mesh(filename, load_mesh);
-    EXPECT_TRUE(blueprint::mesh::verify(load_mesh,info));
-
-    // make changes to save mesh so the diff will pass
-    overlink_name_changer(save_mesh);
-
-    // the loaded mesh will be in the multidomain format
-    // but the saved mesh is in the single domain format
-    EXPECT_EQ(load_mesh.number_of_children(), 1);
-    EXPECT_EQ(load_mesh[0].number_of_children(), save_mesh.number_of_children());
-
-    EXPECT_FALSE(load_mesh[0].diff(save_mesh, info));
-
-    // open silo file and do some checks
-
-    DBfile *dbfile = DBOpen(filename.c_str(), DB_UNKNOWN, DB_READ);
-    EXPECT_TRUE(DBInqVarExists(dbfile, "VAR_ATTRIBUTES"));
-    EXPECT_TRUE(DBInqVarType(dbfile, "VAR_ATTRIBUTES") == DB_ARRAY);
-
-    DBcompoundarray *var_attr = DBGetCompoundarray(dbfile, "VAR_ATTRIBUTES");
-
-    // fetch pointers to elements inside the compound array
-    char **elemnames = var_attr->elemnames;
-    int *elemlengths = var_attr->elemlengths;
-    int nelems       = var_attr->nelems;
-    int *values      = static_cast<int *>(var_attr->values);
-    int nvalues      = var_attr->nvalues;
-    int datatype     = var_attr->datatype;
-
-    EXPECT_EQ(std::string(elemnames[0]), "field");
-    EXPECT_EQ(std::string(elemnames[1]), "field2");
-    EXPECT_EQ(elemlengths[0], 5);
-    EXPECT_EQ(elemlengths[1], 5);
-    EXPECT_EQ(nelems, 2);
-    // for first var
-    EXPECT_EQ(values[0], 1);
-    EXPECT_EQ(values[1], 0);
-    EXPECT_EQ(values[2], 1);
-    EXPECT_EQ(values[3], 0);
-    EXPECT_EQ(values[4], 1);
-    // for second var
-    EXPECT_EQ(values[5], 1);
-    EXPECT_EQ(values[6], 1);
-    EXPECT_EQ(values[7], 1);
-    EXPECT_EQ(values[8], 0);
-    EXPECT_EQ(values[9], 1);
-    EXPECT_EQ(nvalues, 10);
-    EXPECT_EQ(datatype, DB_INT);
-    
-    DBFreeCompoundarray(var_attr);
-
-    EXPECT_TRUE(DBInqVarExists(dbfile, "PAD_DIMS"));
-    EXPECT_TRUE(DBInqVarType(dbfile, "PAD_DIMS") == DB_ARRAY);
-
-    DBcompoundarray *pad_dims = DBGetCompoundarray(dbfile, "PAD_DIMS");
-    
-    // fetch pointers to elements inside the compound array
-    elemnames   = pad_dims->elemnames;
-    elemlengths = pad_dims->elemlengths;
-    nelems      = pad_dims->nelems;
-    values      = static_cast<int *>(pad_dims->values);
-    nvalues     = pad_dims->nvalues;
-    datatype    = pad_dims->datatype;
-
-    EXPECT_EQ(std::string(elemnames[0]), "paddims");
-    EXPECT_EQ(elemlengths[0], 6);
-    EXPECT_EQ(nelems, 1);
-    EXPECT_EQ(values[0], 0);
-    EXPECT_EQ(values[1], 0);
-    EXPECT_EQ(values[2], 0);
-    EXPECT_EQ(values[3], 0);
-    EXPECT_EQ(values[4], 0);
-    EXPECT_EQ(values[5], 0);
-    EXPECT_EQ(nvalues, 6);
-    EXPECT_EQ(datatype, DB_INT);
-
-    DBFreeCompoundarray(pad_dims);
-
-    DBClose(dbfile);
-}
-
-//-----------------------------------------------------------------------------
-// this tests material i/o
-TEST(conduit_relay_io_silo, round_trip_save_option_overlink3)
->>>>>>> 5b87b2b9
 {
     Node save_mesh, load_mesh, info;
     blueprint::mesh::examples::grid("structured", 3, 3, 1, 2, 2, 1, save_mesh);
@@ -1410,7 +594,6 @@
     // }
 }
 
-<<<<<<< HEAD
 // //-----------------------------------------------------------------------------
 // // 
 // // test read and write semantics
@@ -2437,16 +1620,6 @@
 // //  - units once they are supported
 // //  - etc.
 
-// // TODO what are those bonus tar files doing in the overlink data dir?
-
-// // TODO somewhere I need to error on overlink when there are different var or mesh types across domains
-=======
-// TODO add tests for...
-//  - polytopal meshes once they are supported
-//  - units once they are supported
-//  - etc.
-
-// TODO add tetra8 and c36_m5 to all the overlink i/o tests
-
-// TODO somewhere I need to error on overlink when there are different var or mesh types across domains
->>>>>>> 5b87b2b9
+// // TODO add tetra8 and c36_m5 to all the overlink i/o tests
+
+// // TODO somewhere I need to error on overlink when there are different var or mesh types across domains