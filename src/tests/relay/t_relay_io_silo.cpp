// Copyright (c) Lawrence Livermore National Security, LLC and other Conduit
// Project developers. See top-level LICENSE AND COPYRIGHT files for dates and
// other details. No copyright assignment is required to contribute to Conduit.

//-----------------------------------------------------------------------------
///
/// file: t_relay_io_silo.cpp
///
//-----------------------------------------------------------------------------

#include "silo_test_utils.hpp"

#include "conduit_relay.hpp"
#include "conduit_relay_io_silo.hpp"

#include <iostream>
#include "gtest/gtest.h"

using namespace conduit;
using namespace conduit::utils;
using namespace conduit::relay;

//-----------------------------------------------------------------------------
TEST(conduit_relay_io_silo, conduit_silo_cold_storage)
{
    uint32 a_val = 20;
    uint32 b_val = 8;
    uint32 c_val = 13;

    Node n;
    n["a"] = a_val;
    n["b"] = b_val;
    n["c"] = c_val;

    EXPECT_EQ(n["a"].as_uint32(), a_val);
    EXPECT_EQ(n["b"].as_uint32(), b_val);
    EXPECT_EQ(n["c"].as_uint32(), c_val);

    n.print();

    io::silo_write(n,"tout_cold_storage_test.silo:myobj");

    Node n_load;
    io::silo_read("tout_cold_storage_test.silo:myobj",n_load);

    std::cout << "round trip" << std::endl;
    n_load.print();

    EXPECT_EQ(n_load["a"].as_uint32(), a_val);
    EXPECT_EQ(n_load["b"].as_uint32(), b_val);
    EXPECT_EQ(n_load["c"].as_uint32(), c_val);
}

//-----------------------------------------------------------------------------
TEST(conduit_relay_io_silo, conduit_silo_cold_storage_generic_iface)
{
    uint32 a_val = 20;
    uint32 b_val = 8;
    uint32 c_val = 13;

    Node n;
    n["a"] = a_val;
    n["b"] = b_val;
    n["c"] = c_val;

    EXPECT_EQ(n["a"].as_uint32(), a_val);
    EXPECT_EQ(n["b"].as_uint32(), b_val);
    EXPECT_EQ(n["c"].as_uint32(), c_val);

    io::save(n, "tout_cold_storage_test_generic_iface.silo:myobj");

    Node n_load;
    io::load("tout_cold_storage_test_generic_iface.silo:myobj",n_load);

    EXPECT_EQ(n_load["a"].as_uint32(), a_val);
    EXPECT_EQ(n_load["b"].as_uint32(), b_val);
    EXPECT_EQ(n_load["c"].as_uint32(), c_val);
}

//-----------------------------------------------------------------------------
// test reading in a handful of different overlink files
TEST(conduit_relay_io_silo, load_mesh_geometry)
{
    // TODO: all these files are in overlink symlink format.
    // Symlinks may break on Windows (?)
    // Could make them overlink format without the symlink.
    // But would require modifying the files.
    std::vector<std::string> filename_vec = {
        "box2d.silo",
        "box3d.silo",
        // "diamond.silo", <--- this one fails because polytopal is not yet supported
        // TODO: rename these files to be more descriptive.
        // would also require modifying the paths stored within the files,
        // and re-symlinking
        "testDisk2D_a.silo",
        // "donordiv.s2_materials2.silo", <--- this one fails because polytopal is not yet supported
        "donordiv.s2_materials3.silo"
    };
    std::vector<int> dims_vec            = {2, 3, /*2,*/  2,    /*2,*/  2};
    std::vector<int> coordset_length_vec = {4, 8, /*36,*/ 1994, /*16,*/ 961};
    std::vector<int> topology_length_vec = {1, 1, /*33,*/ 1920, /*9,*/  900};
    for (int i = 0; i < filename_vec.size(); ++i)
    {
        Node mesh, info;
        std::string path = utils::join_file_path("overlink", filename_vec.at(i));
        std::string input_file = relay_test_silo_data_path(path);
        io::silo::load_mesh(input_file, mesh);

        EXPECT_TRUE(blueprint::mesh::verify(mesh, info));
        EXPECT_EQ(blueprint::mesh::number_of_domains(mesh), 1);

        const Node &domain = *blueprint::mesh::domains(mesh).front();
        EXPECT_TRUE(domain.has_child("coordsets"));
        EXPECT_EQ(domain["coordsets"].number_of_children(), 1);
        EXPECT_TRUE(domain.has_child("topologies"));
        EXPECT_EQ(domain["topologies"].number_of_children(), 1);

        { // Coordset Validation //
            const Node &cset = domain["coordsets"].child(0);
            EXPECT_EQ(blueprint::mesh::coordset::dims(cset), dims_vec.at(i));
            EXPECT_EQ(blueprint::mesh::coordset::length(cset), coordset_length_vec.at(i));
            EXPECT_TRUE(blueprint::mesh::coordset::_explicit::verify(cset, info));
        }

        { // Topology Validation //
            const Node &topo = domain["topologies"].child(0);
            EXPECT_EQ(blueprint::mesh::topology::dims(topo), dims_vec.at(i));
            EXPECT_EQ(blueprint::mesh::topology::length(topo), topology_length_vec.at(i));
            EXPECT_TRUE(blueprint::mesh::topology::unstructured::verify(topo, info));
        }
    }
}

//-----------------------------------------------------------------------------
TEST(conduit_relay_io_silo, round_trip_basic)
{
    const std::vector<std::pair<std::string, std::string>> mesh_types = {
        std::make_pair("uniform", "2"), std::make_pair("uniform", "3"),
        std::make_pair("rectilinear", "2"), std::make_pair("rectilinear", "3"),
        std::make_pair("structured", "2"), std::make_pair("structured", "3"),
        std::make_pair("tris", "2"),
        std::make_pair("quads", "2"),
        // std::make_pair("polygons", "2"),
        std::make_pair("tets", "3"),
        std::make_pair("hexs", "3"),
        std::make_pair("wedges", "3"),
        std::make_pair("pyramids", "3"),
        // std::make_pair("polyhedra", "3")
    };
    for (int i = 0; i < mesh_types.size(); ++i)
    {
        std::string dim = mesh_types[i].second;
        index_t nx = 3;
        index_t ny = 4;
        index_t nz = (dim == "2" ? 0 : 2);

        std::string mesh_type = mesh_types[i].first;

        Node save_mesh, load_mesh, info;
        blueprint::mesh::examples::basic(mesh_type, nx, ny, nz, save_mesh);

        const std::string basename = "silo_basic_" + mesh_type + "_" + dim + "D";
        const std::string filename = basename + ".root";

        remove_path_if_exists(filename);
        io::silo::save_mesh(save_mesh, basename);
        io::silo::load_mesh(filename, load_mesh);

        EXPECT_TRUE(blueprint::mesh::verify(load_mesh, info));

        // make changes to save mesh so the diff will pass
        if (mesh_type == "uniform")
        {
            silo_uniform_to_rect_conversion("coords", "mesh", save_mesh);
        }
        silo_name_changer("mesh", save_mesh);

        // the loaded mesh will be in the multidomain format
        // but the saved mesh is in the single domain format
        EXPECT_EQ(load_mesh.number_of_children(), 1);
        EXPECT_EQ(load_mesh[0].number_of_children(), save_mesh.number_of_children());

        EXPECT_FALSE(load_mesh[0].diff(save_mesh, info));
    }
}

//-----------------------------------------------------------------------------
// we are testing vector fields in this test
TEST(conduit_relay_io_silo, round_trip_braid)
{
    const std::vector<std::pair<std::string, std::string>> mesh_types = {
        std::make_pair("uniform", "2"), std::make_pair("uniform", "3"),
        std::make_pair("rectilinear", "2"), std::make_pair("rectilinear", "3"),
        std::make_pair("structured", "2"), std::make_pair("structured", "3"),
        std::make_pair("points", "2"), std::make_pair("points", "3"),
        std::make_pair("points_implicit", "2"), std::make_pair("points_implicit", "3"),
        std::make_pair("lines", "2"), std::make_pair("lines", "3"),
        std::make_pair("tris", "2"),
        std::make_pair("quads", "2"),
        std::make_pair("tets", "3"),
        std::make_pair("hexs", "3"),
        std::make_pair("wedges", "3"),
        std::make_pair("pyramids", "3"),
        // std::make_pair("mixed_2d", "2"),
        // std::make_pair("mixed", "3"),
    };
    for (int i = 0; i < mesh_types.size(); ++i)
    {
        std::string dim = mesh_types[i].second;
        index_t nx = 3;
        index_t ny = 4;
        index_t nz = (dim == "2" ? 0 : 2);

        std::string mesh_type = mesh_types[i].first;

        Node save_mesh, load_mesh, info;
        blueprint::mesh::examples::braid(mesh_type, nx, ny, nz, save_mesh);

        const std::string basename = "silo_braid_" + mesh_type + "_" + dim + "D";
        const std::string filename = basename + ".cycle_000100.root";

        // remove existing root file, directory and any output files
        remove_path_if_exists(filename);

        io::silo::save_mesh(save_mesh, basename);
        io::silo::load_mesh(filename, load_mesh);
        EXPECT_TRUE(blueprint::mesh::verify(load_mesh, info));

        // make changes to save mesh so the diff will pass
        if (mesh_type == "uniform")
        {
            silo_uniform_to_rect_conversion("coords", "mesh", save_mesh);
        }
        if (mesh_type == "points")
        {
            // this is custom code for braid
            // We know it is correct because the unstructured points version of braid
            // uses every point in the coordset
            save_mesh["topologies"].remove_child("mesh");
            save_mesh["topologies"]["mesh"]["type"] = "points";
            save_mesh["topologies"]["mesh"]["coordset"] = "coords";
        }
        if (mesh_type == "points_implicit" || mesh_type == "points")
        {
            // the association doesn't matter for point meshes
            // we choose vertex by convention
            save_mesh["fields"]["radial"]["association"].reset();
            save_mesh["fields"]["radial"]["association"] = "vertex";
        }
        silo_name_changer("mesh", save_mesh);
        int cycle = save_mesh["state"]["cycle"].as_uint64();
        save_mesh["state"]["cycle"].reset();
        save_mesh["state"]["cycle"] = (int64) cycle;

        // the loaded mesh will be in the multidomain format
        // but the saved mesh is in the single domain format
        EXPECT_EQ(load_mesh.number_of_children(), 1);
        EXPECT_EQ(load_mesh[0].number_of_children(), save_mesh.number_of_children());

        EXPECT_FALSE(load_mesh[0].diff(save_mesh, info));
    }
}

//-----------------------------------------------------------------------------
// multidomain test
TEST(conduit_relay_io_silo, round_trip_spiral)
{
    for (int ndomains = 2; ndomains < 6; ndomains ++)
    {
        Node save_mesh, load_mesh, info;
        blueprint::mesh::examples::spiral(ndomains, save_mesh);

        const std::string basename = "silo_spiral_" + std::to_string(ndomains) + "_domains";
        const std::string filename = basename + ".cycle_000000.root";

        remove_path_if_exists(filename);
        io::silo::save_mesh(save_mesh, basename);
        io::silo::load_mesh(filename, load_mesh);

        EXPECT_TRUE(blueprint::mesh::verify(load_mesh,info));

        // make changes to save mesh so the diff will pass
        for (index_t child = 0; child < save_mesh.number_of_children(); child ++)
        {
            silo_name_changer("mesh", save_mesh[child]);
            int cycle = save_mesh[child]["state"]["cycle"].as_int32();
            save_mesh[child]["state"]["cycle"].reset();
            save_mesh[child]["state"]["cycle"] = (int64) cycle;
        }

        EXPECT_EQ(load_mesh.number_of_children(), save_mesh.number_of_children());
        NodeConstIterator l_itr = load_mesh.children();
        NodeConstIterator s_itr = save_mesh.children();
        while (l_itr.has_next())
        {
            const Node &l_curr = l_itr.next();
            const Node &s_curr = s_itr.next();

            EXPECT_FALSE(l_curr.diff(s_curr, info));
        }
    }
}

//-----------------------------------------------------------------------------
TEST(conduit_relay_io_silo, round_trip_julia)
{
    Node save_mesh, load_mesh, info;
    blueprint::mesh::examples::julia(5,  // nx
                                     5,  // ny
                                     0,  // x_min
                                     10, // x_max
                                     2,  // y_min
                                     7,  // y_max
                                     3,  // c_re
                                     4,  // c_im
                                     save_mesh);

    const std::string basename = "silo_julia";
    const std::string filename = basename + ".root";

    remove_path_if_exists(filename);
    io::silo::save_mesh(save_mesh, basename);
    io::silo::load_mesh(filename, load_mesh);
    EXPECT_TRUE(blueprint::mesh::verify(load_mesh, info));

    // make changes to save mesh so the diff will pass
    silo_name_changer("mesh", save_mesh);

    // the loaded mesh will be in the multidomain format
    // but the saved mesh is in the single domain format
    EXPECT_EQ(load_mesh.number_of_children(), 1);
    EXPECT_EQ(load_mesh[0].number_of_children(), save_mesh.number_of_children());

    EXPECT_FALSE(load_mesh[0].diff(save_mesh, info));
}

//-----------------------------------------------------------------------------
// test material write and read
TEST(conduit_relay_io_silo, round_trip_venn)
{
    const std::vector<std::string> matset_types = {
        "full",
        "sparse_by_material",
        "sparse_by_element",
    };

    for (int i = 0; i < matset_types.size(); i ++)
    {
        std::string matset_type = matset_types[i];
        for (int j = 0; j < 2; j ++)
        {
            Node save_mesh, sbe, load_mesh, info;
            std::string size;
            int nx, ny;
            const double radius = 0.25;
            if (j == 0)
            {
                size = "small";
                nx = ny = 4;
                
            }
            else
            {
                size = "large";
                nx = ny = 100;
            }
            blueprint::mesh::examples::venn(matset_type, nx, ny, radius, save_mesh);
            // TODO remove this later when we support creating "full" and "sparse_by_material"
            // on read
            if (matset_type != "sparse_by_element")
            {
                // I create a second venn that is sparse by element b/c load_mesh will
                // convert silo data to sparse by element blueprint data. I need this to
                // diff successfully.
                blueprint::mesh::examples::venn("sparse_by_element", nx, ny, radius, sbe);
            }

            const std::string basename = "silo_venn_" + matset_type + "_" + size;
            const std::string filename = basename + ".root";

            remove_path_if_exists(filename);
            io::silo::save_mesh(save_mesh, basename);
            io::silo::load_mesh(filename, load_mesh);
            EXPECT_TRUE(blueprint::mesh::verify(load_mesh, info));

            // The silo reader creates sparse_by_element data
            if (matset_type != "sparse_by_element")
            {
                save_mesh.set_external(sbe);
            }

            // make changes to save mesh so the diff will pass

            // The field mat_check has values that are one type and matset_values
            // that are another type. The silo writer converts both to double arrays
            // in this case, so we follow suit.
            Node mat_check_new_values, mat_check_new_matset_values;
            save_mesh["fields"]["mat_check"]["values"].to_double_array(mat_check_new_values);
            save_mesh["fields"]["mat_check"]["matset_values"].to_double_array(mat_check_new_matset_values);
            save_mesh["fields"]["mat_check"]["values"].set_external(mat_check_new_values);
            save_mesh["fields"]["mat_check"]["matset_values"].set_external(mat_check_new_matset_values);

            silo_name_changer("mesh", save_mesh);

            // the loaded mesh will be in the multidomain format
            // but the saved mesh is in the single domain format
            EXPECT_EQ(load_mesh.number_of_children(), 1);
            EXPECT_EQ(load_mesh[0].number_of_children(), save_mesh.number_of_children());

            EXPECT_FALSE(load_mesh[0].diff(save_mesh, info));
        }
    }
}

//-----------------------------------------------------------------------------
TEST(conduit_relay_io_silo, round_trip_venn_modded_matnos)
{
    const std::string matset_type = "sparse_by_element";
    Node save_mesh, load_mesh, info;
    const int nx = 4;
    const int ny = 4;
    const double radius = 0.25;
    blueprint::mesh::examples::venn(matset_type, nx, ny, radius, save_mesh);

    auto replace_matno = [](int matno)
    {
        return (matno == 1 ? 15 : 
               (matno == 2 ? 37 : 
               (matno == 3 ? 4  : 
               (matno == 0 ? 22 : 
               -1))));
    };

    auto matmap_itr = save_mesh["matsets"]["matset"]["material_map"].children();
    while (matmap_itr.has_next())
    {
        Node &mat = matmap_itr.next();
        mat.set(replace_matno(mat.as_int()));
    }

    int_array matids = save_mesh["matsets"]["matset"]["material_ids"].value();
    for (int i = 0; i < save_mesh["matsets"]["matset"]["material_ids"].dtype().number_of_elements(); i ++)
    {
        matids[i] = replace_matno(matids[i]);
    }

    const std::string silo_basename = "silo_venn_" + matset_type + "_modded_matnos";
    const std::string silo_filename = silo_basename + ".root";
    remove_path_if_exists(silo_filename);
    io::silo::save_mesh(save_mesh, silo_basename);

    const std::string bp_basename = "bp_venn_" + matset_type + "_modded_matnos";
    const std::string bp_filename = bp_basename + ".root";
    remove_path_if_exists(bp_filename);
    io::blueprint::save_mesh(save_mesh, bp_basename, "hdf5");
    
    io::silo::load_mesh(silo_filename, load_mesh);
    EXPECT_TRUE(blueprint::mesh::verify(load_mesh, info));

    // make changes to save mesh so the diff will pass

    // The field mat_check has values that are one type and matset_values
    // that are another type. The silo writer converts both to double arrays
    // in this case, so we follow suit.
    Node mat_check_new_values, mat_check_new_matset_values;
    save_mesh["fields"]["mat_check"]["values"].to_double_array(mat_check_new_values);
    save_mesh["fields"]["mat_check"]["matset_values"].to_double_array(mat_check_new_matset_values);
    save_mesh["fields"]["mat_check"]["values"].set_external(mat_check_new_values);
    save_mesh["fields"]["mat_check"]["matset_values"].set_external(mat_check_new_matset_values);

    // to_silo is going to reorder mixed materials least to greatest
    // so we must do the same
    int_array mat_ids = save_mesh["matsets"]["matset"]["material_ids"].value();
    const auto mat_id10 = mat_ids[10];
    const auto mat_id11 = mat_ids[11];
    const auto mat_id12 = mat_ids[12];
    mat_ids[10] = mat_id12;
    mat_ids[11] = mat_id10;
    mat_ids[12] = mat_id11;
    auto field_itr = save_mesh["fields"].children();
    while (field_itr.has_next())
    {
        const Node &n_field = field_itr.next();
        if (n_field.has_child("matset"))
        {
            double_array matset_vals = n_field["matset_values"].value();
            const auto matset_val10 = matset_vals[10];
            const auto matset_val11 = matset_vals[11];
            const auto matset_val12 = matset_vals[12];
            matset_vals[10] = matset_val12;
            matset_vals[11] = matset_val10;
            matset_vals[12] = matset_val11;
        }
    }

    silo_name_changer("mesh", save_mesh);

    // the loaded mesh will be in the multidomain format
    // but the saved mesh is in the single domain format
    EXPECT_EQ(load_mesh.number_of_children(), 1);
    EXPECT_EQ(load_mesh[0].number_of_children(), save_mesh.number_of_children());

    EXPECT_FALSE(load_mesh[0].diff(save_mesh, info));
}

//-----------------------------------------------------------------------------
TEST(conduit_relay_io_silo, round_trip_spiral_multi_dom_materials)
{
    Node save_mesh, load_mesh, info;
    const int ndomains = 4;
    blueprint::mesh::examples::spiral(ndomains, save_mesh);
    add_matset_to_spiral(save_mesh, ndomains);
    EXPECT_TRUE(blueprint::mesh::verify(save_mesh, info));
    
    const std::string basename = "silo_multidom_materials_spiral";
    const std::string filename = basename + ".cycle_000000.root";

    remove_path_if_exists(filename);
    io::silo::save_mesh(save_mesh, basename);
    io::silo::load_mesh(filename, load_mesh);

    EXPECT_TRUE(blueprint::mesh::verify(load_mesh,info));

    // make changes to save mesh so the diff will pass
    for (index_t child = 0; child < save_mesh.number_of_children(); child ++)
    {
        const int cycle = save_mesh[child]["state"]["cycle"].as_int32();
        save_mesh[child]["state"]["cycle"].reset();
        save_mesh[child]["state"]["cycle"] = (int64) cycle;

        // get the matset for this domain
        Node &n_matset = save_mesh[child]["matsets"]["matset"];
        
        // clean up material ids
        Node mat_ids_arr;
        n_matset["material_ids"].to_int_array(mat_ids_arr);
        n_matset["material_ids"].reset();
        n_matset["material_ids"].set(mat_ids_arr);

        // clean up volume fractions
        Node vf_arr;
        n_matset["volume_fractions"].to_float64_array(vf_arr);
        n_matset["volume_fractions"].reset();
        n_matset["volume_fractions"].set(vf_arr);
        
        // cheat a little bit - we don't have these to start
        n_matset["sizes"].set_external(load_mesh[child]["matsets"]["mesh_matset"]["sizes"]);
        n_matset["offsets"].set_external(load_mesh[child]["matsets"]["mesh_matset"]["offsets"]);

        silo_name_changer("mesh", save_mesh[child]);
    }

    EXPECT_EQ(load_mesh.number_of_children(), save_mesh.number_of_children());
    NodeConstIterator l_itr = load_mesh.children();
    NodeConstIterator s_itr = save_mesh.children();
    while (l_itr.has_next())
    {
        const Node &l_curr = l_itr.next();
        const Node &s_curr = s_itr.next();

        EXPECT_FALSE(l_curr.diff(s_curr, info));
    }
}

//-----------------------------------------------------------------------------
// 
// test read and write semantics
// 

//-----------------------------------------------------------------------------
TEST(conduit_relay_io_silo, read_and_write_semantics)
{
    for (int ndomains = 2; ndomains < 6; ndomains ++)
    {
        Node save_mesh, load_mesh, info;
        blueprint::mesh::examples::spiral(ndomains, save_mesh);

        const std::string basename = "silo_spiral_" + std::to_string(ndomains) + "_domains";
        const std::string filename = basename + ".cycle_000000.root";

        remove_path_if_exists(filename);
        io::silo::write_mesh(save_mesh, basename);
        io::silo::read_mesh(filename, load_mesh);

        EXPECT_TRUE(blueprint::mesh::verify(load_mesh,info));

        // make changes to save mesh so the diff will pass
        for (index_t child = 0; child < save_mesh.number_of_children(); child ++)
        {
            silo_name_changer("mesh", save_mesh[child]);
            int cycle = save_mesh[child]["state"]["cycle"].as_int32();
            save_mesh[child]["state"]["cycle"].reset();
            save_mesh[child]["state"]["cycle"] = (int64) cycle;
        }

        EXPECT_EQ(load_mesh.number_of_children(), save_mesh.number_of_children());
        NodeConstIterator l_itr = load_mesh.children();
        NodeConstIterator s_itr = save_mesh.children();
        while (l_itr.has_next())
        {
            const Node &l_curr = l_itr.next();
            const Node &s_curr = s_itr.next();

            EXPECT_FALSE(l_curr.diff(s_curr, info));
        }
    }
}

//-----------------------------------------------------------------------------
// 
// special case tests
// 

//-----------------------------------------------------------------------------
// var is not defined on a domain
// 
// tests the silo "EMPTY" capability
TEST(conduit_relay_io_silo, missing_domain_var)
{
    Node save_mesh, load_mesh, info;
    const int ndomains = 4;
    blueprint::mesh::examples::spiral(ndomains, save_mesh);

    // remove information for a particular domain
    save_mesh[2]["fields"].remove_child("dist");

    const std::string basename = "silo_missing_domain_var_spiral";
    const std::string filename = basename + ".cycle_000000.root";

    remove_path_if_exists(filename);
    io::silo::save_mesh(save_mesh, basename);
    io::silo::load_mesh(filename, load_mesh);

    EXPECT_TRUE(blueprint::mesh::verify(load_mesh,info));

    // make changes to save mesh so the diff will pass
    for (index_t child = 0; child < save_mesh.number_of_children(); child ++)
    {
        silo_name_changer("mesh", save_mesh[child]);
        int cycle = save_mesh[child]["state"]["cycle"].as_int32();
        save_mesh[child]["state"]["cycle"].reset();
        save_mesh[child]["state"]["cycle"] = (int64) cycle;
    }
    save_mesh[2].remove_child("fields");

    EXPECT_EQ(load_mesh.number_of_children(), save_mesh.number_of_children());
    NodeConstIterator l_itr = load_mesh.children();
    NodeConstIterator s_itr = save_mesh.children();
    while (l_itr.has_next())
    {
        const Node &l_curr = l_itr.next();
        const Node &s_curr = s_itr.next();

        EXPECT_FALSE(l_curr.diff(s_curr, info));
    }
}

//-----------------------------------------------------------------------------
// matset is not defined on a domain
// 
// tests the silo "EMPTY" capability
TEST(conduit_relay_io_silo, missing_domain_matset)
{
    Node save_mesh, load_mesh, info;
    const int ndomains = 4;
    blueprint::mesh::examples::spiral(ndomains, save_mesh);
    add_matset_to_spiral(save_mesh, ndomains);
    EXPECT_TRUE(blueprint::mesh::verify(save_mesh, info));

    // remove information for a particular domain
    save_mesh[2]["matsets"].remove_child("matset");

    const std::string basename = "silo_missing_domain_matset_spiral";
    const std::string filename = basename + ".cycle_000000.root";

    remove_path_if_exists(filename);
    io::silo::save_mesh(save_mesh, basename);
    io::silo::load_mesh(filename, load_mesh);

    EXPECT_TRUE(blueprint::mesh::verify(load_mesh,info));

    // make changes to save mesh so the diff will pass
    for (index_t child = 0; child < save_mesh.number_of_children(); child ++)
    {
        const int cycle = save_mesh[child]["state"]["cycle"].as_int32();
        save_mesh[child]["state"]["cycle"].reset();
        save_mesh[child]["state"]["cycle"] = (int64) cycle;

        if (save_mesh[child].has_path("matsets/matset"))
        {
            // get the matset for this domain
            Node &n_matset = save_mesh[child]["matsets"]["matset"];
            
            // clean up material ids
            Node mat_ids_arr;
            n_matset["material_ids"].to_int_array(mat_ids_arr);
            n_matset["material_ids"].reset();
            n_matset["material_ids"].set(mat_ids_arr);

            // clean up volume fractions
            Node vf_arr;
            n_matset["volume_fractions"].to_float64_array(vf_arr);
            n_matset["volume_fractions"].reset();
            n_matset["volume_fractions"].set(vf_arr);
            
            // cheat a little bit - we don't have these to start
            n_matset["sizes"].set_external(load_mesh[child]["matsets"]["mesh_matset"]["sizes"]);
            n_matset["offsets"].set_external(load_mesh[child]["matsets"]["mesh_matset"]["offsets"]);
        }

        silo_name_changer("mesh", save_mesh[child]);
    }
    save_mesh[2].remove_child("matsets");

    EXPECT_EQ(load_mesh.number_of_children(), save_mesh.number_of_children());
    NodeConstIterator l_itr = load_mesh.children();
    NodeConstIterator s_itr = save_mesh.children();
    while (l_itr.has_next())
    {
        const Node &l_curr = l_itr.next();
        const Node &s_curr = s_itr.next();

        EXPECT_FALSE(l_curr.diff(s_curr, info));
    }
}

//-----------------------------------------------------------------------------
// mesh is not defined on a domain
// 
// This case is much less interesting.
// data passes through the clean mesh filter which
// deletes domains that are missing topos.
// They simply are not part of the mesh and so silo 
// doesn't have to deal with it.
TEST(conduit_relay_io_silo, missing_domain_mesh_trivial)
{
    Node save_mesh, load_mesh, info;
    const int ndomains = 4;
    blueprint::mesh::examples::spiral(ndomains, save_mesh);

    // remove information for a particular domain
    save_mesh[2]["topologies"].remove_child("topo");

    const std::string basename = "silo_missing_domain_mesh_trivial_spiral";
    const std::string filename = basename + ".cycle_000000.root";

    remove_path_if_exists(filename);
    io::silo::save_mesh(save_mesh, basename);
    io::silo::load_mesh(filename, load_mesh);

    EXPECT_TRUE(blueprint::mesh::verify(load_mesh,info));

    // make changes to save mesh so the diff will pass
    save_mesh.remove(2);
    save_mesh.rename_child("domain_000003", "domain_000002");
    save_mesh[2]["state"]["domain_id"].reset();
    save_mesh[2]["state"]["domain_id"] = 2;
    for (index_t child = 0; child < save_mesh.number_of_children(); child ++)
    {
        silo_name_changer("mesh", save_mesh[child]);
        int cycle = save_mesh[child]["state"]["cycle"].as_int32();
        save_mesh[child]["state"]["cycle"].reset();
        save_mesh[child]["state"]["cycle"] = (int64) cycle;
    }

    EXPECT_EQ(load_mesh.number_of_children(), save_mesh.number_of_children());
    NodeConstIterator l_itr = load_mesh.children();
    NodeConstIterator s_itr = save_mesh.children();
    while (l_itr.has_next())
    {
        const Node &l_curr = l_itr.next();
        const Node &s_curr = s_itr.next();

        EXPECT_FALSE(l_curr.diff(s_curr, info));
    }
}

//-----------------------------------------------------------------------------
// mesh is not defined on a domain but there are multiple meshes
TEST(conduit_relay_io_silo, missing_domain_mesh)
{
    Node save_mesh, save_mesh2, load_mesh, load_mesh2, info, opts;
    const int ndomains = 4;
    blueprint::mesh::examples::spiral(ndomains, save_mesh);
    blueprint::mesh::examples::spiral(ndomains, save_mesh2);

    for (index_t child = 0; child < save_mesh.number_of_children(); child ++)
    {
        save_mesh[child]["coordsets"].rename_child("coords", "coords2");
        save_mesh[child]["topologies"]["topo"]["coordset"].reset();
        save_mesh[child]["topologies"]["topo"]["coordset"] = "coords2";
        save_mesh[child]["topologies"].rename_child("topo", "topo2");
        save_mesh[child]["fields"]["dist"]["topology"].reset();
        save_mesh[child]["fields"]["dist"]["topology"] = "topo2";
        save_mesh[child]["fields"].rename_child("dist", "dist2");

        save_mesh[child]["coordsets"]["coords"].set_external(save_mesh2[child]["coordsets"]["coords"]);
        save_mesh[child]["topologies"]["topo"].set_external(save_mesh2[child]["topologies"]["topo"]);
        save_mesh[child]["fields"]["dist"].set_external(save_mesh2[child]["fields"]["dist"]);
    }

    // remove information for a particular domain
    save_mesh[2]["topologies"].remove_child("topo");

    const std::string basename = "silo_missing_domain_mesh_spiral";
    const std::string filename = basename + ".cycle_000000.root";

    remove_path_if_exists(filename);
    io::silo::save_mesh(save_mesh, basename);
    
    opts["mesh_name"] = "mesh_topo2";
    io::silo::load_mesh(filename, opts, load_mesh);
    opts["mesh_name"] = "mesh_topo";
    io::silo::load_mesh(filename, opts, load_mesh2);

    EXPECT_TRUE(blueprint::mesh::verify(load_mesh, info));
    EXPECT_TRUE(blueprint::mesh::verify(load_mesh2, info));

    // make changes to save mesh so the diff will pass
    save_mesh[2]["coordsets"].remove_child("coords");
    save_mesh[2]["fields"].remove_child("dist");
    for (index_t child = 0; child < save_mesh.number_of_children(); child ++)
    {
        silo_name_changer("mesh", save_mesh[child]);
        int cycle = save_mesh[child]["state"]["cycle"].as_int32();
        save_mesh[child]["state"]["cycle"].reset();
        save_mesh[child]["state"]["cycle"] = (int64) cycle;
    }

    // we must merge the two meshes in load mesh
    // the indexing is tricky because one is missing a domain
    load_mesh[0]["coordsets"]["mesh_topo"].set_external(load_mesh2[0]["coordsets"]["mesh_topo"]);
    load_mesh[0]["topologies"]["mesh_topo"].set_external(load_mesh2[0]["topologies"]["mesh_topo"]);
    load_mesh[0]["fields"]["mesh_dist"].set_external(load_mesh2[0]["fields"]["mesh_dist"]);
    load_mesh[1]["coordsets"]["mesh_topo"].set_external(load_mesh2[1]["coordsets"]["mesh_topo"]);
    load_mesh[1]["topologies"]["mesh_topo"].set_external(load_mesh2[1]["topologies"]["mesh_topo"]);
    load_mesh[1]["fields"]["mesh_dist"].set_external(load_mesh2[1]["fields"]["mesh_dist"]);
    load_mesh[3]["coordsets"]["mesh_topo"].set_external(load_mesh2[2]["coordsets"]["mesh_topo"]);
    load_mesh[3]["topologies"]["mesh_topo"].set_external(load_mesh2[2]["topologies"]["mesh_topo"]);
    load_mesh[3]["fields"]["mesh_dist"].set_external(load_mesh2[2]["fields"]["mesh_dist"]);

    EXPECT_EQ(load_mesh.number_of_children(), save_mesh.number_of_children());
    NodeConstIterator l_itr = load_mesh.children();
    NodeConstIterator s_itr = save_mesh.children();
    while (l_itr.has_next())
    {
        const Node &l_curr = l_itr.next();
        const Node &s_curr = s_itr.next();

        EXPECT_FALSE(l_curr.diff(s_curr, info));
    }
}

//-----------------------------------------------------------------------------
// explicit points (unstructured mesh) do not use every coord
TEST(conduit_relay_io_silo, unstructured_points)
{
    Node save_mesh, load_mesh, info;
    blueprint::mesh::examples::braid("points", 2, 2, 2, save_mesh);

    std::vector<int> new_conn;
    std::vector<float> new_field1;
    std::vector<float> new_field2;
    std::vector<float64> new_xcoords, new_ycoords, new_zcoords;

    int_accessor conn = save_mesh["topologies"]["mesh"]["elements"]["connectivity"].value();

    float_accessor field1 = save_mesh["fields"]["braid"]["values"].value();
    float_accessor field2 = save_mesh["fields"]["radial"]["values"].value();

    float_accessor xcoords = save_mesh["coordsets"]["coords"]["values"]["x"].value();
    float_accessor ycoords = save_mesh["coordsets"]["coords"]["values"]["y"].value();
    float_accessor zcoords = save_mesh["coordsets"]["coords"]["values"]["z"].value();

    for (int i = 1; i < conn.number_of_elements(); i += 2)
    {
        new_conn.push_back(conn[i]);
        new_field1.push_back(field1[i]);
        new_field2.push_back(field2[i]);

        new_xcoords.push_back(xcoords[conn[i]]);
        new_ycoords.push_back(ycoords[conn[i]]);
        new_zcoords.push_back(zcoords[conn[i]]);
    }
    save_mesh["topologies"]["mesh"]["elements"]["connectivity"].reset();
    save_mesh["topologies"]["mesh"]["elements"]["connectivity"].set(new_conn);

    save_mesh["fields"].remove_child("vel");
    save_mesh["fields"]["braid"]["values"].reset();
    save_mesh["fields"]["braid"]["values"].set(new_field1);
    save_mesh["fields"]["radial"]["values"].reset();
    save_mesh["fields"]["radial"]["values"].set(new_field2);

    // we have modified braid such that it only uses half of the points in the coordset

    const std::string basename = "silo_unstructured_points_braid";
    const std::string filename = basename + ".cycle_000100.root";

    // remove existing root file, directory and any output files
    remove_path_if_exists(filename);

    io::silo::save_mesh(save_mesh, basename);
    io::silo::load_mesh(filename, load_mesh);
    EXPECT_TRUE(blueprint::mesh::verify(load_mesh, info));

    // now we must remove the unused points and change to an implicit points topo so that the diff passes
    save_mesh["coordsets"]["coords"]["values"]["x"].reset();
    save_mesh["coordsets"]["coords"]["values"]["x"].set(new_xcoords);
    save_mesh["coordsets"]["coords"]["values"]["y"].reset();
    save_mesh["coordsets"]["coords"]["values"]["y"].set(new_ycoords);
    save_mesh["coordsets"]["coords"]["values"]["z"].reset();
    save_mesh["coordsets"]["coords"]["values"]["z"].set(new_zcoords);

    save_mesh["topologies"].remove_child("mesh");
    save_mesh["topologies"]["mesh"]["type"] = "points";
    save_mesh["topologies"]["mesh"]["coordset"] = "coords";

    // the association doesn't matter for point meshes
    // we choose vertex by convention
    save_mesh["fields"]["radial"]["association"].reset();
    save_mesh["fields"]["radial"]["association"] = "vertex";

    silo_name_changer("mesh", save_mesh);
    int cycle = save_mesh["state"]["cycle"].as_uint64();
    save_mesh["state"]["cycle"].reset();
    save_mesh["state"]["cycle"] = (int64) cycle;

    // the loaded mesh will be in the multidomain format
    // but the saved mesh is in the single domain format
    EXPECT_EQ(load_mesh.number_of_children(), 1);
    EXPECT_EQ(load_mesh[0].number_of_children(), save_mesh.number_of_children());

    EXPECT_FALSE(load_mesh[0].diff(save_mesh, info));
}

//-----------------------------------------------------------------------------

// 
// save and read option tests
// 

// save options:
/// opts:
///
///      file_style: "default", "root_only", "multi_file", "overlink"
///            when # of domains == 1,  "default"   ==> "root_only"
///            else,                    "default"   ==> "multi_file"
///
///      silo_type: "default", "pdb", "hdf5", "unknown"
///            when the file we are writing to exists, "default" ==> "unknown"
///            else,                                   "default" ==> "hdf5"
///         note: these are additional silo_type options that we could add 
///         support for in the future:
///           "hdf5_sec2", "hdf5_stdio", "hdf5_mpio", "hdf5_mpiposix", "taurus"
///
///      suffix: "default", "cycle", "none"
///            when cycle is present,  "default"   ==> "cycle"
///            else,                   "default"   ==> "none"
///
///      root_file_ext: "default", "root", "silo"
///            "default"   ==> "root"
///            if overlink, this parameter is unused.
///
///      mesh_name:  (used if present, default ==> "mesh")
///
///      ovl_topo_name: (used if present, default ==> "")
///
///      number_of_files:  {# of files}
///            when "multi_file" or "overlink":
///                 <= 0, use # of files == # of domains
///                  > 0, # of files == number_of_files

// read options:
/// opts:
///      mesh_name: "{name}"
///          provide explicit mesh name, for cases where silo data includes
///           more than one mesh.

//-----------------------------------------------------------------------------
TEST(conduit_relay_io_silo, round_trip_save_option_file_style)
{
    // we will do overlink tests separately
    const std::vector<std::string> file_styles = {"default", "root_only", "multi_file"};
    for (int i = 0; i < file_styles.size(); i ++)
    {
        Node opts;
        opts["file_style"] = file_styles[i];

        const std::string basename = "silo_save_option_file_style_" + file_styles[i] + "_spiral";
        const std::string filename = basename + ".cycle_000000.root";

        for (int ndomains = 1; ndomains < 5; ndomains += 3)
        {
            Node save_mesh, load_mesh, info;
            blueprint::mesh::examples::spiral(ndomains, save_mesh);
            remove_path_if_exists(filename);
            io::silo::save_mesh(save_mesh, basename, opts);
            io::silo::load_mesh(filename, load_mesh);
            EXPECT_TRUE(blueprint::mesh::verify(load_mesh,info));

            // make changes to save mesh so the diff will pass
            for (index_t child = 0; child < save_mesh.number_of_children(); child ++)
            {
                silo_name_changer("mesh", save_mesh[child]);
                int cycle = save_mesh[child]["state"]["cycle"].as_int32();
                save_mesh[child]["state"]["cycle"].reset();
                save_mesh[child]["state"]["cycle"] = (int64) cycle;
            }

            EXPECT_EQ(load_mesh.number_of_children(), save_mesh.number_of_children());
            NodeConstIterator l_itr = load_mesh.children();
            NodeConstIterator s_itr = save_mesh.children();
            while (l_itr.has_next())
            {
                const Node &l_curr = l_itr.next();
                const Node &s_curr = s_itr.next();

                EXPECT_FALSE(l_curr.diff(s_curr, info));
            }
        }
    }
}

//-----------------------------------------------------------------------------
TEST(conduit_relay_io_silo, round_trip_save_option_number_of_files)
{
    const std::vector<int> number_of_files = {-1, 2};
    for (int i = 0; i < number_of_files.size(); i ++)
    {
        Node opts;
        opts["file_style"] = "multi_file";
        opts["number_of_files"] = number_of_files[i];

        const std::string basename = "silo_save_option_number_of_files_" + 
                                     std::to_string(number_of_files[i]) + 
                                     "_spiral";
        const std::string filename = basename + ".cycle_000000.root";

        int ndomains = 5;

        Node save_mesh, load_mesh, info;
        blueprint::mesh::examples::spiral(ndomains, save_mesh);
        remove_path_if_exists(filename);
        io::silo::save_mesh(save_mesh, basename, opts);
        io::silo::load_mesh(filename, load_mesh);
        EXPECT_TRUE(blueprint::mesh::verify(load_mesh,info));

        // make changes to save mesh so the diff will pass
        for (index_t child = 0; child < save_mesh.number_of_children(); child ++)
        {
            silo_name_changer("mesh", save_mesh[child]);
            int cycle = save_mesh[child]["state"]["cycle"].as_int32();
            save_mesh[child]["state"]["cycle"].reset();
            save_mesh[child]["state"]["cycle"] = (int64) cycle;
        }

        EXPECT_EQ(load_mesh.number_of_children(), save_mesh.number_of_children());
        NodeConstIterator l_itr = load_mesh.children();
        NodeConstIterator s_itr = save_mesh.children();
        while (l_itr.has_next())
        {
            const Node &l_curr = l_itr.next();
            const Node &s_curr = s_itr.next();

            EXPECT_FALSE(l_curr.diff(s_curr, info));
        }
    }
}

//-----------------------------------------------------------------------------
TEST(conduit_relay_io_silo, round_trip_save_option_suffix)
{
    const std::vector<std::string> suffixes = {"default", "default", "cycle", "none"};
    const std::vector<std::string> file_suffixes = {
        "",              // cycle is not present
        ".cycle_000005", // cycle is present
        ".cycle_000005", // cycle is turned on
        "",              // cycle is turned off
    };
    const std::vector<std::string> include_cycle = {"no", "yes", "yes", "yes"};
    for (int i = 0; i < suffixes.size(); i ++)
    {
        Node opts;
        opts["suffix"] = suffixes[i];

        const std::string basename = "silo_save_option_suffix_" + suffixes[i] +
                                     "_" + include_cycle[i] + "_basic";
        const std::string filename = basename + file_suffixes[i] + ".root";

        Node save_mesh, load_mesh, info;
        blueprint::mesh::examples::basic("rectilinear", 3, 4, 0, save_mesh);

        if (include_cycle[i] == "yes")
        {
            save_mesh["state/cycle"] = (int64) 5;
        }

        remove_path_if_exists(filename);
        io::silo::save_mesh(save_mesh, basename, opts);
        io::silo::load_mesh(filename, load_mesh);
        EXPECT_TRUE(blueprint::mesh::verify(load_mesh, info));

        silo_name_changer("mesh", save_mesh);

        // the loaded mesh will be in the multidomain format
        // but the saved mesh is in the single domain format
        EXPECT_EQ(load_mesh.number_of_children(), 1);
        EXPECT_EQ(load_mesh[0].number_of_children(), save_mesh.number_of_children());

        EXPECT_FALSE(load_mesh[0].diff(save_mesh, info));
    }
}

//-----------------------------------------------------------------------------
TEST(conduit_relay_io_silo, round_trip_save_option_root_file_ext)
{
    const std::vector<std::string> root_file_exts = {"default", "root", "silo"};

    for (int i = 0; i < root_file_exts.size(); i ++)
    {
        Node opts;
        opts["root_file_ext"] = root_file_exts[i];

        std::string actual_file_ext = root_file_exts[i];
        if (actual_file_ext == "default")
        {
            actual_file_ext = "root";
        }

        const std::string basename = "round_trip_save_option_root_file_ext_" + 
                                     root_file_exts[i] + "_basic";
        const std::string filename = basename + "." + actual_file_ext;

        Node save_mesh, load_mesh, info;
        blueprint::mesh::examples::basic("rectilinear", 3, 4, 0, save_mesh);
        remove_path_if_exists(filename);
        io::silo::save_mesh(save_mesh, basename, opts);
        io::silo::load_mesh(filename, load_mesh);
        EXPECT_TRUE(blueprint::mesh::verify(load_mesh, info));

        silo_name_changer("mesh", save_mesh);

        // the loaded mesh will be in the multidomain format
        // but the saved mesh is in the single domain format
        EXPECT_EQ(load_mesh.number_of_children(), 1);
        EXPECT_EQ(load_mesh[0].number_of_children(), save_mesh.number_of_children());
        EXPECT_FALSE(load_mesh[0].diff(save_mesh, info));
    }
}

//-----------------------------------------------------------------------------
TEST(conduit_relay_io_silo, round_trip_save_option_mesh_name)
{
    const std::string basename = "silo_save_option_mesh_name_basic";
    const std::string filename = basename + ".root";

    Node opts;
    opts["mesh_name"] = "mymesh";

    Node save_mesh, load_mesh, info;
    blueprint::mesh::examples::basic("rectilinear", 3, 4, 0, save_mesh);
    remove_path_if_exists(filename);
    io::silo::save_mesh(save_mesh, basename, opts);
    io::silo::load_mesh(filename, load_mesh);
    EXPECT_TRUE(blueprint::mesh::verify(load_mesh, info));

    silo_name_changer("mymesh", save_mesh);

    // the loaded mesh will be in the multidomain format
    // but the saved mesh is in the single domain format
    EXPECT_EQ(load_mesh.number_of_children(), 1);
    EXPECT_EQ(load_mesh[0].number_of_children(), save_mesh.number_of_children());
    EXPECT_FALSE(load_mesh[0].diff(save_mesh, info));
}

//-----------------------------------------------------------------------------
TEST(conduit_relay_io_silo, round_trip_read_option_mesh_name)
{
    Node load_mesh, info, opts;
    const std::string path = utils::join_file_path("silo", "multi_curv3d.silo");
    const std::string input_file = relay_test_silo_data_path(path);

    opts["mesh_name"] = "mesh1_dup";

    io::silo::load_mesh(input_file, opts, load_mesh);
    EXPECT_TRUE(blueprint::mesh::verify(load_mesh, info));

    EXPECT_TRUE(load_mesh[0].has_path("topologies/mesh1_dup"));
}

//-----------------------------------------------------------------------------
TEST(conduit_relay_io_silo, round_trip_save_option_silo_type)
{
    const std::vector<std::string> silo_types = {"default", "pdb", "hdf5", "unknown"};
    for (int i = 3; i < silo_types.size(); i ++)
    {
        Node opts;
        opts["silo_type"] = silo_types[i];

        Node save_mesh, load_mesh, info;
        blueprint::mesh::examples::basic("rectilinear", 3, 4, 0, save_mesh);

        const std::string basename = "silo_save_option_silo_type_" + silo_types[i] + "_basic";
        const std::string filename = basename + ".root";

        remove_path_if_exists(filename);
        io::silo::save_mesh(save_mesh, basename, opts);
        io::silo::load_mesh(filename, load_mesh);
        EXPECT_TRUE(blueprint::mesh::verify(load_mesh, info));
        
        silo_name_changer("mesh", save_mesh);

        // the loaded mesh will be in the multidomain format
        // but the saved mesh is in the single domain format
        EXPECT_EQ(load_mesh.number_of_children(), 1);
        EXPECT_EQ(load_mesh[0].number_of_children(), save_mesh.number_of_children());

        EXPECT_FALSE(load_mesh[0].diff(save_mesh, info));
    }
}

//-----------------------------------------------------------------------------
TEST(conduit_relay_io_silo, round_trip_save_option_overlink1)
{
    const std::vector<std::string> ovl_topo_names = {"", "topo"};
    for (int i = 0; i < ovl_topo_names.size(); i ++)
    {
        std::string basename;
        if (ovl_topo_names[i].empty())
        {
            basename = "silo_save_option_overlink_spiral";
        }
        else
        {
            basename = "silo_save_option_overlink_spiral_" + ovl_topo_names[i];
        }
        const std::string filename = basename + "/OvlTop.silo";

        Node opts;
        opts["file_style"] = "overlink";
        opts["ovl_topo_name"] = ovl_topo_names[i];

        int ndomains = 2;

        Node save_mesh, load_mesh, info;
        blueprint::mesh::examples::spiral(ndomains, save_mesh);
        remove_path_if_exists(filename);
        io::silo::save_mesh(save_mesh, basename, opts);
        io::silo::load_mesh(filename, load_mesh);
        EXPECT_TRUE(blueprint::mesh::verify(load_mesh,info));

        for (index_t child = 0; child < save_mesh.number_of_children(); child ++)
        {
            overlink_name_changer(save_mesh[child]);
            int cycle = save_mesh[child]["state"]["cycle"].as_int32();
            save_mesh[child]["state"]["cycle"].reset();
            save_mesh[child]["state"]["cycle"] = (int64) cycle;
        }

        EXPECT_EQ(load_mesh.number_of_children(), save_mesh.number_of_children());
        NodeConstIterator l_itr = load_mesh.children();
        NodeConstIterator s_itr = save_mesh.children();
        while (l_itr.has_next())
        {
            const Node &l_curr = l_itr.next();
            const Node &s_curr = s_itr.next();

            EXPECT_FALSE(l_curr.diff(s_curr, info));
        }
    }
}

//-----------------------------------------------------------------------------
// this tests var attributes
TEST(conduit_relay_io_silo, round_trip_save_option_overlink2)
{
    const std::string basename = "silo_save_option_overlink_basic";
    const std::string filename = basename + "/OvlTop.silo";

    Node opts;
    opts["file_style"] = "overlink";

    Node save_mesh, load_mesh, info;
    blueprint::mesh::examples::basic("structured", 3, 3, 1, save_mesh);

    // add another field that is volume dependent
    Node &field2 = save_mesh["fields"]["field2"];
    field2["association"] = "element";
    field2["topology"] = "mesh";
    field2["volume_dependent"] = "true";
    field2["values"].set_external(save_mesh["fields"]["field"]["values"]);

    remove_path_if_exists(filename);
    io::silo::save_mesh(save_mesh, basename, opts);
    io::silo::load_mesh(filename, load_mesh);
    EXPECT_TRUE(blueprint::mesh::verify(load_mesh,info));

    // make changes to save mesh so the diff will pass
    overlink_name_changer(save_mesh);

    // the loaded mesh will be in the multidomain format
    // but the saved mesh is in the single domain format
    EXPECT_EQ(load_mesh.number_of_children(), 1);
    EXPECT_EQ(load_mesh[0].number_of_children(), save_mesh.number_of_children());

    EXPECT_FALSE(load_mesh[0].diff(save_mesh, info));
}

//-----------------------------------------------------------------------------
// this tests material i/o
TEST(conduit_relay_io_silo, round_trip_save_option_overlink3)
{
    Node save_mesh, load_mesh, info;
    const int nx = 100, ny = 100;
    const double radius = 0.25;
    blueprint::mesh::examples::venn("sparse_by_element", nx, ny, radius, save_mesh);

    const std::string basename = "silo_save_option_overlink_venn";
    const std::string filename = basename + "/OvlTop.silo";

    Node opts;
    opts["file_style"] = "overlink";

    remove_path_if_exists(filename);
    io::silo::save_mesh(save_mesh, basename, opts);
    io::silo::load_mesh(filename, load_mesh);
    EXPECT_TRUE(blueprint::mesh::verify(load_mesh, info));

    // make changes to save mesh so the diff will pass

    // The field mat_check has values that are one type and matset_values
    // that are another type. The silo writer converts both to double arrays
    // in this case, so we follow suit.
    Node mat_check_new_values, mat_check_new_matset_values;
    save_mesh["fields"]["mat_check"]["values"].to_double_array(mat_check_new_values);
    save_mesh["fields"]["mat_check"]["matset_values"].to_double_array(mat_check_new_matset_values);
    save_mesh["fields"]["mat_check"]["values"].set_external(mat_check_new_values);
    save_mesh["fields"]["mat_check"]["matset_values"].set_external(mat_check_new_matset_values);

    overlink_name_changer(save_mesh);

    // the loaded mesh will be in the multidomain format
    // but the saved mesh is in the single domain format
    EXPECT_EQ(load_mesh.number_of_children(), 1);
    EXPECT_EQ(load_mesh[0].number_of_children(), save_mesh.number_of_children());

    EXPECT_FALSE(load_mesh[0].diff(save_mesh, info));
}

//-----------------------------------------------------------------------------

//
// read and write Silo and Overlink tests
//

//-----------------------------------------------------------------------------
// read normal silo files containing multimeshes, multivars, and multimats
TEST(conduit_relay_io_silo, read_silo)
{
    const std::vector<std::vector<std::string>> file_info = {
        {".",                  "multi_curv3d", ".silo", ""            }, // test default case
        {".",                  "multi_curv3d", ".silo", "mesh1"       },
        {".",                  "multi_curv3d", ".silo", "mesh1_back"  },
        {".",                  "multi_curv3d", ".silo", "mesh1_dup"   },
        {".",                  "multi_curv3d", ".silo", "mesh1_front" },
        {".",                  "multi_curv3d", ".silo", "mesh1_hidden"},
        {".",                  "tire",         ".silo", ""            }, // test default case
        {".",                  "tire",         ".silo", "tire"        },
        {".",                  "galaxy0000",   ".silo", ""            }, // test default case
        {".",                  "galaxy0000",   ".silo", "StarMesh"    },
        {".",                  "emptydomains", ".silo", ""            }, // test default case
        {".",                  "emptydomains", ".silo", "mesh"        },
        {"multidir_test_data", "multidir0000", ".root", ""            }, // test default case
        {"multidir_test_data", "multidir0000", ".root", "Mesh"        },
    };

    for (int i = 0; i < file_info.size(); i ++) 
    {
        const std::string dirname  = file_info[i][0];
        const std::string basename = file_info[i][1];
        const std::string fileext  = file_info[i][2];
        const std::string meshname = file_info[i][3];

        Node load_mesh, info, read_opts, write_opts;
        std::string filepath = utils::join_file_path(dirname, basename) + fileext;
        filepath = utils::join_file_path("silo", filepath);
        std::string input_file = relay_test_silo_data_path(filepath);

        read_opts["mesh_name"] = meshname;

        io::silo::load_mesh(input_file, read_opts, load_mesh);
        EXPECT_TRUE(blueprint::mesh::verify(load_mesh, info));

        std::string out_name = "read_silo_" + basename;
        if (!meshname.empty())
        {
            out_name += "_" + meshname;
        }

        // TODO are these remove paths doing anything? Don't they need filenames?
        remove_path_if_exists(out_name + "_write_blueprint");
        io::blueprint::save_mesh(load_mesh, out_name + "_write_blueprint", "hdf5");

        remove_path_if_exists(out_name + "_write_silo");
        io::silo::save_mesh(load_mesh, out_name + "_write_silo");

        // TODO uncomment when overlink is fully supported
        // remove_path_if_exists(out_name + "_write_overlink");
        // write_opts["file_style"] = "overlink";
        // write_opts["ovl_topo_name"] = meshname;
        // io::silo::save_mesh(load_mesh, out_name + "_write_overlink", write_opts);
    }
}

//-----------------------------------------------------------------------------
// test that we can read the fake overlink files from the visit test data
TEST(conduit_relay_io_silo, read_fake_overlink)
{
    const std::vector<std::vector<std::string>> file_info = {
     // {"ev_0_0_100",              "OvlTop", ".silo", ""     }, // test default case
     // {"ev_0_0_100",              "OvlTop", ".silo", "MMESH"},
        // uncomment once silo ucdmesh phzones are supported
        {"hl18spec",                "OvlTop", ".silo", ""     }, // test default case
        {"hl18spec",                "OvlTop", ".silo", "MMESH"},
     // {"regrovl_qh_1000_10001_4", "OvlTop", ".silo", ""     }, // test default case
     // {"regrovl_qh_1000_10001_4", "OvlTop", ".silo", "MMESH"},
        // uncomment once silo ucdmesh phzones are supported
        {"utpyr4",                  "OvlTop", ".silo", ""     }, // test default case
        {"utpyr4",                  "OvlTop", ".silo", "MMESH"},
    };

    for (int i = 0; i < file_info.size(); i ++) 
    {
        const std::string dirname  = file_info[i][0];
        const std::string basename = file_info[i][1];
        const std::string fileext  = file_info[i][2];
        const std::string meshname = file_info[i][3];

        Node load_mesh, info, read_opts, write_opts;
        std::string filepath = utils::join_file_path(dirname, basename) + fileext;
        filepath = utils::join_file_path("fake_overlink", filepath);
        std::string input_file = relay_test_silo_data_path(filepath);

        read_opts["mesh_name"] = meshname;

        io::silo::load_mesh(input_file, read_opts, load_mesh);
        EXPECT_TRUE(blueprint::mesh::verify(load_mesh, info));

        std::string out_name = "read_fake_overlink_" + dirname;
        if (!meshname.empty())
        {
            out_name += "_" + meshname;
        }

        remove_path_if_exists(out_name + "_write_blueprint");
        io::blueprint::save_mesh(load_mesh, out_name + "_write_blueprint", "hdf5");

        remove_path_if_exists(out_name + "_write_silo");
        io::silo::save_mesh(load_mesh, out_name + "_write_silo");

        // TODO uncomment when overlink is fully supported
        // remove_path_if_exists(out_name + "_write_overlink");
        // write_opts["file_style"] = "overlink";
        // write_opts["ovl_topo_name"] = "MMESH";
        // io::silo::save_mesh(load_mesh, out_name + "_write_overlink", write_opts);
    }
}

//-----------------------------------------------------------------------------
// read overlink files in symlink format
// should be similar to reading raw silo
TEST(conduit_relay_io_silo, read_overlink_symlink_format)
{
    const std::vector<std::vector<std::string>> file_info = {
        {".", "box2d",                  ".silo", ""     }, // test default case
        {".", "box2d",                  ".silo", "MMESH"},
        {".", "box3d",                  ".silo", ""     }, // test default case
        {".", "box3d",                  ".silo", "MMESH"},
     // {".", "diamond",                ".silo", ""     }, // test default case
     // {".", "diamond",                ".silo", "MMESH"},
        // fails b/c polytopal not yet supported
        {".", "testDisk2D_a",           ".silo", ""     }, // test default case
        {".", "testDisk2D_a",           ".silo", "MMESH"},
     // {".", "donordiv.s2_materials2", ".silo", ""     }, // test default case
     // {".", "donordiv.s2_materials2", ".silo", "MMESH"},
        // fails b/c polytopal not yet supported
        {".", "donordiv.s2_materials3", ".silo", ""     }, // test default case
        {".", "donordiv.s2_materials3", ".silo", "MMESH"},
    };

    for (int i = 0; i < file_info.size(); i ++) 
    {
        const std::string dirname  = file_info[i][0];
        const std::string basename = file_info[i][1];
        const std::string fileext  = file_info[i][2];
        const std::string meshname = file_info[i][3];

        Node load_mesh, info, read_opts, write_opts;
        std::string filepath = utils::join_file_path(dirname, basename) + fileext;
        filepath = utils::join_file_path("overlink", filepath);
        std::string input_file = relay_test_silo_data_path(filepath);

        read_opts["mesh_name"] = meshname;

        io::silo::load_mesh(input_file, read_opts, load_mesh);
        EXPECT_TRUE(blueprint::mesh::verify(load_mesh, info));

        std::string out_name = "read_overlink_symlink_" + basename;
        if (!meshname.empty())
        {
            out_name += "_" + meshname;
        }

        remove_path_if_exists(out_name + "_write_blueprint");
        io::blueprint::save_mesh(load_mesh, out_name + "_write_blueprint", "hdf5");

        remove_path_if_exists(out_name + "_write_silo");
        io::silo::save_mesh(load_mesh, out_name + "_write_silo");

        // TODO uncomment when overlink is fully supported
        // remove_path_if_exists(out_name + "_write_overlink");
        // write_opts["file_style"] = "overlink";
        // write_opts["ovl_topo_name"] = "MMESH";
        // io::silo::save_mesh(load_mesh, out_name + "_write_overlink", write_opts);
    }
}

//-----------------------------------------------------------------------------
// read overlink directly from ovltop.silo
// this case is tricky and involves messing with paths
TEST(conduit_relay_io_silo, read_overlink_directly)
{
    const std::vector<std::vector<std::string>> file_info = {
        {"box2d",                  "OvlTop", ".silo", ""     }, // test default case
        {"box2d",                  "OvlTop", ".silo", "MMESH"},
        {"box3d",                  "OvlTop", ".silo", ""     }, // test default case
        {"box3d",                  "OvlTop", ".silo", "MMESH"},
     // {"diamond",                "OvlTop", ".silo", ""     }, // test default case
     // {"diamond",                "OvlTop", ".silo", "MMESH"},
        {"testDisk2D_a",           "OvlTop", ".silo", ""     }, // test default case
        {"testDisk2D_a",           "OvlTop", ".silo", "MMESH"},
     // {"donordiv.s2_materials2", "OvlTop", ".silo", ""     }, // test default case
     // {"donordiv.s2_materials2", "OvlTop", ".silo", "MMESH"},
        {"donordiv.s2_materials3", "OvlTop", ".silo", ""     }, // test default case
        {"donordiv.s2_materials3", "OvlTop", ".silo", "MMESH"},
    };

    for (int i = 0; i < file_info.size(); i ++) 
    {
        const std::string dirname  = file_info[i][0];
        const std::string basename = file_info[i][1];
        const std::string fileext  = file_info[i][2];
        const std::string meshname = file_info[i][3];

        Node load_mesh, info, read_opts, write_opts;

        std::string filepath = utils::join_file_path(dirname, basename) + fileext;
        filepath = utils::join_file_path("overlink", filepath);
        std::string input_file = relay_test_silo_data_path(filepath);

        read_opts["mesh_name"] = meshname;

        io::silo::load_mesh(input_file, read_opts, load_mesh);
        EXPECT_TRUE(blueprint::mesh::verify(load_mesh, info));

        std::string out_name = "read_overlink_direct_" + dirname;
        if (!meshname.empty())
        {
            out_name += "_" + meshname;
        }

        remove_path_if_exists(out_name + "_write_blueprint");
        io::blueprint::save_mesh(load_mesh, out_name + "_write_blueprint", "hdf5");

        remove_path_if_exists(out_name + "_write_silo");
        io::silo::save_mesh(load_mesh, out_name + "_write_silo");

        // TODO uncomment when overlink is fully supported
        // remove_path_if_exists(out_name + "_write_overlink");
        // write_opts["file_style"] = "overlink";
        // write_opts["ovl_topo_name"] = "MMESH";
        // io::silo::save_mesh(load_mesh, out_name + "_write_overlink", write_opts);
    }
}

// TODO add tests for...
//  - polytopal meshes once they are supported
//  - units once they are supported
//  - etc.

<<<<<<< HEAD
// TODO add tetra8 and c36_m5 to all the overlink i/o tests
=======
// TODO what are those bonus tar files doing in the overlink data dir?

// TODO somewhere I need to error on overlink when there are different var or mesh types across domains
>>>>>>> f570d0dc
<|MERGE_RESOLUTION|>--- conflicted
+++ resolved
@@ -1588,10 +1588,6 @@
 //  - units once they are supported
 //  - etc.
 
-<<<<<<< HEAD
 // TODO add tetra8 and c36_m5 to all the overlink i/o tests
-=======
-// TODO what are those bonus tar files doing in the overlink data dir?
-
-// TODO somewhere I need to error on overlink when there are different var or mesh types across domains
->>>>>>> f570d0dc
+
+// TODO somewhere I need to error on overlink when there are different var or mesh types across domains