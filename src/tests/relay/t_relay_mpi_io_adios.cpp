//~~~~~~~~~~~~~~~~~~~~~~~~~~~~~~~~~~~~~~~~~~~~~~~~~~~~~~~~~~~~~~~~~~~~~~~~~~~//
// Copyright (c) 2014-2018, Lawrence Livermore National Security, LLC.
// 
// Produced at the Lawrence Livermore National Laboratory
// 
// LLNL-CODE-666778
// 
// All rights reserved.
// 
// This file is part of Conduit. 
// 
// For details, see: http://software.llnl.gov/conduit/.
// 
// Please also read conduit/LICENSE
// 
// Redistribution and use in source and binary forms, with or without 
// modification, are permitted provided that the following conditions are met:
// 
// * Redistributions of source code must retain the above copyright notice, 
//   this list of conditions and the disclaimer below.
// 
// * Redistributions in binary form must reproduce the above copyright notice,
//   this list of conditions and the disclaimer (as noted below) in the
//   documentation and/or other materials provided with the distribution.
// 
// * Neither the name of the LLNS/LLNL nor the names of its contributors may
//   be used to endorse or promote products derived from this software without
//   specific prior written permission.
// 
// THIS SOFTWARE IS PROVIDED BY THE COPYRIGHT HOLDERS AND CONTRIBUTORS "AS IS"
// AND ANY EXPRESS OR IMPLIED WARRANTIES, INCLUDING, BUT NOT LIMITED TO, THE
// IMPLIED WARRANTIES OF MERCHANTABILITY AND FITNESS FOR A PARTICULAR PURPOSE
// ARE DISCLAIMED. IN NO EVENT SHALL LAWRENCE LIVERMORE NATIONAL SECURITY,
// LLC, THE U.S. DEPARTMENT OF ENERGY OR CONTRIBUTORS BE LIABLE FOR ANY
// DIRECT, INDIRECT, INCIDENTAL, SPECIAL, EXEMPLARY, OR CONSEQUENTIAL 
// DAMAGES  (INCLUDING, BUT NOT LIMITED TO, PROCUREMENT OF SUBSTITUTE GOODS
// OR SERVICES; LOSS OF USE, DATA, OR PROFITS; OR BUSINESS INTERRUPTION)
// HOWEVER CAUSED AND ON ANY THEORY OF LIABILITY, WHETHER IN CONTRACT, 
// STRICT LIABILITY, OR TORT (INCLUDING NEGLIGENCE OR OTHERWISE) ARISING
// IN ANY WAY OUT OF THE USE OF THIS SOFTWARE, EVEN IF ADVISED OF THE 
// POSSIBILITY OF SUCH DAMAGE.
// 
//~~~~~~~~~~~~~~~~~~~~~~~~~~~~~~~~~~~~~~~~~~~~~~~~~~~~~~~~~~~~~~~~~~~~~~~~~~~//

//-----------------------------------------------------------------------------
///
/// file: t_relay_io_adios.cpp
///
//-----------------------------------------------------------------------------

#include "conduit_relay_mpi_io.hpp"
#include <iostream>
#include <cmath>
#include "gtest/gtest.h"

#include <mpi.h>

using namespace conduit;

// Include some utility functions
#include "adios_test_utils.hpp"

//-----------------------------------------------------------------------------
void
create_rectilinear_mesh_domain(Node &out, int rank)
{
    out["domain_id"] = rank;
    float64 origin[3] = {0., 0., 0.};
    float64 csize[3]   = {3., 4., 5.};
    int     dims[3]   = {4,5,6};
    // shift domains to the right.
    origin[0] = csize[0] * rank;
    // Increase domain resolution based on rank.
    dims[0] = dims[0] * (rank+1);
    dims[1] = dims[1] * (rank+1);
    dims[2] = dims[2] * (rank+1);
    add_rectilinear_mesh(out, origin, csize, dims);
}

//-----------------------------------------------------------------------------
void
mpi_print_node(const Node &node, const std::string &name, MPI_Comm comm)
{
    static int tag = 12345;
    int rank, size, msg;
    MPI_Comm_rank(comm, &rank);
    MPI_Comm_size(comm, &size);
    if(rank == 0)
    {
        std::cout << rank << ": " << name << " = " << node.to_json() << std::endl;
        MPI_Send(&rank, 1, MPI_INT, rank+1, tag, comm);
    }
    else
    {
        MPI_Status status;
        MPI_Recv(&msg, 1, MPI_INT, rank-1, tag, comm, &status);
        std::cout << rank << ": " << name << " = " << node.to_json() << std::endl;
        if(rank < size-1)
            MPI_Send(&rank, 1, MPI_INT, rank+1, tag, comm);
    }
    tag++;
}

//-----------------------------------------------------------------------------
TEST(conduit_relay_mpi_io_adios, test_mpi_rank_values)
{
    int rank, size;
    MPI_Comm_rank(MPI_COMM_WORLD, &rank);
    MPI_Comm_size(MPI_COMM_WORLD, &size);

    // Make a string that is a different size on each rank.
    std::ostringstream oss;
    oss << "Rank " << rank << " likes ADIOS";
    for(int i = 0; i < rank+1; ++i)
        oss << " very";
    oss << " much.";

    // Make some data that is different on each processor.
    int8    a((int8)rank);
    int16   b((int16)rank);
    int32   c((int32)rank);
    int64   d((int64)rank);
    float32 e((float32)rank);
    float64 f((float64)rank);
    uint8   g((uint8)rank);
    uint16  h((uint16)rank);
    uint32  i((uint32)rank);
    uint64  j((uint64)rank);
    std::string k(oss.str());
    int8    l[] = {0, 1, 2,50,51,52};
    int16   m[] = {0, 1, 2};
    int32   n[] = {0, 1, 2};
    int64   o[] = {0, 1, 2};
    float32 p[] = {0.f, 1.f, 2.f};
    float64 q[] = {0., 1., 2.};
    for(int ii = 0; ii < 3; ++ii)
    {
        l[ii] += (int8)rank;
        m[ii] += (int16)rank;
        n[ii] += (int32)rank;
        o[ii] += (int64)rank;
        p[ii] += (float32)rank;
        q[ii] += (float64)rank;
    }

    Node out;
    out["a"] = a;
    out["b"] = b;
    out["c"] = c;
    out["d"] = d;
    out["e"] = e;
    out["f"] = f;
    out["g"] = g;
    out["h"] = h;
    out["i"] = i;
    out["j"] = j;
    out["k"] = k;
    out["l"].set(l, (rank==0) ? 3 : 6);
    out["m"].set(m, 3);
    out["n"].set(n, 3);
    out["o"].set(o, 3);
    out["p"].set(p, 3);
    out["q"].set(q, 3);

    // Save out data from each rank to a single file. Each of the variables
    // in a node will have multiple pieces, contributions from each rank.
    std::string path("test_mpi_rank_values.bp");
    relay::mpi::io::save(out, path, MPI_COMM_WORLD);

    // Have each rank read its part of the data back in.
    Node in;
    relay::mpi::io::load(path, in, MPI_COMM_WORLD);
    /*
    if(rank == 0)
    {
        std::cout << out.to_json() << std::endl;
        std::cout << in.to_json() << std::endl;
    }
    */
    // Make sure the data that was read back in is the same as the written data.

    Node n_info;
    // make sure there is no diff (diff res == FALSE)
    EXPECT_FALSE(out.diff(in,n_info,0.0));
}

//-----------------------------------------------------------------------------
TEST(conduit_relay_mpi_io_adios, test_mpi_mesh)
{
    int rank, size;
    MPI_Comm_rank(MPI_COMM_WORLD, &rank);
    MPI_Comm_size(MPI_COMM_WORLD, &size);

    // We write a single mesh from each rank. The resulting file will have
    // multiple pieces.
    Node out;
    create_rectilinear_mesh_domain(out, rank);

    std::string path("test_mpi_mesh.bp");
    relay::mpi::io::save(out, path, MPI_COMM_WORLD);

    // Check that there are size domains in the file.
    EXPECT_EQ(relay::mpi::io::query_number_of_domains(path, MPI_COMM_WORLD), size);

    // Each MPI rank should read its local piece and that should be the same as
    // the local data that was written.
    CONDUIT_INFO("Reading domain " << rank << "/" << size << " for " << path);
    Node in;
    relay::mpi::io::load(path, in, MPI_COMM_WORLD);

    /*if(rank == 1)
    {
        out.print_detailed();
        in.print_detailed();
    }*/

    Node n_info;
    // make sure there is no diff (diff res == FALSE)
    EXPECT_FALSE(out.diff(in,n_info,0.0));
}

//-----------------------------------------------------------------------------
TEST(conduit_relay_mpi_io_adios, test_mpi_read_specific_domain)
{
    int rank, size;
    MPI_Comm_rank(MPI_COMM_WORLD, &rank);
    MPI_Comm_size(MPI_COMM_WORLD, &size);

    // Write a domain for this rank.
    Node domain;
    create_rectilinear_mesh_domain(domain, rank);
    std::string path("test_mpi_read_specific_domain.bp"), protocol("adios");
    relay::mpi::io::save(domain, path, MPI_COMM_WORLD);

    // rdom is the domain index of the "next" rank. We'll read that domain.
    int timestep = 0;
    int rdom = (rank + 1) % size;
    Node rdomain_from_file, rdomain_we_computed;
    relay::mpi::io::load(path, protocol, timestep, rdom, 
                         rdomain_from_file, MPI_COMM_WORLD);
    create_rectilinear_mesh_domain(rdomain_we_computed, rdom);


    Node n_info;
    // make sure there is no diff (diff res == FALSE)
    EXPECT_FALSE(rdomain_we_computed.diff(rdomain_from_file,n_info,0.0));
}

//-----------------------------------------------------------------------------
TEST(conduit_relay_mpi_io_adios, test_mpi_separate_ranks)
{
    int rank;
    MPI_Comm_rank(MPI_COMM_WORLD, &rank);
    std::ostringstream oss;
    oss << "test_mpi_separate_ranks_" << rank << ".bp";
    std::string path(oss.str());

    // Split the communicator into size pieces
    MPI_Comm split;
    MPI_Comm_split(MPI_COMM_WORLD, rank, 0, &split);

    int srank, ssize;
    MPI_Comm_rank(split, &srank);
    MPI_Comm_size(split, &ssize);
    EXPECT_EQ(srank, 0);
    EXPECT_EQ(ssize, 1);

    // Use the split communicator to write/read separate files.
    Node out;
    create_rectilinear_mesh_domain(out, rank); // use global rank on purpose here
    relay::mpi::io::save(out, path, split);

    Node in;
    CONDUIT_INFO("Reading domain " << srank << "/" << ssize << " for " << path);
    relay::mpi::io::load(path, in, split);
    
    

    Node n_info;
    // make sure there is no diff (diff res == FALSE)
    EXPECT_FALSE(out.diff(in,n_info,0.0));
    /*if(rank == 1)
    {
        std::cout << "out=" << out.to_json() << std::endl;
        std::cout << "in=" << in.to_json() << std::endl;
        std::cout << rank << ": compare_nodes_local = " << compare_nodes_local << std::endl;
    }*/

    MPI_Comm_free(&split);
}

//-----------------------------------------------------------------------------
TEST(conduit_relay_mpi_io_adios, test_mpi_load_subtree)
{
    const char *abc_keys[] = {"a/b/c/d","a/b/c/dog"};
    const char *a_keys[] = {"a/b/cat",
                            "a/b/carnivores/cat",
                            "a/b/carnivores/dinosaur"};
    const char *aa_keys[] = {"a/a/bull"};
    const char *b_keys[] = {"b/c/d/e", "binary", "blue"};

    int rank, size;
    MPI_Comm_rank(MPI_COMM_WORLD, &rank);
    MPI_Comm_size(MPI_COMM_WORLD, &size);

    // Make a node we can save.
    int index = rank * 100;
    Node out;
    add_keys_to_node(out, abc_keys, 2, index);
    add_keys_to_node(out, a_keys, 3, index);
    add_keys_to_node(out, aa_keys, 1, index);
    add_keys_to_node(out, b_keys, 3, index);
    std::string path("test_mpi_load_subtree.bp");
    relay::mpi::io::save(out, path, MPI_COMM_WORLD);
    //mpi_print_node(out, "out", MPI_COMM_WORLD);

    // Try reading nodes with subpath a/b for the same domain
    // we wrote on this rank.
    Node in;
    std::string path_ab(path + ":a/b");
    relay::mpi::io::load(path_ab, in, MPI_COMM_WORLD);
    Node ab;
    copy_node_keys(ab, out, abc_keys, 2);
    copy_node_keys(ab, out, a_keys, 3);
    
    Node n_info;
    
    //mpi_print_node(in, "in", MPI_COMM_WORLD);
    // EXPECT_EQ(compare_nodes(ab, in, ab), true);
    EXPECT_FALSE(ab.diff(in,n_info,0.0));

    // Make what rank 0 would have written for a/b.
    int index0 = 0;
    Node out0;
    add_keys_to_node(out0, abc_keys, 2, index0);
    add_keys_to_node(out0, a_keys, 3, index0);

    // Read the data that rank 0 wrote for a/b.
    Node in0;
    std::string path_ab0(path + ":0:a/b");
    relay::mpi::io::load(path_ab0, in0, MPI_COMM_WORLD);
    //mpi_print_node(in0, "in0", MPI_COMM_WORLD);
    // EXPECT_EQ(compare_nodes(out0, in0, out0), true);
    // make sure there is no diff (diff res == FALSE)
    EXPECT_FALSE(out0.diff(in0,n_info,0.0));
}

//-----------------------------------------------------------------------------
TEST(conduit_relay_mpi_io_adios, test_mpi_write_serial_read_parallel)
{
    int rank, size;
    MPI_Comm_rank(MPI_COMM_WORLD, &rank);
    MPI_Comm_size(MPI_COMM_WORLD, &size);

    std::string path("test_mpi_write_serial_read_parallel.bp");
    Node *out = new Node[size];
    for(int dom = 0; dom < size; ++dom)
        create_rectilinear_mesh_domain(out[dom], dom);

    // Split the communicator into size pieces
    MPI_Comm split;
    MPI_Comm_split(MPI_COMM_WORLD, rank, 0, &split);

    // Write the data serially on rank 0 using the split comm.
    if(rank == 0)
    {
        for(int dom = 0; dom < size; ++dom)
        {
            if(dom == 0)
                relay::mpi::io::save(out[dom], path, split);
            else
                relay::mpi::io::save_merged(out[dom], path, split);
        }
    }

    // Wait for the file to be ready.
    MPI_Barrier(MPI_COMM_WORLD);

    // Now, read the rank'th domain on this rank, using the parallel API
    Node in;
    relay::mpi::io::load(path, in, MPI_COMM_WORLD);
    //mpi_print_node(in, "in", MPI_COMM_WORLD);

    Node n_info;
    
    //mpi_print_node(in, "in", MPI_COMM_WORLD);
    EXPECT_FALSE(out[rank].diff(in,n_info,0.0));
    // EXPECT_EQ(compare_nodes(out[rank], in, out[rank]), true);
    delete [] out;
    MPI_Comm_free(&split);
}

//-----------------------------------------------------------------------------
TEST(conduit_relay_io_adios, test_mpi_time_series)
{
    int rank, size;
    MPI_Comm_rank(MPI_COMM_WORLD, &rank);
    MPI_Comm_size(MPI_COMM_WORLD, &size);

    std::string path("test_mpi_time_series.bp"), protocol("adios");

    // Remove the file if it exists.
    conduit::utils::remove_file(path);
    MPI_Barrier(MPI_COMM_WORLD);

    // Write multiple time steps to the same file.
    int nts = 5;
    Node *out = new Node[nts];
    for(int ts = 0; ts < nts; ++ts)
    {
        Node &n = out[ts];
        int idx = ts*100 + rank*10;
        n["a"] = idx + 1;
        n["b"] = idx + 2;
        n["c/d"] = idx + 3;
        n["c/e"] = idx + 4;
        n["f"] = 3.14159f * float(ts);

        /*std::ostringstream oss;
        oss << "ts" << ts;
        mpi_print_node(n, oss.str(), MPI_COMM_WORLD);*/
        relay::mpi::io::add_step(n, path, MPI_COMM_WORLD);

        // Make sure the file has the new time step.
        int qnts = relay::mpi::io::query_number_of_steps(path, MPI_COMM_WORLD);
        EXPECT_EQ(qnts, ts+1);
    }

    // Let each rank read back its time steps.
    for(int ts = 0; ts < nts; ++ts)
    {
        Node in;
        relay::mpi::io::load(path, protocol, ts, rank, in, MPI_COMM_WORLD);
        /*std::ostringstream oss;
        oss << "ts" << ts;
        mpi_print_node(in, oss.str(), MPI_COMM_WORLD);*/
        Node n_info;
        EXPECT_FALSE(in.diff(out[ts],n_info,0.0));
        //EXPECT_EQ(compare_nodes(in, out[ts], in), true);
    }

    delete [] out;
}

//-----------------------------------------------------------------------------
TEST(conduit_relay_mpi_io_adios, test_mpi_mesh_add_field)
{
    int rank, size;
    MPI_Comm_rank(MPI_COMM_WORLD, &rank);
    MPI_Comm_size(MPI_COMM_WORLD, &size);

    // We write a single mesh from each rank. The resulting file will have
    // multiple pieces.
    Node out;
    create_rectilinear_mesh_domain(out, rank);

    std::string path("test_mpi_mesh_add_field.bp");
    relay::mpi::io::save(out, path, MPI_COMM_WORLD);

    // Make a new field. (NOTE it doesn't match the mesh size -- no matter)
    std::vector<conduit::int32> index;
    int dims[3] = {3, 4, rank + 5};
    index.reserve(dims[0]*dims[1]*dims[2]);
    for(int k = 0; k < dims[2]; ++k)
    for(int j = 0; j < dims[1]; ++j)
    for(int i = 0; i < dims[0]; ++i)
    {
        index.push_back(k*dims[0]*dims[1] + j*dims[0] + i);
    }   

    // Add the new field to the file. save_merged with matching tree.
    Node fn;
    fn["fields/index/association"] = "vertex";
    fn["fields/index/type"] = "scalar";
    fn["fields/index/topology"] = "mesh";
    fn["fields/index/values"] = index;
    relay::mpi::io::save_merged(fn, path, MPI_COMM_WORLD);

    // Each MPI rank should read its local piece and that should be the same as
    // the local data that was written.
    CONDUIT_INFO("Reading domain " << rank << "/" << size << " for " << path);
    Node in;
    relay::mpi::io::load(path, in, MPI_COMM_WORLD);

    // Store some extra things in out so we can compare in/out.
    out["fields/index/association"] = fn["fields/index/association"];
    out["fields/index/type"]        = fn["fields/index/type"];
    out["fields/index/topology"]    = fn["fields/index/topology"];
    out["fields/index/values"]      = fn["fields/index/values"];

    /*if(rank == 1)
    {
        out.print_detailed();
        in.print_detailed();
    }*/

    EXPECT_EQ(compare_nodes(out, in, out), true);
}

//-----------------------------------------------------------------------------
TEST(conduit_relay_mpi_io_adios, test_mpi_different_trees_rank0)
{
    int rank, size;
    MPI_Comm_rank(MPI_COMM_WORLD, &rank);
    MPI_Comm_size(MPI_COMM_WORLD, &size);

    Node out;
    out["a"] = 1;
    out["b"] = std::vector<double>(5, M_PI);
    out["c"] = std::vector<int>(10, rank);
    std::ostringstream oss;
    oss << "Rank " << rank << " likes ADIOS";
    for(int i = 0; i < rank+1; ++i)
        oss << " very";
    oss << " much.";
    out["message"] = oss.str();
    if(rank == 0)
    {
        // We can add extra stuff to rank 0's output okay.
        out["diagnostics/date"] = "today";
        out["diagnostics/history/data"] = std::vector<double>(5, 1.2345);
        out["diagnostics/history/n"] = 5;
        out["diagnostics/timers/start"] = 0;
        out["diagnostics/timers/end"] = 99;
    }

    std::string path("test_mpi_different_trees_rank0.bp");
    relay::mpi::io::save(out, path, MPI_COMM_WORLD);
    //mpi_print_node(out, "out", MPI_COMM_WORLD);

    Node in;
    CONDUIT_INFO("Reading domain " << rank << "/" << size << " for " << path);
    relay::mpi::io::load(path, in, MPI_COMM_WORLD);
    bool compare_nodes_local = compare_nodes(out, in, out);
    //mpi_print_node(in, "in", MPI_COMM_WORLD);
    //std::cout << "compare_nodes_local = " << compare_nodes_local << std::endl;
    EXPECT_EQ(compare_nodes_local, true);
}

//-----------------------------------------------------------------------------
TEST(conduit_relay_mpi_io_adios, test_mpi_different_trees)
{
    // Test that we can output data with different trees and get that data
    // back the right way.

    int rank, size;
    MPI_Comm_rank(MPI_COMM_WORLD, &rank);
    MPI_Comm_size(MPI_COMM_WORLD, &size);

    Node out;
    out["writer"] = rank;
    out["pi"] = std::vector<double>(5, M_PI);
    out["rank"] = std::vector<int>(10, rank);
    std::ostringstream oss;
    oss << "Rank " << rank << " likes ADIOS";
    for(int i = 0; i < rank+1; ++i)
        oss << " very";
    oss << " much.";
    out["message"] = oss.str();
    if(rank == 0)
    {
        // Add extra stuff to rank 0
        out["diagnostics/date"] = "today";
        out["diagnostics/history/data"] = std::vector<double>(5, 1.2345);
        out["diagnostics/history/n"] = 5;
        out["diagnostics/timers/start"] = 0;
        out["diagnostics/timers/end"] = 99;
    }
    else
    {
        // Add other stuff to other ranks
        out["timer/rank"] = rank;
        out["timer/t"] = 1.2345;
        out["timer/name"] = "the important timer"; // test strings
    }

    std::string path("test_mpi_different_trees.bp");
    relay::mpi::io::save(out, path, MPI_COMM_WORLD);
    //mpi_print_node(out, "out", MPI_COMM_WORLD);

    Node in;
    CONDUIT_INFO("Reading domain " << rank << "/" << size << " for " << path);
    relay::mpi::io::load(path, in, MPI_COMM_WORLD);
<<<<<<< HEAD
    
    Node n_info;
    EXPECT_FALSE(out.diff(in,n_info,0.0));
    
    // bool compare_nodes_local = compare_nodes(out, in, out);
    // //mpi_print_node(in, "in", MPI_COMM_WORLD);
    // //std::cout << "compare_nodes_local = " << compare_nodes_local << std::endl;
    // EXPECT_EQ(compare_nodes_local, true);
=======
    bool compare_nodes_local = compare_nodes(out, in, out);
    //mpi_print_node(in, "in", MPI_COMM_WORLD);
    std::cout << "compare_nodes_local = " << compare_nodes_local << std::endl;
    EXPECT_EQ(compare_nodes_local, true);
>>>>>>> 1343fe87
}

//-----------------------------------------------------------------------------
TEST(conduit_relay_mpi_io_adios, test_mpi_different_trees_save_merged)
{
    int rank, size;
    MPI_Comm_rank(MPI_COMM_WORLD, &rank);
    MPI_Comm_size(MPI_COMM_WORLD, &size);

    // Make a tree with different keys on the MPI ranks.
    Node out;
    out["rank"] = rank;
    out["size"] = size;
    if(rank == 0)
        out["favorite/number"] = 13;
    else
        out["favorite/food"] = "tacos";
    std::string path("test_mpi_different_trees_save_merged.bp");
    //mpi_print_node(out, "out", MPI_COMM_WORLD);
    relay::mpi::io::save(out, path, MPI_COMM_WORLD);

    // Make a new tree with different keys on the MPI ranks.
    Node extra;
    extra["favorite/car"] = ((rank == 0) ? "Corvette" : "Camaro");
    if(rank == 0)
    {
        extra["zip"] = 94550;
        extra["city"] = "Livermore";
    }
    else
        extra["temperature"] = 98.6;
    //mpi_print_node(extra, "extra", MPI_COMM_WORLD);
    relay::mpi::io::save_merged(extra, path, MPI_COMM_WORLD);

    CONDUIT_INFO("Reading domain " << rank << "/" << size << " for " << path);
    Node in;
    relay::mpi::io::load(path, in, MPI_COMM_WORLD);
    //mpi_print_node(in, "in", MPI_COMM_WORLD);

    // Add some stuff to out so we can compare vs in.
    out["favorite/car"] = in["favorite/car"];
    if(rank == 0)
    {
        out["zip"] = in["zip"];
        out["city"] = in["city"];
    }
    else
        out["temperature"] = in["temperature"];

    EXPECT_EQ(compare_nodes(out, in, out), true);
}

//-----------------------------------------------------------------------------
int main(int argc, char* argv[])
{
    int result = 0;

    ::testing::InitGoogleTest(&argc, argv);
    MPI_Init(&argc, &argv);
    conduit::relay::mpi::io::initialize(MPI_COMM_WORLD);
    result = RUN_ALL_TESTS();
    conduit::relay::mpi::io::finalize(MPI_COMM_WORLD);
    MPI_Finalize();
    return result;
}<|MERGE_RESOLUTION|>--- conflicted
+++ resolved
@@ -581,7 +581,6 @@
     Node in;
     CONDUIT_INFO("Reading domain " << rank << "/" << size << " for " << path);
     relay::mpi::io::load(path, in, MPI_COMM_WORLD);
-<<<<<<< HEAD
     
     Node n_info;
     EXPECT_FALSE(out.diff(in,n_info,0.0));
@@ -590,12 +589,6 @@
     // //mpi_print_node(in, "in", MPI_COMM_WORLD);
     // //std::cout << "compare_nodes_local = " << compare_nodes_local << std::endl;
     // EXPECT_EQ(compare_nodes_local, true);
-=======
-    bool compare_nodes_local = compare_nodes(out, in, out);
-    //mpi_print_node(in, "in", MPI_COMM_WORLD);
-    std::cout << "compare_nodes_local = " << compare_nodes_local << std::endl;
-    EXPECT_EQ(compare_nodes_local, true);
->>>>>>> 1343fe87
 }
 
 //-----------------------------------------------------------------------------
