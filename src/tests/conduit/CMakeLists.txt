# Copyright (c) Lawrence Livermore National Security, LLC and other Conduit
# Project developers. See top-level LICENSE AND COPYRIGHT files for dates and
# other details. No copyright assignment is required to contribute to Conduit.

################################
# Conduit Unit Tests
################################

################################
# Core (conduit lib) Unit Tests
################################
set(BASIC_TESTS t_conduit_smoke
                t_conduit_endianness
                t_conduit_char8_str
                t_conduit_datatype_tests
                t_conduit_node
                t_conduit_node_parent
                t_conduit_node_compare
                t_conduit_node_static_init
                t_conduit_serialize
                t_conduit_array
                t_conduit_list_of
                t_conduit_node_binary_io
                t_conduit_node_save_load
                t_conduit_node_paths
                t_conduit_node_set
                t_conduit_node_to_value
                t_conduit_node_to_array
                t_conduit_to_string
                t_conduit_json
                t_conduit_json_sanitize
                t_conduit_yaml
                t_conduit_generator
                t_conduit_node_update
                t_conduit_node_compact
                t_conduit_node_info
                t_conduit_node_iterator
                t_conduit_node_cpp_iterator
                t_conduit_node_obj_names_with_slashes
                t_conduit_schema
                t_conduit_error
                t_conduit_log
<<<<<<< HEAD
                t_conduit_mem_allocator
                t_conduit_utils)
=======
                t_conduit_utils
                t_conduit_intro_cpp_example)
>>>>>>> 340ce422


################################
# Add our tests
################################
message(STATUS "Adding conduit lib unit tests")
foreach(TEST ${BASIC_TESTS})
    add_cpp_test(TEST ${TEST}
                 DEPENDS_ON conduit
                 FOLDER tests/conduit)
endforeach()

################################
# Add c interface tests
################################
add_subdirectory("c")

################################
# Add optional tests
################################
if(PYTHON_FOUND)
    add_subdirectory("python")
else()
    message(STATUS "Python disabled: Skipping conduit python module tests")
endif()

if(FORTRAN_FOUND)
    add_subdirectory("fortran")
else()
    message(STATUS "Fortran disabled: Skipping conduit fortran interface tests")
endif()

<|MERGE_RESOLUTION|>--- conflicted
+++ resolved
@@ -40,13 +40,8 @@
                 t_conduit_schema
                 t_conduit_error
                 t_conduit_log
-<<<<<<< HEAD
                 t_conduit_mem_allocator
-                t_conduit_utils)
-=======
-                t_conduit_utils
                 t_conduit_intro_cpp_example)
->>>>>>> 340ce422
 
 
 ################################
