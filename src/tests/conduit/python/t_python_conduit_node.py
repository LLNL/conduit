--- conflicted
+++ resolved
@@ -328,7 +328,7 @@
         print(n4)
         self.assertEqual(n4["data"],10)
 
-<<<<<<< HEAD
+
     def test_reset(self):
         n = Node()
         data = array(range(10), dtype='float64')
@@ -338,7 +338,7 @@
         
         n.reset()
         self.assertEqual(n.number_of_children(), 0)
-=======
+
     def test_child_rename(self):
         a_val = uint32(10)
         b_val = uint32(20)
@@ -364,8 +364,6 @@
         self.assertTrue(n['a'] == a_val)
         self.assertTrue(n['c'] == b_val)
 
->>>>>>> 80b58aac
-
 
 if __name__ == '__main__':
     unittest.main()
