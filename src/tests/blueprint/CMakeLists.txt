# Copyright (c) Lawrence Livermore National Security, LLC and other Conduit
# Project developers. See top-level LICENSE AND COPYRIGHT files for dates and
# other details. No copyright assignment is required to contribute to Conduit.

################################
# Blueprint Unit Tests
################################

################################
# blueprint lib Unit Tests
################################
set(BLUEPRINT_TESTS t_blueprint_smoke
                    t_blueprint_mcarray_verify
                    t_blueprint_mcarray_examples
                    t_blueprint_o2mrelation_verify
                    t_blueprint_o2mrelation_examples
                    t_blueprint_mesh_verify
                    t_blueprint_mesh_transform
                    t_blueprint_mesh_partition
                    t_blueprint_mesh_query
                    t_blueprint_mesh_relay
                    t_blueprint_mesh_generate
                    t_blueprint_mesh_generate_map_fields
                    t_blueprint_mesh_examples
                    t_blueprint_mesh_matset_xforms)

################################
# Add our Main Unit Tests
################################

message(STATUS "Adding blueprint lib unit tests")
foreach(TEST ${BLUEPRINT_TESTS})
    add_cpp_test(TEST ${TEST}
                 DEPENDS_ON conduit conduit_blueprint conduit_relay
                 FOLDER tests/blueprint)
endforeach()

################################
# Add c interface tests
################################
add_subdirectory("c")

################################
# Add optional tests
################################
if(PYTHON_FOUND)
    add_subdirectory("python")
else()
    message(STATUS "Python disabled: Skipping conduit blueprint python module tests")
endif()


if(FORTRAN_FOUND)
    add_subdirectory("fortran")
else()
    message(STATUS "Fortran disabled: Skipping conduit blueprint fortran interface tests")
endif()

set(BLUEPRINT_MPI_TESTS_RANKS_2 
    t_blueprint_mpi_smoke
    t_blueprint_mpi_mesh_query
    t_blueprint_mpi_mesh_transform
    t_blueprint_mpi_mesh_verify)

set(BLUEPRINT_RELAY_MPI_TESTS t_blueprint_mpi_mesh_relay)

set(BLUEPRINT_RELAY_MPI_TESTS_RANKS_4 
    t_blueprint_mpi_mesh_partition)

if(MPI_FOUND)
    message(STATUS "MPI enabled: Adding conduit_blueprint_mpi  and conduit_relay_mpi unit tests")
    foreach(TEST ${BLUEPRINT_MPI_TESTS_RANKS_2})
        add_cpp_mpi_test(TEST ${TEST} NUM_MPI_TASKS 2 DEPENDS_ON conduit
                                                                 conduit_blueprint_mpi)
    endforeach()

    message(STATUS "MPI enabled: Adding conduit_blueprint_mpi  and conduit_relay_mpi unit tests")
    foreach(TEST ${BLUEPRINT_RELAY_MPI_TESTS})
        add_cpp_mpi_test(TEST ${TEST} NUM_MPI_TASKS 2 DEPENDS_ON conduit
                                                                 conduit_blueprint
                                                                 conduit_blueprint_mpi
                                                                 conduit_relay
                                                                 conduit_relay_mpi
                                                                 conduit_relay_mpi_io)
    endforeach()
<<<<<<< HEAD
    if(PARMETIS_FOUND)
        message(STATUS "Parmetis enabled: Adding conduit_blueprint_mpi_mesh_parmetis unit test")
        add_cpp_mpi_test(TEST t_blueprint_mpi_mesh_parmetis
                         NUM_MPI_TASKS 2
                         DEPENDS_ON conduit
                                    conduit_blueprint_mpi
                                    conduit_relay
                                    conduit_relay_mpi
                                    conduit_relay_mpi_io)
    else()
        message(STATUS "Parmetis disabled: Skipping conduit_blueprint_mpi_mesh_parmetis tests")
    endif()
=======

    foreach(TEST ${BLUEPRINT_RELAY_MPI_TESTS_RANKS_4})
        add_cpp_mpi_test(TEST ${TEST} NUM_MPI_TASKS 4 DEPENDS_ON conduit
                                                                 conduit_blueprint
                                                                 conduit_blueprint_mpi
                                                                 conduit_relay
                                                                 conduit_relay_mpi
                                                                 conduit_relay_mpi_io)
    endforeach()
>>>>>>> cd7d3dcb
else()
    message(STATUS "MPI disabled: Skipping conduit_blueprint_mpi tests")
endif()

message(STATUS "Adding blueprint lib Zfp unit tests")
add_cpp_test(TEST t_blueprint_zfp
             DEPENDS_ON conduit conduit_blueprint
             FOLDER tests/blueprint)
<|MERGE_RESOLUTION|>--- conflicted
+++ resolved
@@ -83,7 +83,7 @@
                                                                  conduit_relay_mpi
                                                                  conduit_relay_mpi_io)
     endforeach()
-<<<<<<< HEAD
+
     if(PARMETIS_FOUND)
         message(STATUS "Parmetis enabled: Adding conduit_blueprint_mpi_mesh_parmetis unit test")
         add_cpp_mpi_test(TEST t_blueprint_mpi_mesh_parmetis
@@ -96,7 +96,7 @@
     else()
         message(STATUS "Parmetis disabled: Skipping conduit_blueprint_mpi_mesh_parmetis tests")
     endif()
-=======
+
 
     foreach(TEST ${BLUEPRINT_RELAY_MPI_TESTS_RANKS_4})
         add_cpp_mpi_test(TEST ${TEST} NUM_MPI_TASKS 4 DEPENDS_ON conduit
@@ -106,7 +106,7 @@
                                                                  conduit_relay_mpi
                                                                  conduit_relay_mpi_io)
     endforeach()
->>>>>>> cd7d3dcb
+
 else()
     message(STATUS "MPI disabled: Skipping conduit_blueprint_mpi tests")
 endif()
