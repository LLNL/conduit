
state: 
  cycle: 0
  domain_id: 0
coordsets: 
  coords: 
    type: "rectilinear"
    values: 
      x: [0.0, 1.0, 2.0]
      y: [0.0, 1.0]
topologies: 
  topo: 
    type: "rectilinear"
    coordset: "coords"
fields: 
  dist: 
    topology: "topo"
    association: "vertex"
    values: [0.414213562373095, 0.0, 0.414213562373095, 0.0, -1.0, 0.0]
<<<<<<< HEAD
  original_element_ids: 
    topology: "topo"
    association: "element"
    values: 
      domains: [0, 1]
      ids: [0, 0]
=======
>>>>>>> 9323f31f
  original_vertex_ids: 
    topology: "topo"
    association: "vertex"
    values: 
      domains: [0, 1, 1, 0, 1, 1]
      ids: [0, 0, 1, 2, 2, 3]
  original_element_ids: 
    topology: "topo"
    association: "element"
    values: 
      domains: [0, 1]
      ids: [0, 0]<|MERGE_RESOLUTION|>--- conflicted
+++ resolved
@@ -17,15 +17,6 @@
     topology: "topo"
     association: "vertex"
     values: [0.414213562373095, 0.0, 0.414213562373095, 0.0, -1.0, 0.0]
-<<<<<<< HEAD
-  original_element_ids: 
-    topology: "topo"
-    association: "element"
-    values: 
-      domains: [0, 1]
-      ids: [0, 0]
-=======
->>>>>>> 9323f31f
   original_vertex_ids: 
     topology: "topo"
     association: "vertex"
