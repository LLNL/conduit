--- conflicted
+++ resolved
@@ -23,11 +23,7 @@
 using std::endl;
 
 // Enable this macro to generate baselines.
-<<<<<<< HEAD
-//#define GENERATE_BASELINES
-=======
 // #define GENERATE_BASELINES
->>>>>>> 20e374fb
 
 //-----------------------------------------------------------------------------
 #ifdef GENERATE_BASELINES
@@ -626,7 +622,6 @@
 {
     test_explicit_selection_2d("uniform", "uniform_explicit_2d");
 }
-<<<<<<< HEAD
 #endif
 
 // TODO: need to extract unstructured from polygonal, 3D, polyhedral.
@@ -794,8 +789,7 @@
 TEST(conduit_blueprint_mesh_partition, quads_ranges_2d)
 {
     test_ranges_selection_2d("quads", "quads_ranges_2d");
-=======
-
+}
 
 //-----------------------------------------------------------------------------
 //-- Point merge
@@ -963,5 +957,4 @@
         output.print();
     }
 #endif
->>>>>>> 20e374fb
 }