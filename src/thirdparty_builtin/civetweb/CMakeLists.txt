###############################################################################
# Copyright (c) 2014-2015, Lawrence Livermore National Security, LLC.
# 
# Produced at the Lawrence Livermore National Laboratory
# 
# LLNL-CODE-666778
# 
# All rights reserved.
# 
# This file is part of Conduit. 
# 
# For details, see https://lc.llnl.gov/conduit/.
# 
# Please also read conduit/LICENSE
# 
# Redistribution and use in source and binary forms, with or without 
# modification, are permitted provided that the following conditions are met:
# 
# * Redistributions of source code must retain the above copyright notice, 
#   this list of conditions and the disclaimer below.
# 
# * Redistributions in binary form must reproduce the above copyright notice,
#   this list of conditions and the disclaimer (as noted below) in the
#   documentation and/or other materials provided with the distribution.
# 
# * Neither the name of the LLNS/LLNL nor the names of its contributors may
#   be used to endorse or promote products derived from this software without
#   specific prior written permission.
# 
# THIS SOFTWARE IS PROVIDED BY THE COPYRIGHT HOLDERS AND CONTRIBUTORS "AS IS"
# AND ANY EXPRESS OR IMPLIED WARRANTIES, INCLUDING, BUT NOT LIMITED TO, THE
# IMPLIED WARRANTIES OF MERCHANTABILITY AND FITNESS FOR A PARTICULAR PURPOSE
# ARE DISCLAIMED. IN NO EVENT SHALL LAWRENCE LIVERMORE NATIONAL SECURITY,
# LLC, THE U.S. DEPARTMENT OF ENERGY OR CONTRIBUTORS BE LIABLE FOR ANY
# DIRECT, INDIRECT, INCIDENTAL, SPECIAL, EXEMPLARY, OR CONSEQUENTIAL 
# DAMAGES  (INCLUDING, BUT NOT LIMITED TO, PROCUREMENT OF SUBSTITUTE GOODS
# OR SERVICES; LOSS OF USE, DATA, OR PROFITS; OR BUSINESS INTERRUPTION)
# HOWEVER CAUSED AND ON ANY THEORY OF LIABILITY, WHETHER IN CONTRACT, 
# STRICT LIABILITY, OR TORT (INCLUDING NEGLIGENCE OR OTHERWISE) ARISING
# IN ANY WAY OUT OF THE USE OF THIS SOFTWARE, EVEN IF ADVISED OF THE 
# POSSIBILITY OF SUCH DAMAGE.
# 
###############################################################################

####################################
# Simple CMake setup for civetweb
####################################

#
# civetweb sources
#


set(civetweb_headers
    include/civetweb.h
    include/CivetServer.h
    )

set(civetweb_sources
    src/civetweb.c
    src/CivetServer.cpp
    )

include_directories(${CMAKE_CURRENT_SOURCE_DIR}/include)

add_library(civetweb STATIC ${civetweb_sources} ${civetweb_headers})

<<<<<<< HEAD
##################################
# Install Targets for civetweb
##################################
if(UNIX AND NOT APPLE)
=======
if(UNIX)
>>>>>>> d249a299
    # we need these on linux, we may need similar libs on windows 
    # (OSX appears ok without them)
    target_link_libraries(civetweb dl rt)
endif()

#############################################
# We don't really need to install civetweb,
# since we are using it as a static lib only
# inside of conduit_io. But if we don't export
# CMake will yell b/c it is a dep of the 
# exported conduit_io lib.
#############################################

install(TARGETS civetweb
  EXPORT conduit
  LIBRARY DESTINATION lib
  ARCHIVE DESTINATION lib
)

<|MERGE_RESOLUTION|>--- conflicted
+++ resolved
@@ -65,18 +65,20 @@
 
 add_library(civetweb STATIC ${civetweb_sources} ${civetweb_headers})
 
-<<<<<<< HEAD
 ##################################
-# Install Targets for civetweb
+# system dependencies for civetweb
 ##################################
+
 if(UNIX AND NOT APPLE)
-=======
-if(UNIX)
->>>>>>> d249a299
     # we need these on linux, we may need similar libs on windows 
     # (OSX appears ok without them)
     target_link_libraries(civetweb dl rt)
 endif()
+
+##################################
+# Install Targets for civetweb
+##################################
+
 
 #############################################
 # We don't really need to install civetweb,
