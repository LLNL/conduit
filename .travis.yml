###############################################################################
# Copyright (c) 2014-2015, Lawrence Livermore National Security, LLC.
#
# Produced at the Lawrence Livermore National Laboratory
#
# LLNL-CODE-666778
#
# All rights reserved.
#
# This file is part of Conduit.
#
# For details, see: http://software.llnl.gov/conduit/.
#
# Please also read conduit/LICENSE
#
# Redistribution and use in source and binary forms, with or without
# modification, are permitted provided that the following conditions are met:
#
# * Redistributions of source code must retain the above copyright notice,
#   this list of conditions and the disclaimer below.
#
# * Redistributions in binary form must reproduce the above copyright notice,
#   this list of conditions and the disclaimer (as noted below) in the
#   documentation and/or other materials provided with the distribution.
#
# * Neither the name of the LLNS/LLNL nor the names of its contributors may
#   be used to endorse or promote products derived from this software without
#   specific prior written permission.
#
# THIS SOFTWARE IS PROVIDED BY THE COPYRIGHT HOLDERS AND CONTRIBUTORS "AS IS"
# AND ANY EXPRESS OR IMPLIED WARRANTIES, INCLUDING, BUT NOT LIMITED TO, THE
# IMPLIED WARRANTIES OF MERCHANTABILITY AND FITNESS FOR A PARTICULAR PURPOSE
# ARE DISCLAIMED. IN NO EVENT SHALL LAWRENCE LIVERMORE NATIONAL SECURITY,
# LLC, THE U.S. DEPARTMENT OF ENERGY OR CONTRIBUTORS BE LIABLE FOR ANY
# DIRECT, INDIRECT, INCIDENTAL, SPECIAL, EXEMPLARY, OR CONSEQUENTIAL
# DAMAGES  (INCLUDING, BUT NOT LIMITED TO, PROCUREMENT OF SUBSTITUTE GOODS
# OR SERVICES; LOSS OF USE, DATA, OR PROFITS; OR BUSINESS INTERRUPTION)
# HOWEVER CAUSED AND ON ANY THEORY OF LIABILITY, WHETHER IN CONTRACT,
# STRICT LIABILITY, OR TORT (INCLUDING NEGLIGENCE OR OTHERWISE) ARISING
# IN ANY WAY OUT OF THE USE OF THIS SOFTWARE, EVEN IF ADVISED OF THE
# POSSIBILITY OF SUCH DAMAGE.
#
###############################################################################
sudo: false

language: cpp
compiler:
  - gcc
env:
  global:
    - COMPILER_CC=gcc-4.8
    - COMPILER_CXX=g++-4.8
    - COMPILER_FC=gfortran-4.8
    # we need to know the root dir for our 3rd party lib installs
    - TRAVIS_HOME=`pwd`
  matrix:
    #################################
    # test:
    #  static vs shared libs
    #  python 2 vs 3
    #  cmake 3.9.4
    #  adios vs no adios
    #  coverage of unit tests
    #################################
    # TODO re-enable docs after resolving doxygen dep build issues
    #################################
    # mpi on, docs off, shared libs, python 2.7, adios off
    # TODO turn on coverage for this case
    - BUILD_SHARED_LIBS=ON
      ENABLE_COVERAGE=OFF
      ENABLE_MPI=ON
      ENABLE_DOCS=OFF
      ENABLE_ADIOS=OFF
      ENABLE_PYTHON=ON
      PYTHON_VERSION=2.7.14
      CMAKE_VERSION=3.9.4
      BLT_CXX_STD=c++11
    # mpi on, docs off, static libs, python 2.7, adios off
    - BUILD_SHARED_LIBS=OFF
      ENABLE_COVERAGE=OFF
      ENABLE_MPI=ON
      ENABLE_DOCS=OFF
      ENABLE_ADIOS=OFF
      ENABLE_PYTHON=ON
      PYTHON_VERSION=2.7.14
      CMAKE_VERSION=3.9.4
      BLT_CXX_STD=c++11
    # mpi on, docs off, shared libs, python 3.6, adios off
    - BUILD_SHARED_LIBS=ON
      ENABLE_COVERAGE=OFF
      ENABLE_MPI=ON
      ENABLE_DOCS=OFF
      ENABLE_ADIOS=OFF
      ENABLE_PYTHON=ON
      PYTHON_VERSION=3.6.3
      CMAKE_VERSION=3.9.4
      BLT_CXX_STD=c++11
    # mpi on, docs off, static libs, python 3.6, adios off
    - BUILD_SHARED_LIBS=OFF
      ENABLE_COVERAGE=OFF
      ENABLE_MPI=ON
      ENABLE_DOCS=OFF
      ENABLE_ADIOS=OFF
      ENABLE_PYTHON=ON
      PYTHON_VERSION=3.6.3
      CMAKE_VERSION=3.9.4
      BLT_CXX_STD=c++11
    # mpi on, docs off, static libs, python 2.7, adios on
    - BUILD_SHARED_LIBS=OFF
      ENABLE_COVERAGE=OFF
      ENABLE_MPI=ON
      ENABLE_DOCS=OFF
      ENABLE_ADIOS=ON
      ENABLE_PYTHON=ON
      PYTHON_VERSION=2.7.14
      CMAKE_VERSION=3.9.4
      BLT_CXX_STD=c++11
addons:
  apt:
    sources:
    - ubuntu-toolchain-r-test
    packages:
       - binutils
       - gcc-4.8
       - g++-4.8
       - gfortran-4.8
       - openmpi-bin
       - libopenmpi-dev
       - libncurses-dev
       - libssl-dev
       - libopenblas-dev
       - zlib1g-dev
       - libgdbm-dev
       - libreadline-dev
       - libsqlite3-dev
       - libbz2-dev
       - perl
script:
  - which g++
  - g++ --version
  - export CC=${COMPILER_CC}
  - export CXX=${COMPILER_CXX}
  - export FC=${COMPILER_FC}
  - ${CC} --version
  - cd $TRAVIS_BUILD_DIR
  - echo $TRAVIS_BUILD_DIR 
  # setup spack spec based on our travis options
<<<<<<< HEAD
  - export SPACK_SPEC="%gcc@4.8+python"
  - export SPACK_SPEC="%gcc@4.8+python"
=======
  - export SPACK_SPEC="%gcc@4.8+cmake"
>>>>>>> fb6bfd2e
  # variants
  - if [ $ENABLE_DOCS = 'ON' ]; then export SPACK_SPEC="${SPACK_SPEC}+doc"; fi
  - if [ $ENABLE_DOCS = 'OFF' ]; then export SPACK_SPEC="${SPACK_SPEC}~doc"; fi
  - if [ $ENABLE_MPI = 'ON' ]; then export SPACK_SPEC="${SPACK_SPEC}+mpi"; fi
  - if [ $ENABLE_MPI = 'OFF' ]; then export SPACK_SPEC="${SPACK_SPEC}~mpi"; fi
  - if [ $ENABLE_PYTHON = 'ON' ]; then export SPACK_SPEC="${SPACK_SPEC}+python"; fi
  - if [ $ENABLE_PYTHON = 'OFF' ]; then export SPACK_SPEC="${SPACK_SPEC}~python"; fi
  - if [ $ENABLE_ADIOS = 'ON' ]; then export SPACK_SPEC="${SPACK_SPEC}+adios"; fi
  - if [ $ENABLE_ADIOS = 'OFF' ]; then export SPACK_SPEC="${SPACK_SPEC}~adios"; fi
  # versions and package selections
  - export SPACK_SPEC="${SPACK_SPEC} ^cmake@${CMAKE_VERSION}"
  - export SPACK_SPEC="${SPACK_SPEC} ^python@${PYTHON_VERSION}"
  - echo $SPACK_SPEC
  # Output something every 10 minutes or Travis kills the job
  - while sleep 540; do echo "=====[ $SECONDS seconds still running ]====="; done &
  # build deps using uberenv
  - python scripts/uberenv/uberenv.py --spec "${SPACK_SPEC}" --spack-config-dir=scripts/uberenv/spack_configs/travis/
  # todo:
  #- export SPACK_PYTHON_BIN_DIR=`ls -d ${TRAVIS_BUILD_DIR}/uberenv_libs/spack/opt/spack/*/*/python*/bin`
  #- pip install cpp-coveralls
  #create out-of-source build dir and install dir
  - mkdir travis-debug-build
  - mkdir travis-debug-install
  - cd    travis-debug-build
  # cmake options
  # build type
  - CMAKE_OPTS="-DCMAKE_BUILD_TYPE=Debug"
  # shared or static libs
  - CMAKE_OPTS="${CMAKE_OPTS} -DBUILD_SHARED_LIBS=${BUILD_SHARED_LIBS}"
  # enable coverage (only when using shared libs case)
  - CMAKE_OPTS="${CMAKE_OPTS} -DENABLE_COVERAGE=${ENABLE_COVERAGE}"
  # enable mpi if selected
  - CMAKE_OPTS="${CMAKE_OPTS} -DENABLE_MPI=${ENABLE_MPI}"
  # set c++ std
  - CMAKE_OPTS="${CMAKE_OPTS} -DBLT_CXX_STD=${BLT_CXX_STD}"
  # enable ADIOS if selected
  - if [ $ENABLE_ADIOS = 'ON' ]; then CMAKE_OPTS="${CMAKE_OPTS} -DADIOS_DIR=`ls -d ${TRAVIS_BUILD_DIR}/uberenv_libs/spack/opt/spack/*/*/adios*/`"; fi
  # install path
  - CMAKE_OPTS="${CMAKE_OPTS} -DCMAKE_INSTALL_PREFIX=${TRAVIS_BUILD_DIR}/travis-debug-install"
  # make sure cmake is in our path
  - export CMAKE_BIN_DIR=`ls -d ${TRAVIS_BUILD_DIR}/uberenv_libs/spack/opt/spack/*/*/cmake*/bin | head -n1`
  - export PATH=${CMAKE_BIN_DIR}:$PATH
  - echo $PATH
  - which cmake
  - cmake --version
  # find the spack generated host-config file that describes tpls
  - export HOST_CONFIG=`ls ${TRAVIS_BUILD_DIR}/uberenv_libs/*.cmake`
  # configure with cmake using host-config
  - cmake ${CMAKE_OPTS} -C ${HOST_CONFIG} ${TRAVIS_BUILD_DIR}/src
  #- echo "Printing CMakeError.log"
  #- tail -n200 /home/travis/build/BradWhitlock/conduit/travis-debug-build/CMakeFiles/CMakeError.log
  # build, test, and install
  - make
  - env CTEST_OUTPUT_ON_FAILURE=1 make test
  - make install
  # test our examples that demo using an installed conduit
  - cd $TRAVIS_BUILD_DIR
  - ./scripts/ci/travis-test-build-examples-vs-install.sh

after_success:
  - test ${ENABLE_COVERAGE} = "ON" && coveralls --gcov /usr/bin/gcov-4.8 --include src/libs/conduit --include src/libs/blueprint --gcov-options '\-lp' --root $TRAVIS_BUILD_DIR --build-root $TRAVIS_BUILD_DIR/travis-debug-build;
notifications:
  email:
    recipients:
      - cyrush@llnl.gov
    on_success: always
    on_failure: always<|MERGE_RESOLUTION|>--- conflicted
+++ resolved
@@ -145,12 +145,7 @@
   - cd $TRAVIS_BUILD_DIR
   - echo $TRAVIS_BUILD_DIR 
   # setup spack spec based on our travis options
-<<<<<<< HEAD
-  - export SPACK_SPEC="%gcc@4.8+python"
-  - export SPACK_SPEC="%gcc@4.8+python"
-=======
-  - export SPACK_SPEC="%gcc@4.8+cmake"
->>>>>>> fb6bfd2e
+  - export SPACK_SPEC="%gcc@4.8"
   # variants
   - if [ $ENABLE_DOCS = 'ON' ]; then export SPACK_SPEC="${SPACK_SPEC}+doc"; fi
   - if [ $ENABLE_DOCS = 'OFF' ]; then export SPACK_SPEC="${SPACK_SPEC}~doc"; fi
