# .readthedocs.yaml
# Read the Docs configuration file
# See https://docs.readthedocs.io/en/stable/config-file/v2.html for details

# Required
version: 2

# Set the version of Python and other tools you might need
build:
  os: ubuntu-22.04
  tools:
    python: "3.11"

# Build documentation in the docs/ directory with Sphinx
sphinx:
   configuration: src/docs/sphinx/conf.py
<<<<<<< HEAD

# If using Sphinx, optionally build your docs in additional formats such as PDF
# formats:
#    - pdf

=======
>>>>>>> e5b63b17
# Set requirements required to build your docs
python:
  install:
    - requirements: src/docs/sphinx/requirements.txt<|MERGE_RESOLUTION|>--- conflicted
+++ resolved
@@ -14,15 +14,7 @@
 # Build documentation in the docs/ directory with Sphinx
 sphinx:
    configuration: src/docs/sphinx/conf.py
-<<<<<<< HEAD
-
-# If using Sphinx, optionally build your docs in additional formats such as PDF
-# formats:
-#    - pdf
-
-=======
->>>>>>> e5b63b17
 # Set requirements required to build your docs
 python:
   install:
-    - requirements: src/docs/sphinx/requirements.txt+    - requirements: src/docs/sphinx/requirements.txt
