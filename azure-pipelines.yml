###############################################################################
# Conduit CI Checks
###############################################################################
# Ref:
# https://aka.ms/yaml

#####
# TO USE A NEW CONTAINER, UPDATE TAG NAME HERE AS PART OF YOUR PR!
#####
variables:
  ubuntu18_tag: alpinedav/ascent-ci:ubuntu-18-devel

# only build merge target pr to develop
trigger: none
pr:
  branches:
    include:
    - develop

# fast fail sanity checks
stages:
- stage: Sanity
  jobs:
  - job: BLT_Time_Travel_Check
    pool:
      vmImage: 'ubuntu-latest'
    steps:
      - checkout: self
        clean: boolean
        submodules: recursive

      - script: |
          #######################################
          # run our sanity check script
          #######################################
          git fetch
          python scripts/ci/check_blt_time_travel.py
        displayName: 'BLT Time Travel Check'

# main checks
# TODO:
# - setup coverage
#
- stage: Main
  jobs:
  ###############################################################################
  # Ubuntu 18 build and test, using spack to build tpls
  #
  # When setup in Ascent, Azure didint have an Ubuntu 18 dev image, so we are 
  #  using the standard Ubuntu 18 container.
  #
  ###############################################################################
  - job: Ubuntu_18
    pool:
      vmImage: 'ubuntu-latest'
    container: ${{ variables.ubuntu18_tag }}
    timeoutInMinutes: 0
    strategy:
      matrix:
        shared_minimal:
          COMPILER_CC: gcc
          COMPILER_CXX: g++
          COMPILER_FC: gfortran
          FORCE_COMPILERS: OFF
          COMPILER_SPEC: gcc
          BUILD_SHARED_LIBS: ON
          CMAKE_BUILD_TYPE: Debug
          ENABLE_COVERAGE: OFF
          ENABLE_MPI: OFF
          ENABLE_DOCS: OFF
          ENABLE_RELAY_WEBSERVER: OFF
          ENABLE_HDF5: OFF
          ENABLE_HDF5_COMPAT: ON
          HDF5_SPEC: "hdf5~mpi"
          ENABLE_SILO: OFF
          ENABLE_ADIOS: OFF
          ENABLE_PARMETIS: OFF
          ENABLE_PYTHON: OFF
          ENABLE_PYTHON2: OFF
          CMAKE_VERSION: 3.14.2
          BLT_CXX_STD: c++11
          BLT_ENABLE_FIND_MPI: ON

        shared_py27:
          COMPILER_CC: gcc
          COMPILER_CXX: g++
          COMPILER_FC: gfortran
          COMPILER_SPEC: gcc
          FORCE_COMPILERS: OFF
          BUILD_SHARED_LIBS: ON
          CMAKE_BUILD_TYPE: Debug
          ENABLE_COVERAGE: ON
          ENABLE_MPI: ON
          ENABLE_DOCS: OFF
          ENABLE_RELAY_WEBSERVER: ON
          ENABLE_HDF5: ON
          ENABLE_HDF5_COMPAT: ON
          HDF5_SPEC: "hdf5~mpi"
          ENABLE_SILO: ON
          ENABLE_ADIOS: OFF
          ENABLE_PYTHON: ON
          ENABLE_PARMETIS: ON
          ENABLE_PYTHON2: ON
          PYTHON2_CONSTRAINTS: " ^py-setuptools@44.1.0 ^py-numpy@1.16.5"
          PYTHON_VERSION: 2.7.18
          CMAKE_VERSION: 3.14.2
          BLT_CXX_STD: c++11
          BLT_ENABLE_FIND_MPI: ON

        static_py27:
          COMPILER_CC: gcc
          COMPILER_CXX: g++
          COMPILER_FC: gfortran
          COMPILER_SPEC: gcc
          FORCE_COMPILERS: OFF
          BUILD_SHARED_LIBS: OFF
          CMAKE_BUILD_TYPE: Debug
          ENABLE_COVERAGE: OFF
          ENABLE_MPI: ON
          ENABLE_DOCS: OFF
          ENABLE_RELAY_WEBSERVER: ON
          ENABLE_HDF5: ON
          ENABLE_HDF5_COMPAT: ON
          HDF5_SPEC: "hdf5~mpi"
          ENABLE_SILO: ON
          ENABLE_ADIOS: OFF
          ENABLE_PARMETIS: ON
          ENABLE_PYTHON: ON
          ENABLE_PYTHON2: ON
          PYTHON2_CONSTRAINTS: " ^py-setuptools@44.1.0 ^py-numpy@1.16.5"
          PYTHON_VERSION: 2.7.18
          CMAKE_VERSION: 3.14.2
          BLT_CXX_STD: c++11
          BLT_ENABLE_FIND_MPI: ON

        shared_py37:
          COMPILER_CC: gcc
          COMPILER_CXX: g++
          COMPILER_FC: gfortran
          COMPILER_SPEC: gcc
          FORCE_COMPILERS: OFF
          BUILD_SHARED_LIBS: ON
          CMAKE_BUILD_TYPE: Debug
          ENABLE_COVERAGE: OFF
          ENABLE_MPI: ON
          ENABLE_DOCS: ON
          ENABLE_RELAY_WEBSERVER: ON
          ENABLE_HDF5: ON
          ENABLE_HDF5_COMPAT: ON
          HDF5_SPEC: "hdf5~mpi"
          ENABLE_SILO: ON
          ENABLE_ADIOS: OFF
          ENABLE_PARMETIS: ON
          ENABLE_PYTHON: ON
          ENABLE_PYTHON2: OFF
          PYTHON_VERSION: 3.7.6
          CMAKE_VERSION: 3.14.2
          BLT_CXX_STD: c++11
          BLT_ENABLE_FIND_MPI: ON

        shared_py38_cmake20:
          COMPILER_CC: gcc
          COMPILER_CXX: g++
          COMPILER_FC: gfortran
          COMPILER_SPEC: gcc
          FORCE_COMPILERS: OFF
          BUILD_SHARED_LIBS: ON
          CMAKE_BUILD_TYPE: Debug
          ENABLE_COVERAGE: OFF
          ENABLE_MPI: ON
          ENABLE_DOCS: ON
          ENABLE_RELAY_WEBSERVER: ON
          ENABLE_HDF5: ON
          ENABLE_HDF5_COMPAT: ON
          HDF5_SPEC: "hdf5~mpi"
          ENABLE_SILO: ON
          ENABLE_ADIOS: OFF
          ENABLE_PARMETIS: ON
          ENABLE_PYTHON: ON
          ENABLE_PYTHON2: OFF
          PYTHON_VERSION: 3.8.8
          CMAKE_VERSION: 3.20.0
          BLT_CXX_STD: c++11
          BLT_ENABLE_FIND_MPI: ON

        shared_py38_cmake21:
          COMPILER_CC: gcc
          COMPILER_CXX: g++
          COMPILER_FC: gfortran
          COMPILER_SPEC: gcc
          FORCE_COMPILERS: OFF
          BUILD_SHARED_LIBS: ON
          CMAKE_BUILD_TYPE: Debug
          ENABLE_COVERAGE: OFF
          ENABLE_MPI: ON
          ENABLE_DOCS: ON
          ENABLE_RELAY_WEBSERVER: ON
          ENABLE_HDF5: ON
          ENABLE_HDF5_COMPAT: ON
          HDF5_SPEC: "hdf5~mpi"
<<<<<<< HEAD
=======
          ENABLE_SILO: ON
          ENABLE_ADIOS: OFF
          ENABLE_PARMETIS: ON
          ENABLE_PYTHON: ON
          ENABLE_PYTHON2: OFF
          PYTHON_VERSION: 3.8.8
          CMAKE_VERSION: 3.21.1
          BLT_CXX_STD: c++11
          BLT_ENABLE_FIND_MPI: ON

        shared_py38_cmake_21_hdf5_1_10:
          COMPILER_CC: gcc
          COMPILER_CXX: g++
          COMPILER_FC: gfortran
          COMPILER_SPEC: gcc
          FORCE_COMPILERS: OFF
          BUILD_SHARED_LIBS: ON
          CMAKE_BUILD_TYPE: Debug
          ENABLE_COVERAGE: OFF
          ENABLE_MPI: ON
          ENABLE_DOCS: ON
          ENABLE_RELAY_WEBSERVER: ON
          ENABLE_HDF5: ON
          ENABLE_HDF5_COMPAT: OFF
          HDF5_SPEC: "hdf5@1.10.7~mpi"
>>>>>>> 99ee9289
          ENABLE_SILO: ON
          ENABLE_ADIOS: OFF
          ENABLE_PARMETIS: ON
          ENABLE_PYTHON: ON
          ENABLE_PYTHON2: OFF
          PYTHON_VERSION: 3.8.8
          CMAKE_VERSION: 3.21.1
          BLT_CXX_STD: c++11
          BLT_ENABLE_FIND_MPI: ON

        shared_py38_cmake_21_hdf5_1_12:
          COMPILER_CC: gcc
          COMPILER_CXX: g++
          COMPILER_FC: gfortran
          COMPILER_SPEC: gcc
          FORCE_COMPILERS: OFF
          BUILD_SHARED_LIBS: ON
          CMAKE_BUILD_TYPE: Debug
          ENABLE_COVERAGE: OFF
          ENABLE_MPI: ON
          ENABLE_DOCS: ON
          ENABLE_RELAY_WEBSERVER: ON
          ENABLE_HDF5: ON
          ENABLE_HDF5_COMPAT: OFF
          HDF5_SPEC: "hdf5@1.12.0~mpi"
          # silo requires hdf5 1.10, so for now we can't
          # test both silo and hdft 1.12 support
          ENABLE_SILO: OFF
          ENABLE_ADIOS: OFF
          ENABLE_PARMETIS: ON
          ENABLE_PYTHON: ON
          ENABLE_PYTHON2: OFF
          PYTHON_VERSION: 3.8.8
          CMAKE_VERSION: 3.20.0
          BLT_CXX_STD: c++11
          BLT_ENABLE_FIND_MPI: ON

        shared_mpi_compilers_direct:
          COMPILER_CC: mpicc
          COMPILER_CXX: mpic++
          COMPILER_FC: mpif90
          COMPILER_SPEC: gcc
          FORCE_COMPILERS: ON
          BUILD_SHARED_LIBS: ON
          CMAKE_BUILD_TYPE: Debug
          ENABLE_COVERAGE: OFF
          ENABLE_MPI: ON
          ENABLE_DOCS: ON
          ENABLE_HDF5: ON
          ENABLE_HDF5_COMPAT: ON
          HDF5_SPEC: "hdf5~mpi"
          ENABLE_SILO: ON
          ENABLE_ADIOS: OFF
          ENABLE_PYTHON: OFF
          CMAKE_VERSION: 3.21.1
          BLT_CXX_STD: c++11
          BLT_ENABLE_FIND_MPI: OFF

    steps:
      - checkout: self
        clean: boolean
        submodules: recursive

      - script: |
           ##################
           # setup build env
           ##################
           # output env
           cat etc/*rel*
           env
           sudo apt-get update
           # list pkgs we need
           export APT_PKGS=binutils
           export APT_PKGS="$APT_PKGS gcc"
           export APT_PKGS="$APT_PKGS g++"
           export APT_PKGS="$APT_PKGS gfortran"
           export APT_PKGS="$APT_PKGS python"
           export APT_PKGS="$APT_PKGS git"
           export APT_PKGS="$APT_PKGS curl"
           export APT_PKGS="$APT_PKGS unzip"
           export APT_PKGS="$APT_PKGS wget"
           export APT_PKGS="$APT_PKGS build-essential"
           export APT_PKGS="$APT_PKGS libncurses-dev"
           export APT_PKGS="$APT_PKGS libssl-dev"
           export APT_PKGS="$APT_PKGS libblas-dev"
           export APT_PKGS="$APT_PKGS liblapack-dev"
           export APT_PKGS="$APT_PKGS zlib1g-dev"
           export APT_PKGS="$APT_PKGS libgdbm-dev"
           export APT_PKGS="$APT_PKGS libreadline-dev"
           export APT_PKGS="$APT_PKGS libsqlite3-dev"
           export APT_PKGS="$APT_PKGS libbz2-dev"
           export APT_PKGS="$APT_PKGS openmpi-bin"
           export APT_PKGS="$APT_PKGS libopenmpi-dev"
           # install pkgs we need
           sudo apt-get -y install $APT_PKGS
        displayName: 'Prepare build env'

      - script: |
           #################################
           # run uber to build tpls
           #################################
           #
           pwd
           # echo system python details
           which python
           python --version
           # setup spack spec
           export SPACK_SPEC="%${COMPILER_SPEC}"
           # mpi
           if [ $ENABLE_MPI  = 'ON' ]; then export SPACK_SPEC="${SPACK_SPEC}+mpi"; fi
           if [ $ENABLE_MPI  = 'OFF' ]; then export SPACK_SPEC="${SPACK_SPEC}~mpi"; fi
           # hdf5
           if [ $ENABLE_HDF5_COMPAT = 'OFF' ]; then export SPACK_SPEC="${SPACK_SPEC}~hdf5_compat"; fi
           # silo
           if [ $ENABLE_SILO  = 'ON' ]; then export SPACK_SPEC="${SPACK_SPEC}+silo"; fi
           if [ $ENABLE_SILO  = 'OFF' ]; then export SPACK_SPEC="${SPACK_SPEC}~silo"; fi
           # adios
           if [ $ENABLE_ADIOS  = 'ON' ]; then export SPACK_SPEC="${SPACK_SPEC}+adios~zfp"; fi
           if [ $ENABLE_ADIOS  = 'OFF' ]; then export SPACK_SPEC="${SPACK_SPEC}~adios"; fi
           # python
           if [ $ENABLE_PYTHON  = 'ON' ]; then export SPACK_SPEC="${SPACK_SPEC}+python"; fi
           if [ $ENABLE_PYTHON  = 'OFF' ]; then export SPACK_SPEC="${SPACK_SPEC}~python"; fi
           # docs
           if [ $ENABLE_DOCS  = 'ON' ]; then export SPACK_SPEC="${SPACK_SPEC}+doc"; fi
           if [ $ENABLE_DOCS  = 'OFF' ]; then export SPACK_SPEC="${SPACK_SPEC}~doc"; fi
           # package ver selections and extra tweaks
           export SPACK_SPEC="${SPACK_SPEC} ^cmake@${CMAKE_VERSION}"
           # hdf5 constraints
           if [ $ENABLE_HDF5 = 'ON' ]; then export SPACK_SPEC="${SPACK_SPEC} ^${HDF5_SPEC}"; fi
           # silo constraints
           if [ $ENABLE_SILO = 'ON' ]; then export SPACK_SPEC="${SPACK_SPEC} ^silo~mpi"; fi
           # show final spec
           echo $SPACK_SPEC
           # run uber to build tpls
           python scripts/uberenv/uberenv.py -k --pull --spec "${SPACK_SPEC}" --spack-config-dir=scripts/uberenv_configs/spack_configs/configs/alpinedav/ubuntu_18_devel/
        displayName: 'Spack Build Tpls'

      - script: |
           #################################
           # configure
           #################################
           # setup compiler env vars
           export CC=${COMPILER_CC}
           export CXX=${COMPILER_CXX}
           export FC=${COMPILER_FC}
           ${CC} --version
           # capture current path
           export ROOT_DIR=`pwd`
           # find spack generated host config file
           export HOST_CONFIG=`ls ${ROOT_DIR}/uberenv_libs/*.cmake`
           echo $HOST_CONFIG
           # find spack installed cmake
           export CMAKE_BIN_DIR=`ls -d ${ROOT_DIR}/uberenv_libs/spack/opt/spack/*/*/cmake*/bin`
           export PATH=${CMAKE_BIN_DIR}:$PATH
           echo $PATH
           which cmake
           cmake --version
           # prepare build dir
           mkdir build
           cd build
           # setup cmake options
           export CMAKE_OPTS="-C ${HOST_CONFIG}"
           export CMAKE_OPTS="${CMAKE_OPTS} -DCMAKE_BUILD_TYPE=${CMAKE_BUILD_TYPE}"
           export CMAKE_OPTS="${CMAKE_OPTS} -DBUILD_SHARED_LIBS=${BUILD_SHARED_LIBS}"
           export CMAKE_OPTS="${CMAKE_OPTS} -DENABLE_COVERAGE=${ENABLE_COVERAGE}"
           export CMAKE_OPTS="${CMAKE_OPTS} -DBLT_CXX_STD=${BLT_CXX_STD}"
           export CMAKE_OPTS="${CMAKE_OPTS} -DENABLE_FIND_MPI=${BLT_ENABLE_FIND_MPI}"
           export CMAKE_OPTS="${CMAKE_OPTS} -DCMAKE_INSTALL_PREFIX=../install"
           if [ $FORCE_COMPILERS = 'ON' ]; then export CMAKE_OPTS="${CMAKE_OPTS} -DCMAKE_C_COMPILER=${COMPILER_CC}"; fi
           if [ $FORCE_COMPILERS = 'ON' ]; then export CMAKE_OPTS="${CMAKE_OPTS} -DCMAKE_CXX_COMPILER=${COMPILER_CXX}"; fi
           if [ $FORCE_COMPILERS = 'ON' ]; then export CMAKE_OPTS="${CMAKE_OPTS} -DCMAKE_Fortran_COMPILER=${COMPILER_FC}"; fi
           if [ $FORCE_COMPILERS = 'ON' ]; then export CMAKE_OPTS="${CMAKE_OPTS} -DMPIEXEC_NUMPROC_FLAG=-n"; fi
           # configure
           cmake ${CMAKE_OPTS} ../src
        displayName: 'Configure with CMake'

      - script: |
           #################################
           # build
           #################################
           # build
           cd build
           make VERBOSE=1
        displayName: 'Build'

      - script: |
           #################################
           # test
           #################################
           # find spack installed cmake
           export ROOT_DIR=`pwd`
           export CMAKE_BIN_DIR=`ls -d ${ROOT_DIR}/uberenv_libs/spack/opt/spack/*/*/cmake*/bin`
           export PATH=${CMAKE_BIN_DIR}:$PATH
           which ctest
           cd build
           # run ctest
           ctest -T test --output-on-failure -V
        displayName: 'Run Unit Tests'

      - task: PublishTestResults@2
        inputs:
          testResultsFormat: 'cTest'
          testResultsFiles: '**/Test.xml'
        displayName: 'Unit Test Results'
        condition: always()

      - task: CopyFiles@2
        inputs:
          contents: 'build/tests/_output/**'
          targetFolder: $(Build.ArtifactStagingDirectory)
        condition: always()

      - task: PublishBuildArtifacts@1
        inputs:
          pathToPublish: $(Build.ArtifactStagingDirectory)
          artifactName: Conduit_Test_Outputs
        condition: always()

      - script: |
           #################################
           # install
           #################################
           cd build
           make install
        displayName: 'Install'

      - script: |
          ###########################
          # using with cmake example
          ###########################
          export CC=${COMPILER_CC}
          export CXX=${COMPILER_CXX}
          export FC=${COMPILER_FC}
          pwd
          ls -l
          # find spack installed cmake
          export ROOT_DIR=`pwd`
          export CMAKE_BIN_DIR=`ls -d ${ROOT_DIR}/uberenv_libs/spack/opt/spack/*/*/cmake*/bin`
          export PATH=${CMAKE_BIN_DIR}:$PATH
          echo $PATH
          which cmake
          cd install/examples/conduit/using-with-cmake
          rm -rf _test_build
          mkdir _test_build
          cd _test_build
          cmake ../
          make VERBOSE=1
          ./conduit_example
        displayName: 'Test vs Install (using-with-cmake)'

      - script: |
          ###########################
          # using with make example
          ###########################
          export CC=${COMPILER_CC}
          export CXX=${COMPILER_CXX}
          export FC=${COMPILER_FC}
          cat install/share/conduit/conduit_config.mk
          pwd
          ls -l
          cd install/examples/conduit/using-with-make
          make
          ./conduit_example
        displayName: 'Test vs Install (using-with-make)'

      - script: |
          ################################
          # using with cmake mpi example
          ###############################
          export CC=${COMPILER_CC}
          export CXX=${COMPILER_CXX}
          export FC=${COMPILER_FC}
          pwd
          ls -l
          # find spack installed cmake
          export ROOT_DIR=`pwd`
          export CMAKE_BIN_DIR=`ls -d ${ROOT_DIR}/uberenv_libs/spack/opt/spack/*/*/cmake*/bin`
          export PATH=${CMAKE_BIN_DIR}:$PATH
          echo $PATH
          which cmake
          cd install/examples/conduit/using-with-cmake-mpi
          rm -rf _test_build
          mkdir _test_build
          cd _test_build
          cmake ../
          make VERBOSE=1
          mpiexec -n 1 ./conduit_mpi_example
        displayName: 'Test vs Install (using-with-cmake-mpi)'
        condition:  and(succeeded(),eq(variables['ENABLE_MPI'], 'ON'))

      - script: |
          ################################
          # cpp fort and py example
          ################################
          # only run this when python is enabled
          # (there might be a better way to do this with an azure `condition:` stmt)
          if [ $ENABLE_PYTHON = 'OFF' ]; then exit 0; fi
          pwd
          ls -l
          # find spack installed cmake
          export ROOT_DIR=`pwd`
          export CMAKE_BIN_DIR=`ls -d ${ROOT_DIR}/uberenv_libs/spack/opt/spack/*/*/cmake*/bin`
          export PATH=${CMAKE_BIN_DIR}:$PATH
          echo $PATH
          # find spack installed python
          export PYTHON_EXE=`ls -d ${ROOT_DIR}/uberenv_libs/spack/opt/spack/*/*/python*/bin/python`
          # add conduit module to python path
          export PYTHONPATH=${ROOT_DIR}/install/python-modules/
          echo $PYTHONPATH
          which cmake
          # lets build
          cd install/examples/conduit/cpp_fort_and_py
          rm -rf _test_build
          mkdir _test_build
          cd _test_build
          cmake -DCONDUIT_DIR=${ROOT_DIR}/install  -DPYTHON_EXECUTABLE=${PYTHON_EXE} ../
          make VERBOSE=1
          # lets run!
          ./conduit_cpp_and_py_ex
          ./conduit_fort_and_py_ex
        displayName: 'Test vs Install (cpp_fort_and_py)'

      - script: |
          ################################################
          # using with cmake example vs reloc-ed install
          ################################################
          pwd
          ls -l
          # find spack installed cmake
          export ROOT_DIR=`pwd`
          export CMAKE_BIN_DIR=`ls -d ${ROOT_DIR}/uberenv_libs/spack/opt/spack/*/*/cmake*/bin`
          export PATH=${CMAKE_BIN_DIR}:$PATH
          echo $PATH
          which cmake
          mv install bananas
          cd bananas/examples/conduit/using-with-cmake
          rm -rf _test_build
          mkdir _test_build
          cd _test_build
          cmake ../
          make VERBOSE=1
          ./conduit_example
        displayName: 'Test vs Relocated Install (using-with-cmake)'

  ###############################################################################
  # Docker build and test case, that leverages our script that calls Docker Build
  ###############################################################################
  - job: Docker_Ubuntu
    pool:
      vmImage: 'ubuntu-latest'
    timeoutInMinutes: 0
    steps:
      - checkout: self
        clean: boolean
        submodules: recursive

      - script: |
          ####################
          # run docker build
          ####################
          cd src/examples/docker/ubuntu/ && ./example_build.sh
        displayName: 'Docker Build'

<|MERGE_RESOLUTION|>--- conflicted
+++ resolved
@@ -198,8 +198,6 @@
           ENABLE_HDF5: ON
           ENABLE_HDF5_COMPAT: ON
           HDF5_SPEC: "hdf5~mpi"
-<<<<<<< HEAD
-=======
           ENABLE_SILO: ON
           ENABLE_ADIOS: OFF
           ENABLE_PARMETIS: ON
@@ -225,7 +223,6 @@
           ENABLE_HDF5: ON
           ENABLE_HDF5_COMPAT: OFF
           HDF5_SPEC: "hdf5@1.10.7~mpi"
->>>>>>> 99ee9289
           ENABLE_SILO: ON
           ENABLE_ADIOS: OFF
           ENABLE_PARMETIS: ON
