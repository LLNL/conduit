--- conflicted
+++ resolved
@@ -4,9 +4,13 @@
 The format is based on [Keep a Changelog](https://keepachangelog.com/en/1.0.0/),
 and this project aspires to adhere to [Semantic Versioning](https://semver.org/spec/v2.0.0.html).
 
-<<<<<<< HEAD
 ## Unreleased 
-### Added
+
+### Added
+
+#### General
+- Added Node.name(), Node.path(), Schema.name(), and Schema.path() to Python API.
+
 #### Blueprint
 - Added `conduit::blueprint::mpi::mesh::distribute`, which enables sending mesh domains to arbitrary MPI ranks (supports moving domains and domain overloading)
 
@@ -14,15 +18,6 @@
 #### Blueprint
 - Performance improvements to Mesh Blueprint topology metadata, used by `generate_points`, `generate_sides`, etc.
 - Performance improvements to O2M Iterators.
-=======
-## Unreleased
-
-### Added
-
-#### General
-
-- Added Node.name(), Node.path(), Schema.name(), and Schema.path() to Python API.
->>>>>>> e721bba8
 
 ## [0.8.6] - Released 2023-01-11
 
