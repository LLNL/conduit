# Conduit Changelog
Notable changes to Conduit are documented in this file.

The format is based on [Keep a Changelog](https://keepachangelog.com/en/1.0.0/),
and this project aspires to adhere to [Semantic Versioning](https://semver.org/spec/v2.0.0.html).

## Unreleased

### Added

#### General
<<<<<<< HEAD
- Added  `conduit::utils::info_handler()`, `conduit::utils::warning_handler()`, and `conduit::utils::error_handler()`  methods, which provide access to the currently registered info, warning, and error handlers.
=======
- Added DataType::index_t method. Creates a DataType instance that describes an `index_t`, which is an alias to either `int32`, or `int 64` controlled by the `CONDUIT_INDEX_32` compile time option.
- Added several more methods to Python DataType interface
>>>>>>> 6353066f

#### Relay
- Added Relay HDF5 support for reading and writing to an HDF5 dataset with offset.
- Added `conduit::relay::io::hdf5::read_info` which allows you to obtain metadata from an HDF5 file.

### Fixed

#### General
- Fixed missing implementation of DataType::is_index_t 


## [0.7.1] - Released 2021-02-11

### Fixed

#### General
- Fixed a bug with Conduit's C interface including C++ headers.

#### Blueprint
- Fixed a bug with `blueprint::mesh::matset::to_silo` and `blueprint::mesh::field::to_silo` that could modify input values.

## [0.7.0] - Released 2021-02-08

### Changed

#### General
- Conduit now requires C++11 support.
- Python Node repr string construction now uses `Node.to_summary_string()`

### Added
- CMake: Added extra check for include dir vs fully resolved hdf5 path.

#### General
- Added a builtin sandboxed header-only version of fmt. The namespace and directory paths were changed to `conduit_fmt` to avoid potential symbol collisions with other codes using fmt. Downstream software can use by including `conduit_fmt/conduit_fmt.h`.
- Added support for using C++11 initializer lists to set Node and DataArray values from numeric arrays. See C++ tutorial docs (https://llnl-conduit.readthedocs.io/en/latest/tutorial_cpp_numeric.html#c-11-initializer-lists) for more details.
- Added a Node::describe() method. This method creates a new node that mirrors the current Node, however each leaf is replaced by summary stats and a truncated display of the values. For use cases with large leaves, printing the describe() output Node is much more helpful for debugging and understanding vs wall of text from other to_string() methods.
- Added conduit::utils::format methods. These methods use fmt to format strings that include fmt style patterns. The formatting arguments are passed as a conduit::Node tree. The `args` case allows named arguments (args passed as object) or ordered args (args passed as list). The `maps` case also supports named or ordered args and works in conjunction with a `map_index`. The `map_index` is used to fetch a value from an array, or list of strings, which is then passed to fmt. The `maps` style of indexed indirection supports generating path strings for non-trivial domain partition mappings in Blueprint. This functionality is also available in Python, via the  `conduit.utils.format` method.
- Added `DataArray::fill` method, which set all elements of a DataArray to a given value.
- Added `Node::to_summary_string` methods, which allow you to create truncated strings that describe a node tree, control the max number of children and max number of elements shown.
- Added python support for `Node.to_summary_string`

#### Relay
- Added Relay IO Handle mode support for `a` (append) and `t` (truncate).  Truncate allows you to overwrite files when the handle is opened. The default is append, which preserves prior IO Handle behavior.
- Added `conduit::relay::io::blueprint::save_mesh` variants, these overwrite existing files (providing relay save semantics) instead of adding mesh data to existing files. We recommend using  `save_mesh` for most uses cases, b/c in many cases `write_mesh` to an existing HDF5 file set can fail due to conflicts with the current HDF5 tree.
- Added `conduit::relay::io::blueprint::load_mesh` variants, these reset the passed node before reading mesh data (providing relay load semantics). We recommend using  `load_mesh` for most uses cases.
- Added `truncate` option to `conduit::relay::io::blueprint::write_mesh`, this is used by `save_mesh`.
- Improve capture and reporting of I/O errors in `conduit::relay::[mpi::]io::blueprint::{save_mesh|write_mesh}`. Now in the MPI case, If any rank fails to open or write to a file all ranks will throw an exception.
- Added yaml detection support to `conduit::relay::io:identify_file_type`.

#### Blueprint
- Added `conduit::blueprint::mesh::matset::to_silo()` which converts a valid blueprint matset to a node that contains arrays that follow Silo's sparse mix slot volume fraction representation.
- Added `conduit::blueprint::mesh::field::to_silo()` which converts a valid blueprint field and matset to a node that contains arrays that follow Silo's sparse mix slot volume fraction representation.
- Added `material_map` to `conduit::blueprint::mesh:matset::index`, to provide an explicit material name to id mapping.
- Added `mat_check` field to `blueprint::mesh::examples::venn`. This field encodes the material info in a scalar field and in the `matset_values` in a way that can be used to easily compare and verify proper construction in other tools.

### Fixed

#### Relay
- Fixed bug in the Relay IOHandle Basic that would create unnecessary "_json" schema files to be written to disk upon open().

### Removed

#### General
- Removed `Node::fetch_child` and `Schema::fetch_child` methods for v0.7.0. (Deprecated in v0.6.0 -- prefer `fetch_existing`)
- Removed `Schema::to_json` method variants with `detailed` for v0.7.0. (Deprecated in v0.6.0 -- prefer standard `to_json`)
- Removed `Schema::save` method variant with `detailed` for v0.7.0. (Deprecated in v0.6.0 -- prefer standard `save`)
- The `master` branch was removed from GitHub (Deprecated in v0.6.0 -- replaced by the `develop` branch)

#### Relay
- Removed `conduit::relay::io_blueprint::save` methods for v0.7.0. (Deprecated in v0.6.0 -- prefer `conduit::relay::io::blueprint::save_mesh`)


## [0.6.0] - Released 2020-11-02

### Added

#### General
- Added support for children with names that include `/`. Since slashes are part of Conduit's hierarchical path mechanism, you must use explicit methods (add_child(), child(), etc) to create and access children with these types of names. These names are also supported in all basic i/o cases (JSON, YAML, Conduit Binary).
- Added Node::child and Schema::child methods, which provide access to existing children by name.
- Added Node::fetch_existing and Schema::fetch_existing methods, which provide access to existing paths or error when given a bad path.
- Added Node::add_child() and Node::remove_child() to support direct operations and cases where names have `/` s.
- Added a set of conduit::utils::log::remove_* filtering functions, which process conduit log/info nodes and strip out the requested information (useful for focusing the often verbose output in log/info nodes).
- Added to_string() and to_string_default() methods to Node, Schema, DataType, and DataArray. These methods alias either to_yaml() or to_json(). Long term yaml will be preferred over json.
- Added helper script (scripts/regen_docs_outputs.py) that regenerates all example outputs used Conduit's Sphinx docs.
- Added to_yaml() and to_yaml_stream methods() to Schema, DataType, and DataArray.
- Added support for C++-style iterators on node children. You can now do `for (Node &node : node.children()) {}`. You can also do `node.children.begin()` and `node.children.end()` to work with the iterators directly.

#### Relay
- Added an open mode option to Relay IOHandle. See Relay IOHandle docs (https://llnl-conduit.readthedocs.io/en/latest/relay_io.html#relay-i-o-handle-interface) for more details.
- Added the conduit.relay.mpi Python module to support Relay MPI in Python.
- Added support to write and read Conduit lists to HDF5 files. Since HDF5 Groups do not support unnamed indexed children, each list child is written using a string name that represents its index and a special attribute is written to the HDF5 group to mark the list case. On read, the special attribute is used to detect and read this style of group back into a Conduit list.
- Added preliminary support to read Sidre Datastore-style HDF5 using Relay IOHandle,  those grouped with a root file.
- Added `conduit::relay::io::blueprint::read_mesh` functions, were pulled in from Ascent's Blueprint import logic.
- Added `conduit::relay::mpi::wait` and `conduit::relay::mpi::wait_all` functions. These functions consolidate the logic supporting both `isend` and `irecv` requests. `wait_all` supports cases where both sends and receives were posted, which is a common for non-trivial point-to-point communication use cases.


#### Blueprint
- Added support for sparse one-to-many relationships with the new `blueprint::o2mrelation` protocol. See the `blueprint::o2mrelation::examples::uniform` example for details.
- Added sparse one-to-many, uni-buffer, and material-dominant specification support to Material sets. See the Material sets documentation
(https://llnl-conduit.readthedocs.io/en/latest/blueprint_mesh.html#material-sets) for more details.
- Added support for Adjacency sets for Structured Mesh Topologies. See the `blueprint::mesh::examples::adjset_uniform` example.
- Added `blueprint::mesh::examples::julia_nestsets_simple` and `blueprint::mesh::examples::julia_nestsets_complex` examples represent Julia set fractals using patch-based AMR meshes and the Mesh Blueprint Nesting Set protocol. See the Julia AMR Blueprint docs
(https://llnl-conduit.readthedocs.io/en/latest/blueprint_mesh.html#julia-amr-examples) for more details.
- Added `blueprint::mesh::examples::venn` example that demonstrates different ways to encode volume fraction based multi-material fields.  See the Venn Blueprint docs
(https://llnl-conduit.readthedocs.io/en/latest/blueprint_mesh.html#venn) for more details.
- Added `blueprint::mesh::number_of_domains` property method for trees that conform to the mesh blueprint.
- Added MPI mesh blueprint methods, `blueprint::mpi::mesh::verify` and  `blueprint::mpi::mesh::number_of_domains` (available in the `conduit_blueprint_mpi` library)
- Added `blueprint::mpi::mesh::examples::braid_uniform_multi_domain` and `blueprint::mpi::mesh::examples::spiral_round_robin` distributed-memory mesh examples to the `conduit_blueprint_mpi` library.
- Added `state/path` to the Mesh Blueprint index, needed for consumers to know the proper path to read extended state info (such as `domain_id`)


### Fixed

#### General
- Updated to newer BLT to resolve BLT/FindMPI issues with rpath linking commands when using OpenMPI.
- Fixed internal object name string for the Python Iterator object. It used to report `Schema`, which triggered both puzzling and concerned emotions.
- Fixed a bug with `Node.set` in the Python API that undermined setting NumPy arrays with sliced views and complex striding. General slices should now work with `set`. No changes to the `set_external` case, which requires 1-D effective striding and throws an exception when more complex strides are presented.
- Fixed a bug with auto detect of protocol for Node.load
- Fixed bugs with auto detect of protocol for Node.load and Node.save in the Python interface


#### Relay
- Use H5F_ACC_RDONLY in relay::io::is_hdf5_file to avoid errors when checking files that already have open HDF5 handles.
- Fixed compatibility check for empty Nodes against HDF5 files with existing paths

### Changed

#### General
- Conduit's main git branch was renamed from `master` to `develop`. To allow time for folks to migrate, the `master` branch is active but frozen and will be removed during the `0.7.0` release.
- We recommend a C++11 (or newer) compiler, support for older C++ standards is deprecated and will be removed in a future release.
- Node::fetch_child and Schema::fetch_child are deprecated in favor of the more clearly named Node::fetch_existing and Schema::fetch_existing. fetch_child variants still exist, but will be removed in a future release.
- Python str() methods for Node, Schema, and DataType now use their new to_string() methods.
- DataArray<T>::to_json(std::ostring &) is deprecated in favor DataArray<T>::to_json_stream. to_json(std::ostring &) will be removed in a future release.
- Schema::to_json and Schema::save variants with detailed (bool) arg are deprecated. The detailed arg was never used. These methods will be removed in a future release.
- Node::print() now prints yaml instead of json.
- The string return variants of `about` methods now return yaml strings instead of json strings.
- Sphinx Docs code examples and outputs are now included using start-after and end-before style includes.
- Schema to_json() and to_json_stream() methods were expanded to support indent, depth, pad and end-of-element args.
- In Python, conduit.Node() repr now returns the YAML string representation of the Node. Perviously verbose `conduit_json` was used, which was overwhelming.
- conduit.about() now reports the git tag if found, and `version` was changed to add git sha and status (dirty) info to avoid confusion between release and development installs.

#### Relay
- Provide more context when a Conduit Node cannot be written to a HDF5 file because it is incompatible with the existing HDF5 tree. Error messages now provide the full path and details about the incompatibility.
- `conduit::relay::io_blueprint::save` functions are deprecated in favor of `conduit::relay::io::blueprint::write_mesh`
- `conduit::relay::io::blueprint::write_mesh` functions were pulled in from Ascent's Blueprint export logic.
- `conduit_relay_io_mpi` lib now depends on `conduit_relay_io`. Due to this change, a single build supports either ADIOS serial (no-mpi) or ADIOS with MPI support, but not both. If conduit is configured with MPI support, ADIOS MPI is used.
- The functions `conduit::relay::mpi::wait_send` and `conduit::relay::mpi::wait_recv` now use `conduit::relay::mpi::wait`. The functions `wait_send` and `wait_recv` exist to preserve the old API, there is no benefit to use them over `wait`.
- The functions `conduit::relay::mpi::wait_all_send` and `conduit::relay::mpi::wait_all_recv` now use `conduit::relay::mpi::wait_all`. The functions `wait_all_send` and `wait_all_recv` exist to preserve the old API, there is no benefit to use them over `wait_all`.


#### Blueprint
- Refactored the Polygonal and Polyhedral mesh blueprint specification to leverage one-to-many concepts and to allow more zero-copy use cases.
- The `conduit_blueprint_mpi` library now depends on `conduit_relay_mpi`.
- The optional Mesh Blueprint structured topology logical element origin is now specified using `{i,j,k}` instead of `{i0,j0,k0}`.


## [0.5.1] - Released 2020-01-18

### Added

#### General
- Added Node::parse() method, (C++, Python and Fortran) which supports common json and yaml parsing use cases without creating a generator instance.
- Use FOLDER target property to group targets for Visual Studio
- Added Node load(), and save() support to the C and Fortran APIs

### Changed

#### General
- Node::load() and Node::save() now auto detect which protocol to use when protocol argument is an empty string
- Changed Node::load() and Node::save() default protocol value to empty (default now is to auto detect)
- Changed Python linking strategy to defer linking for our compiler modules
- Conduit Error Exception message strings now print cleaner (avoiding nesting doll string escaping headaches)
- Build system improvements to support conda-forge builds for Linux, macOS, and Windows

### Fixed

#### General
- Fixed install paths for CMake exported target files to follow standard CMake find_package() search conventions. Also perserved duplicate files to support old import path structure for this release.
- python: Fixed Node.set_external() to accept conduit nodes as well as numpy arrays
- Fixed dll install locations for Windows


## [0.5.0] - Released 2019-10-25

### Added

#### General
- Added support to parse YAML into Conduit Nodes and to create YAML from Conduit Nodes. Support closely follows the "json" protocol, making similar choices related to promoting YAML string leaves to concrete data types.
- Added several more Conduit Node methods to the C and Fortran APIs. Additions are enumerated here:  https://github.com/LLNL/conduit/pull/426
- Added Node set support for Python Tuples and Lists with numeric and string entires
- Added Node set support for Numpy String Arrays. String Arrays become Conduit lists with child char8_str arrays


#### Blueprint

- Added support for a "zfparray" blueprint that holds ZFP compressed array data.
- Added the the "specsets" top-level section to the Blueprint schema, which can be used to represent multi-dimensional per-material quantities (most commonly per-material atomic composition fractions).
- Added explicit topological data generation functions for points, lines, and faces
- Added derived topology generation functions for element centroids, sides, and corners
- Added the basic example function to the conduit.mesh.blueprint.examples module

#### Relay
- Added optional ZFP support to relay, that enables wrapping and unwraping zfp arrays into conduit Nodes.
- Extended relay HDF5 I/O support to read a wider range of HDF5 string representations including H5T_VARIABLE strings.

### Changed

#### General
- Conduit's automatic build process (uberenv + spack) now defaults to using Python 3
- Improved CMake export logic to make it easier to find and use Conduit install in a CMake-based build system. (See using-with-cmake example for new recipe)

#### Relay

- Added is_open() method to IOHandle in the C++ and Python interfaces
- Added file name information to Relay HDF5 error messages


### Fixed

#### General
- Fixed bug that caused memory access after free during Node destruction

#### Relay

- Fixed crash with mpi broadcast_using_schema() when receiving tasks pass a non empty Node.
- Fixed a few Windows API export issues for relay io

## [0.4.0] - Released 2019-03-01

### Added

#### General

- Added Generic IO Handle class (relay::io::IOHandle) with C++ and Python APIs, tests, and docs.
- Added ``rename_child`` method to Schema and Node
- Added generation and install of conduit_config.mk for using-with-make example
- Added datatype helpers for long long and long double
- Added error for empty path fetch
- Added C functions for setting error, warning, info handlers.
- Added limited set of C bindings for DataType
- Added C bindings for relay IO
- Added several more functions to conduit node python interfaces

#### Blueprint

- Added implicit point topology docs and example
- Added julia and spiral mesh bp examples
- Added mesh topology transformations to blueprint
- Added polygonal mesh support to mesh blueprint
- Added verify method for mesh blueprint nestset

#### Relay

- Added ADIOS Support, enabling ADIOS read and write of Node objects.
- Added a relay::mpi::io library that mirrors the API of relay::io, except  that all functions take an MPI communicator. The functions are implemented in parallel for the ADIOS protocol. For other protocols, they will behave the same as the serial functions in relay::io. For the ADIOS protocol, the save() and save_merged() functions operate collectively within a communicator to enable multiple MPI ranks to save data to a single file as separate "domains".
- Added an add_time_step() function to that lets the caller append data collectively to an existing  ADIOS file
- Added a function to query the number of time steps and the number of domains in a  ADIOS file.
- Added versions of save and save_merged that take an options node.
- Added C API for new save, save_merged functions.
- Added method to list an HDF5 group's child names
- Added save and append methods to the HDF5 I/O interface
- Added docs and examples for relay io


### Changed

#### General

- Changed mapping of c types to bit-width style to be compatible with C++11 std bit-width types when C++11 is enabled
- Several improvements to uberenv, our automated build process, and building directions
- Upgraded the type system with more explicit signed support

#### Relay

- Improvements to the Silo mesh writer
- Refactor to support both relay::io and relay::mpi::io namespaces.
- Refactor to add support for steps and domains to I/O interfaces
- Changed to only use ``libver latest`` setting for for hdf5 1.8 to minimize compatibility issues

### Fixed

#### General

- Fixed bugs with std::vector gap methods
- Fixed A few C function names in conduit_node.h
- Fixed bug in python that was requesting unsigned array for signed cases
- Fixed issue with Node::diff failing for string data with offsets
- Fixes for building on BlueOS with the xl compiler

#### Blueprint

- Fixed validity status for blueprint functions
- Fixed improper error reporting for Blueprint references

#### Relay

- Relay I/O exceptions are now forwarded to python  
- Fixed MPI send_with_schema bug when data was compact but not contiguous  
- Switched to use MPI bit-width style data type enums in ``relay::mpi``

## [0.3.1] - Released 2018-02-26

### Added

#### General

- Added new ``Node::diff`` and ``Node::diff_compatible`` methods
- Expanded the Node Python Capsule API
- Added Python version of basic tutorial

#### Blueprint

- Added Multi-level Array Protocol (conduit::blueprint::mlarray)

### Changed

#### General

- Updated uberenv to use a newer spack and removed several custom packages
- C++ ``Node::set`` methods now take const pointers for data

### Fixed

#### General

- Various Python API bug fixes
- Fixed API exports for static libs on Windows

#### Relay

- Bug fixes for HDF5 support on Windows

### Removed

#### Blueprint

- Removed unnecessary state member in the braid example

## [0.3.0] - Released 2017-08-21

### Added

#### General

- Exposed more of the Conduit API in Python

#### Blueprint

- Added support for multi-material fields via *matsets* (volume fractions and per-material values)
- Added initial support for domain boundary info via *adjsets* for distributed-memory unstructured meshes  

#### Relay

- Added support for MPI reductions and broadcast
- Added support zero-copy pass to MPI for a wide set of calls
- Hardened notion of `known schema` vs `generic` MPI support
- Add heuristics with knobs for controlling use of HDF5 compact datasets and compression support

### Changed

#### General

- Moved to use BLT (https://github.com/llnl/blt) as our core CMake-based build system
- Use ints instead of bools in the Conduit C-APIs for wider compiler compatibility

#### Relay

- Improved error checking and error messages for HDF5 I/O support

### Fixed

#### General

- Fixed memory leaks in *conduit*
- Bug fixes to support building on Visual Studio 2013
- Bug fixes for `conduit::Nodes` in the List Role

#### Relay

- Fixed memory leaks in *conduit_relay*    

## [0.2.1] - Released 2017-01-06

### Added

#### Blueprint

- Added support to the blueprint python module for the mesh and mcarray protocol methods
- Added stand alone blueprint verify executable

### Changed

#### General

- Eliminated separate fortran libs by moving fortran symbols into their associated main libs
- Change Node set_external to support const Node ref
- Refactor path and file systems utils functions for clarity

### Fixed

#### General

- Added fixes to support static builds on BGQ using xlc and gcc
- Fixed missing install of fortran module files

#### Blueprint

- Fixed bug with verify of mesh/coords for rectilinear case


#### Relay

- Updated the version of civetweb used to avoid dlopen issues with SSL for static builds

## [0.2.0] - Released 2016-11-03

### Added

#### General

- Added const access to conduit::Node's children and a new NodeConstIterator
- Added support for building on Windows
- Added more Python, C, and Fortran API support

#### Blueprint

- Added verify support for the mcarray and mesh protocols
- Added functions that create examples instances of mcarrays and meshes
- Added memory layout transform helpers for mcarrays
- Added a helper that creates a mesh blueprint index from a valid mesh

#### Relay

- Added entangle, a python script ssh tunneling solution
- Added extensive HDF5 I/O support for reading and writing between HDF5 files and conduit Node trees

###  Changed

#### General

- Changes to clarify concepts in the conduit::Node API
- Improved unit test coverage
- Renamed source and header files for clarity and to avoid potential conflicts with other projects

#### Relay

- Changed I/O protocol string names for clarity
- Refactored the relay::WebServer and the Conduit Node Viewer application

### Fixed

#### General

- Resolved several bugs across libraries
- Resolved compiler warnings and memory leaks

## 0.1.0 - Released 2016-03-30

### Added
- Initial Open Source Release on GitHub

[Unreleased]: https://github.com/llnl/conduit/compare/v0.7.0...HEAD
[0.7.0]: https://github.com/llnl/conduit/compare/v0.6.0...v0.7.0
[0.6.0]: https://github.com/llnl/conduit/compare/v0.5.1...v0.6.0
[0.5.1]: https://github.com/llnl/conduit/compare/v0.5.0...v0.5.1
[0.5.0]: https://github.com/llnl/conduit/compare/v0.4.0...v0.5.0
[0.4.0]: https://github.com/llnl/conduit/compare/v0.3.1...v0.4.0
[0.3.1]: https://github.com/llnl/conduit/compare/v0.3.0...v0.3.1
[0.3.0]: https://github.com/llnl/conduit/compare/v0.2.1...v0.3.0
[0.2.1]: https://github.com/llnl/conduit/compare/v0.2.0...v0.2.1
[0.2.0]: https://github.com/llnl/conduit/compare/v0.1.0...v0.2.0<|MERGE_RESOLUTION|>--- conflicted
+++ resolved
@@ -9,12 +9,9 @@
 ### Added
 
 #### General
-<<<<<<< HEAD
 - Added  `conduit::utils::info_handler()`, `conduit::utils::warning_handler()`, and `conduit::utils::error_handler()`  methods, which provide access to the currently registered info, warning, and error handlers.
-=======
 - Added DataType::index_t method. Creates a DataType instance that describes an `index_t`, which is an alias to either `int32`, or `int 64` controlled by the `CONDUIT_INDEX_32` compile time option.
 - Added several more methods to Python DataType interface
->>>>>>> 6353066f
 
 #### Relay
 - Added Relay HDF5 support for reading and writing to an HDF5 dataset with offset.
@@ -476,7 +473,8 @@
 ### Added
 - Initial Open Source Release on GitHub
 
-[Unreleased]: https://github.com/llnl/conduit/compare/v0.7.0...HEAD
+[Unreleased]: https://github.com/llnl/conduit/compare/v0.7.1...HEAD
+[0.7.1]: https://github.com/llnl/conduit/compare/v0.7.0...v0.7.1
 [0.7.0]: https://github.com/llnl/conduit/compare/v0.6.0...v0.7.0
 [0.6.0]: https://github.com/llnl/conduit/compare/v0.5.1...v0.6.0
 [0.5.1]: https://github.com/llnl/conduit/compare/v0.5.0...v0.5.1
