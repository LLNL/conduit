--- conflicted
+++ resolved
@@ -4,7 +4,7 @@
 The format is based on [Keep a Changelog](https://keepachangelog.com/en/1.0.0/),
 and this project aspires to adhere to [Semantic Versioning](https://semver.org/spec/v2.0.0.html).
 
-<<<<<<< HEAD
+
 ## Unreleased
 
 ### Added
@@ -12,14 +12,13 @@
 #### Blueprint
 - Added `blueprint::mesh::examples::related_boundary`, which creates a mulit-domain mesh with a related boundary topology and several fileds that encode relationships between the main topology and the boundary.
 
-=======
+
 ## [0.8.2] - Released 2022-02-01
 
 ### Fixed
 
 #### Blueprint
 - Fixed missing C++ include used by Blueprint Parmetis support.
->>>>>>> 4c3b724f
 
 ## [0.8.1] - Released 2022-01-25
 
