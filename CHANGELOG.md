--- conflicted
+++ resolved
@@ -14,14 +14,9 @@
 #### Blueprint
 - Added `blueprint::mesh::paint_adjset`, which paints fields that encode adjacency set counts and ordering details. 
 
-<<<<<<< HEAD
 #### Relay
 - Added any source, any tag variants of mpi receive functions: `recv`, `recv_using_schema`, and `irecv`.
-=======
-####  Relay
 - Added subpath support for `relay::io::{save,load,save_merged,load_merged}` for basic protocols (json, yaml, etc).
-
->>>>>>> 93580ab8
 
 ### Changed
 
