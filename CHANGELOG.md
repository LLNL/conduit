--- conflicted
+++ resolved
@@ -16,15 +16,12 @@
 
 ### Changed
 #### General
-<<<<<<< HEAD
 - Updated to BLT v0.5.2
 
 ### Fixed
 #### Blueprint
 - Fixed bug with `blueprint::mesh::examples::strided_structured` so it correctly generates a coordset with padding
 - Fixes (correctness and performance) to `topology::unstructured::generate_offsets`
-=======
-- Updated to BLT v0.5.2 
 - Changed `Schema::has_path()` (and transitively `Node::has_path()` ) to ignore leading `/`s.
 
 ### Fixed
@@ -35,7 +32,7 @@
 
 #### Relay
 - Leading `/`s in tree paths no longer undermine io::IOHandle reads for conduit_bin, json, conduit_json, conduit_base64_json, and yaml flavored files.
->>>>>>> 96ce7723
+
 
 ## [0.8.4] - Released 2022-08-22
 
