--- conflicted
+++ resolved
@@ -10,17 +10,14 @@
 ### Added
 
 #### General 
-<<<<<<< HEAD
 - Added Node::parse() method, which supports common json and yaml parsing use cases without creating a generator instance.
-
-=======
 - Use FOLDER target property to group targets for Visual Studio
 
 ### Changed
 
 #### General 
 - Changed Python linking strategy to defer linking for our compiler modules
->>>>>>> 8492d3f4
+
 
 ## [0.5.0] - Released 2019-10-25
 
