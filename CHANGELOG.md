# Conduit Changelog
Notable changes to Conduit are documented in this file.

The format is based on [Keep a Changelog](https://keepachangelog.com/en/1.0.0/),
and this project aspires to adhere to [Semantic Versioning](https://semver.org/spec/v2.0.0.html).

## [Unreleased]

### Added

#### General
- Added `conduit_json_external` protocol. Creates a json schema representation of a node that includes all addresses that the node is pointing to. Parsing this schema will create a node equivalent to `set_external()`.

#### Relay
- Added ability to read N-dimensional hyperslabs from HDF5 leaf arrays into linear memory arrays.

<<<<<<< HEAD
#### Blueprint
- Added a `conduit::blueprint::mesh::examples::tiled()` function that can generate meshes by repeating a tiled pattern.
- Added a `conduit::blueprint::mpi::mesh::utils::adjset::compare_pointwise()` function that can compare adjsets for multi-domain meshes in parallel. The function is used to diagnose adjsets with points that are out of order on either side of the boundary. The comparison is done point by point within each group and it checks to ensure that the points reference the same spatial location.
- Added a `conduit::blueprint::mesh::utils::reorder()` function that can accept a vector of element ids and create a reordered topology. The points and coordinates are re-ordered according to their first use in the new element ordering.
- Added a `conduit::blueprint::mesh::utils::topology::spatial_ordering()` function that takes a topology and computes centroids for each element, passes them through a kdtree, and returns the new element ordering. The new ordering can be used with the `reorder()` function.
- Added a `conduit::blueprint::mesh::utils::slice_array()` function that can slice Conduit nodes that contain arrays. A new node with the same type is created but it contains only the selected indices.
- Added a `conduit::blueprint::mesh::utils::slice_field()` was added. It is like slice_array() but it can handle the mcarray protocol. This functionality was generalized from the partitioner.

#### Executables
- Added a `conduit_generate_data` executable that can generate datasets using the `tiled()` and `braid()` functions and save the datasets to files.
=======

### Changed

#### General
- Improved the efficiency of json parsing logic.

#### Blueprint
- The `conduit::blueprint::mpi::mesh::partition_map_back()` function was enhanced so it accepts a "field_prefix" value in its options. The prefix is used when looking for the `global_vertex_ids` field, which could have been created with a prefix by the same option in the `conduit::blueprint::mpi::mesh::generate_partition_field()` function.
>>>>>>> a6b0b179

### Fixed

#### Blueprint
- The `conduit::blueprint::mesh::partition()` function no longer issues an error when it receives a "maxshare" adjset.
- The partitioner is better about outputting a "material_map" node for matsets. The "material_map" node is optional for some varieties of matset but they can also help the `conduit::blueprint::mesh::matset::to_silo()` function generate the right material numbers when a domain does not contain all materials.

## [0.8.8] - Released 2023-05-18

### Added

#### General
- Added Python 3 Stable ABI compatibility (Py_LIMITED_API) build support. Enabled by default when building against Python 3.11 or newer.
- Added `conduit_adjset_validate` tool which can read root files for a multiple domain dataset and check whether the adjsets (vertex or element associations) in it are correct. Any errors are printed to the console.

#### Blueprint
- Added `PointQuery` class that can query points in a topology and return whether the query points hit a point in that topology's coordset. There are serial and parallel versions of this class. In parallel, the query domain may exist on a different MPI rank and the result will be communicated to the calling rank.
- Added `MatchQuery` class that can be used to ask remote domains whether they contain an entity given using a set of point ids in the current rank's topology. The query builds up a query topology that it sends to the neighboring rank (if the query domain is not owned by the current MPI rank) and the topology is matched against the remote topology by matching points in the remote coordset. The results are returned to the calling MPI rank and can be retrieved using the query.
- Added `TopologyBuilder` class that can be used to build up a new topology subset from a source topology. The new topology shape does not have to match the original topology shape. A new coordset is created based on the points that are referenced from the original topology.
- Added `topology::search` function that allows one topology to be searched for in another topology. The topologies must have the same shape type and their respective coordsets can have points in different orders. The shapes are matched using coordinate matching.
- Added `adjset::validate` function which tests adjacency sets for correctness and flags any errors in a Conduit node. There are serial and parallel versions of the function. The functions apply PointQuery for vertex association adjsets and MatchQuery for element association adjsets. Each domain's adjset will make queries to its neighboring domains as to whether the vertex or element of interest exists in the neighbor's topology.
- Added `utils::kdtree` class that can be used to accelerate point lookups for coordsets.
- Field selections for the `conduit::blueprint::mesh::partition()` function support a new `destination_ranks` property that contains a list of integers that map domain numbers to MPI ranks. This property tells the partitioner the ranks where it should place each domain. If the property is not supplied, the partitioner is free to place domains as before.

### Fixed

#### General
- Added explicit control for OpenMP Features with CMake `ENABLE_OPENMP` option (default = OFF). Adds `CONDUIT_USE_OPENMP` define to `conduit_config.h`. Guards all use of OpenMP with `CONDUIT_USE_OPENMP`. Prior to these guards, downstream users could enable OpenMP and macros could evaluate inconsistently with how Conduit was built causing OpenMP related linking errors.

#### Blueprint
- Functions such as `generate_corners` or `generate_faces` that accept adjsets now include a filtering stage to improve adjset quality. This filtering stage uses `PointQuery` and `MatchQuery` to ensure that entities referenced in a remote domain actually exist in the neighboring domain.

## [0.8.7] - Released 2023-03-23

### Added

#### General
- Added public default and copy constructor to DataAccessor. Enables more flexibility with initializing DataAccessors from Nodes.
- Added Node.name(), Node.path(), Schema.name(), and Schema.path() to Python API.
- Added Node.as_index_t_ptr()
- Added `conduit::execution` namespace, which contains `for_all()` and `sort()` functions.
- Added DataType support to the Fortran API

#### Blueprint
- Added `conduit::blueprint::mpi::mesh::distribute`, which enables sending mesh domains to arbitrary MPI ranks (suppo
- Added `conduit::blueprint::mesh::utils::NDIndex` class.  Instantiate with shape, offset, and stride in array or conduit::Node.  Get flatindex for N-D coordinates.
- Added `conduit::blueprint::o2mrelation::O2MIndex` class.  Instantiate with O2M relation Node; get flatindex for a given one_index and many_index.  Alternative to Java-style iterator.
- Added `conduit::blueprint::examples::mesh::rz_cylinder` function that generates example 2D cylindrical (RZ) meshes.

#### Relay
- Added verbose mode option for Relay I/O HDF5 diagnostic messages. See `src/tests/relay/t_relay_io_hdf5_diag_verbose.cpp` for an example of how to enable verbose output.

### Fixed
#### General
- Fixed a logic issue undermining C++ type mapping when using CMake 3.26.

#### Blueprint
- Performance improvements to Mesh Blueprint topology metadata, used by `generate_points`, `generate_sides`, etc. The class was rewritten and the old one was moved to `conduit::blueprint::mesh::utils::reference::TopologyMetadata`. The new implementation is faster, often about 6-20x depending on options.
- Performance improvements to O2M Iterators.
- Performance improvements to functions that underpin centroid generation.

#### Relay
- Fixed MPI baton logic error in `conduit::relay::io::blueprint::save_mesh()` that caused MPI tasks to serialize writes to files in the N domains to M files case. Fix restores parallel write performance. This bug did not impact cases where where N domains were written to N files (N to N) or N domains were written to a single file (N to 1).

### Changed
#### General
- Changed diff of string types to respect null terminated strings instead of described length
- Improved diff_compatible of string types to look for substring match, to implement expected compatible semantics.

#### Blueprint
- Changed the recommended axis order for 2D cylindrical meshes to be `Z` as the first axis, and `R` as the second. This choice aligns with expected visualization cases where `Z` varies with the horizontal axis and `R` varies with the vertical axis.


## [0.8.6] - Released 2023-01-11

### Added

#### General
- Added C++ `int DataType::sizeof_index_t()` and C `int conduit_datatype_sizeof_index_t()` methods to provide a stable ABI to determine configured size (number of bytes) of Conduit's index_t type.

### Fixed

#### General
- Build fixes for Conda Forge (mpi -fallow-argument-mismatch clang protection)

#### Relay
- Fixed a directory creation bug in `relay::io::blueprint::{save_mesh|write_mesh}` that occurred with sparse topologies with no domains on rank 0. 
- Fixed a bug in `relay::io::blueprint::{save_mesh|write_mesh}` with the `suffix=cycle` option that could cause int max to erroneously be used as the cycle number in the output directory.


## [0.8.5] - Released 2022-12-22

### Added
#### General
- Added Node::move and Node::swap methods, which provide efficient ways to help build Node trees by consuming other Nodes.
- Added Node::reset methods to C and Fortran interfaces.
- Added initial optional support for Caliper performance annotations.
- Added Python support for `Node.set` and `Node.set_external` with a schema and external buffer.

#### Blueprint
- Added support for Wedges and Pyramids.
- Added helper function `blueprint::mesh::generate_strip` to generate a 2D "strip mesh" topology, and dependent other Blueprint mesh parts, from a 1D mesh.

### Changed
#### General
- Changed `Schema::has_path()` (and transitively `Node::has_path()` ) to ignore leading `/` s.
- Updated to BLT v0.5.2

#### Relay
- When using HDF5 1.10 or newer, default to use libver 1.8 when creating HDF5 files for wider read compatibly. This setting can be controlled via the hdf5 relay option `libver`, accepted values: `default`, `none`, `latest`, `v108`, and `v110`.


#### Relay
- Updated C++ and Python tutorial docs for Compatible Schemas with a new example to outline the most common use case.

### Fixed

#### Blueprint
- Fixed bug with `blueprint::mesh::examples::strided_structured` so it correctly generates a coordset with padding
- Fixes (correctness and performance) to `topology::unstructured::generate_offsets`
- Updated `conduit.relay.io.blueprint.{load_mesh|read_mesh}` to use improved logic to auto detect the format (hdf5 ,yaml, or json) of mesh blueprint root files.
- Leading `/` s in mesh tree paths no longer undermine `conduit.relay.io.blueprint.{load_mesh|read_mesh}` reading json and yaml flavored files.
- Fixed indexing and offsets in blueprint mixed element topology examples.

#### Relay
- Leading `/` s in tree paths no longer undermine io::IOHandle reads for conduit_bin, json, conduit_json, conduit_base64_json, and yaml flavored files.
- Updated `conduit.relay.io.blueprint.{load_mesh|read_mesh}` to only the read the necessary subset of root file entries. Updated MPI version to only read root file entries on rank 0 and broadcast them to other ranks.
- Fixed write compatibly check in `relay::mpi::gather`, `relay::mpi::all_gather`, and `relay::mpi::broadcast_using_schema`. Node compatible check is not commutative and checks in leaf zero-copy logic were reversed.


## [0.8.4] - Released 2022-08-22

### Added
#### General
- Added variants of `Node::to_json`, `Node::to_yaml`, and `Node::to_string` that take formatting options via a Conduit Node.
- Added C API methods `conduit_node_to_json`, `conduit_node_to_yaml`, `conduit_node_to_string`, and `conduit_node_to_summary_string`.
- Added `DataArray::count` method.
- Added `DataAccessor::{min,max,sum,mean,count}` methods.
- Added Schema and Python Buffer variants to Python `Node.set()` and `Node.set_external()`.

#### Blueprint
- Added `blueprint::mesh::paint_adjset`, which paints fields that encode adjacency set counts and ordering details.
- Added `blueprint::mesh::examples::strided_structured` which creates a structured mesh with arbitrarily strided vertex and element fields.
- Added support for mixed element topologies to the mesh blueprint.
- Added `blueprint::mesh::examples::braid` examples with mixed element topologies (`mesh_type={"mixed", "mixed_2d"}`)
- Added 1D mesh example support to `blueprint::mesh::examples::basic()`.
- Added adjacency set aware generate functions (`genearte_points()`, etc) to the non-mpi blueprint library.
- Added `generate_offsets_inline(Node &)` for cases where we want topology offsets created in an existing tree.
- Added support to write and read per-mesh blueprint index entires with `partition_pattern` and `partition_map`.



#### Relay
- Added any source, any tag variants of mpi receive functions: `recv`, `recv_using_schema`, and `irecv`.
- Added subpath support for `relay::io::{save,load,save_merged,load_merged}` for basic protocols (json, yaml, etc).

### Changed

#### Blueprint
- Removed field `type` entries from braid examples, since that info is not required by the Mesh Blueprint.
- Fixed a const-ignoring crime related to polyhedral element and subelement offset generation.
- Refactored unstructured case in `blueprint::mesh::topology::logical_dims` calculation to directly calculate number of elements instead of generating offsets.

#### Relay
- Changed HDF5 CMake sanity checks to issue `WARNING` instead of `FATAL_ERROR`, since Cray system HDF5 installs do not always present the info we use for sanity checks.
- Changed HDF5 version guards to also check requested HDF5 API.


### Fixed

#### General
- Fixed bug with `to_json()` where leaf arrays of size 0 lead to malformed json.
- Fixed parsing issue with `conduit_json` protocol for leaf arrays of size 0.
- Fixed roundtrip parsing of numeric arrays with nan, infs, etc for JSON cases (`Node::to_json()` followed by `Node::parse(...,"json")`).

#### Blueprint
- Fixed a bug with `blueprint::mesh::index::generate`, where a uniform grid with no origin would lead to invalid coordinate system name `logical` in the resulting index. This case now defaults to `cartesian`.
- Improved `relay::io::blueprint::{save_mesh|write_mesh}` blueprint index generation for cases where fields do not exist on all domains.
- Fixed a bug that labeled internal faces as shared in generated adjsets.

#### Relay
- Fixed a bug with blueprint root file creation, where the `file_pattern` was not relative to the root file location
- Fixed missing header include for relay io csv support.
- Fixed a bug with relay mpi all reduce.

## [0.8.3] - Released 2022-04-14

### Added

#### General 
- Added C/C++ version macros `CONDUIT_VERSION_MAJOR`, `CONDUIT_VERSION_MINOR`, `CONDUIT_VERSION_PATCH` and these values as separate entries in `conduit::about()` to provide more support for compile time and runtime conduit version detection.


#### Blueprint
- Added `blueprint::mesh::examples::polystar`, which creates a mesh with a polyhedral star pattern that demonstrates hanging vertices in a topology, along with its representations from `generate_sides` and `generate_corners`.
- Added `blueprint::mesh::examples::related_boundary`, which creates a multi-domain mesh with a related boundary topology and several fileds that encode relationships between the main topology and the boundary.
- Expanded `blueprint::mpi::mesh::generate_partition_field` to support all topology types.


### Fixed

#### Blueprint
- Fixed a bug with `conduit::blueprint::mesh::examples::braid`, where 2D cases for points and structured examples would create coordsets with all entries being zero.

### Changed

#### General
- Improved pip install logic

#### Relay
- Added szip and zlib linking fix for older version of HDF5 (1.8.14)
- Fixed a bug with `relay::io::blueprint::write_mesh` and `relay::io::blueprint::save_mesh` for the multi domain case, removing unintended `:mesh` file name suffix for json and yaml domain files.

## [0.8.2] - Released 2022-02-01

### Fixed

#### Blueprint
- Fixed missing C++ include used by Blueprint Parmetis support.

## [0.8.1] - Released 2022-01-25

### Added
#### General
- Added `CONDUIT_DLL_DIR` env var support on windows, for cases where Conduit DLLs are not installed directly inside the Python Module.

#### Blueprint
- Allow adjsets to be used in `blueprint::mesh::partition` to determine global vertex ids.
- Added partial matset support to `blueprint::mesh::partition` and `blueprint::mesh::combine`.

### Fixed

#### General
- Fixed CMake bug with `ENABLE_RELAY_WEBSERVER` option.
- Fixed build and test issues with Python >= 3.8  on Windows.

#### Blueprint
- Fixed a bug in `blueprint::mesh::partition` where adjsets could be missing in new domains.
- Fixed a bug with `blueprint::mesh::matset::to_silo` and uni-buffer matsets.


## [0.8.0] - Released 2021-12-20


### Added

#### General
- Added `setup.py` for building and installing Conduit and its Python module via pip
- Added DataAccessor class that helps write generic algorithms that consume data arrays using expected types.
- Added support to register custom memory allocators and a custom data movement handler. This allows conduit to move trees of data between heterogenous memory spaces (e.g. CPU and GPU memory). See conduit_utils.hpp for API details.

#### Blueprint
- Added `conduit::blueprint::{mpi}::partition` function that provides a general N-to-M partition capability for Blueprint Meshes. This helps with load balancing and other use cases, including fusing multi-domain data to simplifying post processing. This capability supports several options, see (https://llnl-conduit.readthedocs.io/en/latest/blueprint_mesh_partition.html) for more details.
- Added a `Table` blueprint used to represent tables of numeric data. See (https://llnl-conduit.readthedocs.io/en/latest/blueprint_table.html) more details.
- Added `conduit::blueprint::{mpi}::flatten` which transforms Blueprint Meshes into Blueprint Tables. This transforms Mesh Blueprint data into a form that is more easily digestible in machine learning applications.
- Added `conduit::blueprint::mpi::generate_partition_field`, which uses Parmetis to create a field that identifies how to load balance an input mesh elements.  This field can be used as a Field selection input to `conduit::blueprint::mpi::partition` function.
- Added the`blueprint::mesh::examples::polychain` example. It is an example of a polyhedral mesh. See Mesh Blueprint Examples docs (https://llnl-conduit.readthedocs.io/en/latest/blueprint_mesh.html#polychain) for more details.
- Added a new function signature for `blueprint::mesh::topology::unstructured::generate_sides`, which performs the same task as the original and also takes fields from the original topology and maps them onto the new topology.
- Added `blueprint::mpi::mesh::to_polygonal`, which provides a MPI aware conversion Blueprint Structured AMR meshes to a Blueprint Polyhedral meshes.
- Added a host of `conduit::blueprint::mpi::mesh::generate_*` methods, which are the MPI parallel equivalents of the `conduit::blueprint::mesh::topology::unstructured::generate_*` functions.
- Added the `conduit::blueprint::mpi::mesh::find_delegate_domain` function, which returns a single delegate domain for the given mesh across MPI ranks (useful when all ranks need mesh information and some ranks can have empty meshes).
- Added check and transform functions for the newly-designated `pairwise` and `maxshare` variants of `adjsets`. For more information, see the `conduit::blueprint::mesh::adjset` namespace.
- Added `mesh::topology::unstructured::to_polytopal` as an alias to `mesh::topology::unstructured::to_polygonal`, to reflect that both polygonal and polyhedral are supported.
- Added `conduit::blueprint::mpi::mesh::to_polytopal` as an alias to `conduit::blueprint::mpi::mesh::to_polygonal` and `conduit::blueprint::mpi::mesh::to_polyhedral`.


#### Relay
- Added `conduit::relay::io::hdf5_identifier_report` methods, which create conduit nodes that describes active hdf5 resource handles.


### Changed

#### General
- Updated CMake logic to provide more robust Python detection and better support for HDF5 installs that were built with CMake.
- Improved Node::diff and Node::diff_compatible to show string values when strings differ.
- `conduit::Node::print()` and in Python Node `repr` and `str` now use `to_summary_string()`. This reduces the output for large Nodes. Full output is still supported via `to_string()`, `to_yaml()`, etc methods.

#### Blueprint
- The `blueprint::mesh::examples::polytess` function now takes a new argument, called `nz`, which allows it to be extended into 3 dimensions. See Mesh Blueprint Examples docs (https://llnl-conduit.readthedocs.io/en/latest/blueprint_mesh.html#polytess) for more details.
- Added support for both `const` and non-`const` inputs to the `conduit::blueprint::mesh::domains` function.
- Improved mesh blueprint index generation logic (local and MPI) to support domains with different topos, fields, etc. 
- Deprecated accepting `npts_z !=0` for 2D shape types in `conduit::blueprint::mesh::examples::{braid,basic,grid}`. They issue a `CONDUIT_INFO` message when this detected and future versions will issue a `CONDUIT_ERROR`.
- An empty Conduit Node is now considered a valid multi-domain mesh. This change was made to make serial uses cases better match sparse MPI multi-domain use cases. Existing code that relied `mesh::verify` to exclude empty Nodes will now need an extra check to see if an input mesh has data.
- Added MPI communicator argument to `conduit::blueprint::mpi::mesh::to_polygonal` and `conduit::blueprint::mpi::mesh::to_polyhedral`.



#### Relay
- Added CMake option (`ENABLE_RELAY_WEBSERVER`, default = `ON`) to control if Conduit's Relay Web Server support is built. Down stream codes can check for support via header ifdef `CONDUIT_RELAY_WEBSERVER_ENABLED` or at runtime in `conduit::relay::about`.
- Added support to compile against HDF5 1.12.

### Fixed

#### General
- Avoid compile issue with using `_Pragma()` with Python 3.8 on Windows
- `conduit_node` and `conduit_datatype` in the C API are no longer aliases to `void` so that callers cannot pass just any pointer to the APIs.
- Fixed memory over read issue with Fortran API due to int vs bool binding error. Fortran API still provides logical returns for methods like conduit_node_has_path() however the binding implementation now properly translates C_INT return codes into logical values.
- Fixed a subtle bug with Node fetch and Object role initialization.

#### Blueprint
- Fixed a bug that was causing the `conduit::blueprint::mesh::topology::unstructured::generate_*` functions to produce bad results for polyhedral input topologies with heterogeneous elements (e.g. tets and hexs).
- Fixed a bug with `conduit::relay::io::blueprint::write_mesh` that undermined `truncate=true` option for root-only style output.
- Fixed options parsing bugs and improved error messages for the `conduit_blueprint_verify` exe.

#### Relay
- Changed HDF5 offset support to use 64-bit unsigned integers for offsets, strides, and sizes.
- Fixed a bug with `conduit::relay::mpi::io::blueprint::save_mesh` where `file_style=root_only` could crash or truncate output files.
- Fixed a bug with inconsistent HDF5 handles being used in some cases when converting existing HDF5 Datasets from fixed to extendable.


## [0.7.2] - Released 2021-05-19

### Added

#### General
- Added the `cpp_fort_and_py` standalone example. It demos passing Conduit Nodes between C++, Fortran, and Python. See the related tutorial docs (https://llnl-conduit.readthedocs.io/en/latest/tutorial_cpp_fort_and_py.html) for more details.
- Added  `conduit::utils::info_handler()`, `conduit::utils::warning_handler()`, and `conduit::utils::error_handler()`  methods, which provide access to the currently registered info, warning, and error handlers.
- Added DataType::index_t method. Creates a DataType instance that describes an `index_t`, which is an alias to either `int32`, or `int 64` controlled by the `CONDUIT_INDEX_32` compile time option.
- Added several more methods to Python DataType interface
- Removed duplicate install of CMake exported target files that served as a bridge for clients using old style paths.

### Changed

#### General
- Updated to newer version of uberenv and changed to track spack fork https://github.com/alpine-dav/spack (branch: conduit/develop).
- Updated to newer version of BLT to leverage CMake's FindMPI defined targets when using CMake 3.15 or newer.
- Changed `rapidjson` namespace to `conduit_rapidjson` to avoid symbol collisions with other libraries using RapidJSON.

#### Blueprint
- The semantics of `conduit::blueprint::mesh::verify` changed. An empty conduit Node is now considered a valid multi-domain mesh with zero domains. If you always expect mesh data, you can add an additional check for empty to craft code that works for both the old and new verify semantics.

#### Relay
- Added Relay HDF5 support for reading and writing to an HDF5 dataset with offset.
- Added `conduit::relay::io::hdf5::read_info` which allows you to obtain metadata from an HDF5 file.
- Added configure error when conduit lacks MPI support and HDF5 has MPI support

### Fixed

#### General
- Fixed missing implementation of DataType::is_index_t
- Fixed issue with compiling t_h5z_zfp_smoke.cpp against an MPI-enabled HDF5.

#### Blueprint
- Fixed a bug that caused HDF5 reference paths to appear twice in Relay HDF5 Error messages.

#### Blueprint
- `conduit::relay::io::blueprint.read_mesh` now uses read only I/O handles.


## [0.7.1] - Released 2021-02-11

### Fixed

#### General
- Fixed a bug with Conduit's C interface including C++ headers.

#### Blueprint
- Fixed a bug with `blueprint::mesh::matset::to_silo` and `blueprint::mesh::field::to_silo` that could modify input values.

## [0.7.0] - Released 2021-02-08

### Changed

#### General
- Conduit now requires C++11 support.
- Python Node repr string construction now uses `Node.to_summary_string()`

### Added
- CMake: Added extra check for include dir vs fully resolved hdf5 path.

#### General
- Added a builtin sandboxed header-only version of fmt. The namespace and directory paths were changed to `conduit_fmt` to avoid potential symbol collisions with other codes using fmt. Downstream software can use by including `conduit_fmt/conduit_fmt.h`.
- Added support for using C++11 initializer lists to set Node and DataArray values from numeric arrays. See C++ tutorial docs (https://llnl-conduit.readthedocs.io/en/latest/tutorial_cpp_numeric.html#c-11-initializer-lists) for more details.
- Added a Node::describe() method. This method creates a new node that mirrors the current Node, however each leaf is replaced by summary stats and a truncated display of the values. For use cases with large leaves, printing the describe() output Node is much more helpful for debugging and understanding vs wall of text from other to_string() methods.
- Added conduit::utils::format methods. These methods use fmt to format strings that include fmt style patterns. The formatting arguments are passed as a conduit::Node tree. The `args` case allows named arguments (args passed as object) or ordered args (args passed as list). The `maps` case also supports named or ordered args and works in conjunction with a `map_index`. The `map_index` is used to fetch a value from an array, or list of strings, which is then passed to fmt. The `maps` style of indexed indirection supports generating path strings for non-trivial domain partition mappings in Blueprint. This functionality is also available in Python, via the  `conduit.utils.format` method.
- Added `DataArray::fill` method, which set all elements of a DataArray to a given value.
- Added `Node::to_summary_string` methods, which allow you to create truncated strings that describe a node tree, control the max number of children and max number of elements shown.
- Added python support for `Node.to_summary_string`

#### Relay
- Added Relay IO Handle mode support for `a` (append) and `t` (truncate).  Truncate allows you to overwrite files when the handle is opened. The default is append, which preserves prior IO Handle behavior.
- Added `conduit::relay::io::blueprint::save_mesh` variants, these overwrite existing files (providing relay save semantics) instead of adding mesh data to existing files. We recommend using  `save_mesh` for most uses cases, b/c in many cases `write_mesh` to an existing HDF5 file set can fail due to conflicts with the current HDF5 tree.
- Added `conduit::relay::io::blueprint::load_mesh` variants, these reset the passed node before reading mesh data (providing relay load semantics). We recommend using  `load_mesh` for most uses cases.
- Added `truncate` option to `conduit::relay::io::blueprint::write_mesh`, this is used by `save_mesh`.
- Improve capture and reporting of I/O errors in `conduit::relay::[mpi::]io::blueprint::{save_mesh|write_mesh}`. Now in the MPI case, If any rank fails to open or write to a file all ranks will throw an exception.
- Added yaml detection support to `conduit::relay::io:identify_file_type`.

#### Blueprint
- Added `conduit::blueprint::mesh::matset::to_silo()` which converts a valid blueprint matset to a node that contains arrays that follow Silo's sparse mix slot volume fraction representation.
- Added `conduit::blueprint::mesh::field::to_silo()` which converts a valid blueprint field and matset to a node that contains arrays that follow Silo's sparse mix slot volume fraction representation.
- Added `material_map` to `conduit::blueprint::mesh:matset::index`, to provide an explicit material name to id mapping.
- Added `mat_check` field to `blueprint::mesh::examples::venn`. This field encodes the material info in a scalar field and in the `matset_values` in a way that can be used to easily compare and verify proper construction in other tools.

### Fixed

#### Relay
- Fixed bug in the Relay IOHandle Basic that would create unnecessary "_json" schema files to be written to disk upon open().

### Removed

#### General
- Removed `Node::fetch_child` and `Schema::fetch_child` methods for v0.7.0. (Deprecated in v0.6.0 -- prefer `fetch_existing`)
- Removed `Schema::to_json` method variants with `detailed` for v0.7.0. (Deprecated in v0.6.0 -- prefer standard `to_json`)
- Removed `Schema::save` method variant with `detailed` for v0.7.0. (Deprecated in v0.6.0 -- prefer standard `save`)
- The `master` branch was removed from GitHub (Deprecated in v0.6.0 -- replaced by the `develop` branch)

#### Relay
- Removed `conduit::relay::io_blueprint::save` methods for v0.7.0. (Deprecated in v0.6.0 -- prefer `conduit::relay::io::blueprint::save_mesh`)


## [0.6.0] - Released 2020-11-02

### Added

#### General
- Added support for children with names that include `/`. Since slashes are part of Conduit's hierarchical path mechanism, you must use explicit methods (add_child(), child(), etc) to create and access children with these types of names. These names are also supported in all basic i/o cases (JSON, YAML, Conduit Binary).
- Added Node::child and Schema::child methods, which provide access to existing children by name.
- Added Node::fetch_existing and Schema::fetch_existing methods, which provide access to existing paths or error when given a bad path.
- Added Node::add_child() and Node::remove_child() to support direct operations and cases where names have `/` s.
- Added a set of conduit::utils::log::remove_* filtering functions, which process conduit log/info nodes and strip out the requested information (useful for focusing the often verbose output in log/info nodes).
- Added to_string() and to_string_default() methods to Node, Schema, DataType, and DataArray. These methods alias either to_yaml() or to_json(). Long term yaml will be preferred over json.
- Added helper script (scripts/regen_docs_outputs.py) that regenerates all example outputs used Conduit's Sphinx docs.
- Added to_yaml() and to_yaml_stream methods() to Schema, DataType, and DataArray.
- Added support for C++-style iterators on node children. You can now do `for (Node &node : node.children()) {}`. You can also do `node.children.begin()` and `node.children.end()` to work with the iterators directly.

#### Relay
- Added an open mode option to Relay IOHandle. See Relay IOHandle docs (https://llnl-conduit.readthedocs.io/en/latest/relay_io.html#relay-i-o-handle-interface) for more details.
- Added the conduit.relay.mpi Python module to support Relay MPI in Python.
- Added support to write and read Conduit lists to HDF5 files. Since HDF5 Groups do not support unnamed indexed children, each list child is written using a string name that represents its index and a special attribute is written to the HDF5 group to mark the list case. On read, the special attribute is used to detect and read this style of group back into a Conduit list.
- Added preliminary support to read Sidre Datastore-style HDF5 using Relay IOHandle,  those grouped with a root file.
- Added `conduit::relay::io::blueprint::read_mesh` functions, were pulled in from Ascent's Blueprint import logic.
- Added `conduit::relay::mpi::wait` and `conduit::relay::mpi::wait_all` functions. These functions consolidate the logic supporting both `isend` and `irecv` requests. `wait_all` supports cases where both sends and receives were posted, which is a common for non-trivial point-to-point communication use cases.


#### Blueprint
- Added support for sparse one-to-many relationships with the new `blueprint::o2mrelation` protocol. See the `blueprint::o2mrelation::examples::uniform` example for details.
- Added sparse one-to-many, uni-buffer, and material-dominant specification support to Material sets. See the Material sets documentation
(https://llnl-conduit.readthedocs.io/en/latest/blueprint_mesh.html#material-sets) for more details.
- Added support for Adjacency sets for Structured Mesh Topologies. See the `blueprint::mesh::examples::adjset_uniform` example.
- Added `blueprint::mesh::examples::julia_nestsets_simple` and `blueprint::mesh::examples::julia_nestsets_complex` examples represent Julia set fractals using patch-based AMR meshes and the Mesh Blueprint Nesting Set protocol. See the Julia AMR Blueprint docs
(https://llnl-conduit.readthedocs.io/en/latest/blueprint_mesh.html#julia-amr-examples) for more details.
- Added `blueprint::mesh::examples::venn` example that demonstrates different ways to encode volume fraction based multi-material fields.  See the Venn Blueprint docs
(https://llnl-conduit.readthedocs.io/en/latest/blueprint_mesh.html#venn) for more details.
- Added `blueprint::mesh::number_of_domains` property method for trees that conform to the mesh blueprint.
- Added MPI mesh blueprint methods, `blueprint::mpi::mesh::verify` and  `blueprint::mpi::mesh::number_of_domains` (available in the `conduit_blueprint_mpi` library)
- Added `blueprint::mpi::mesh::examples::braid_uniform_multi_domain` and `blueprint::mpi::mesh::examples::spiral_round_robin` distributed-memory mesh examples to the `conduit_blueprint_mpi` library.
- Added `state/path` to the Mesh Blueprint index, needed for consumers to know the proper path to read extended state info (such as `domain_id`)


### Fixed

#### General
- Updated to newer BLT to resolve BLT/FindMPI issues with rpath linking commands when using OpenMPI.
- Fixed internal object name string for the Python Iterator object. It used to report `Schema`, which triggered both puzzling and concerned emotions.
- Fixed a bug with `Node.set` in the Python API that undermined setting NumPy arrays with sliced views and complex striding. General slices should now work with `set`. No changes to the `set_external` case, which requires 1-D effective striding and throws an exception when more complex strides are presented.
- Fixed a bug with auto detect of protocol for Node.load
- Fixed bugs with auto detect of protocol for Node.load and Node.save in the Python interface


#### Relay
- Use H5F_ACC_RDONLY in relay::io::is_hdf5_file to avoid errors when checking files that already have open HDF5 handles.
- Fixed compatibility check for empty Nodes against HDF5 files with existing paths

### Changed

#### General
- Conduit's main git branch was renamed from `master` to `develop`. To allow time for folks to migrate, the `master` branch is active but frozen and will be removed during the `0.7.0` release.
- We recommend a C++11 (or newer) compiler, support for older C++ standards is deprecated and will be removed in a future release.
- Node::fetch_child and Schema::fetch_child are deprecated in favor of the more clearly named Node::fetch_existing and Schema::fetch_existing. fetch_child variants still exist, but will be removed in a future release.
- Python str() methods for Node, Schema, and DataType now use their new to_string() methods.
- DataArray<T>::to_json(std::ostring &) is deprecated in favor DataArray<T>::to_json_stream. to_json(std::ostring &) will be removed in a future release.
- Schema::to_json and Schema::save variants with detailed (bool) arg are deprecated. The detailed arg was never used. These methods will be removed in a future release.
- Node::print() now prints yaml instead of json.
- The string return variants of `about` methods now return yaml strings instead of json strings.
- Sphinx Docs code examples and outputs are now included using start-after and end-before style includes.
- Schema to_json() and to_json_stream() methods were expanded to support indent, depth, pad and end-of-element args.
- In Python, conduit.Node() repr now returns the YAML string representation of the Node. Perviously verbose `conduit_json` was used, which was overwhelming.
- conduit.about() now reports the git tag if found, and `version` was changed to add git sha and status (dirty) info to avoid confusion between release and development installs.

#### Relay
- Provide more context when a Conduit Node cannot be written to a HDF5 file because it is incompatible with the existing HDF5 tree. Error messages now provide the full path and details about the incompatibility.
- `conduit::relay::io_blueprint::save` functions are deprecated in favor of `conduit::relay::io::blueprint::write_mesh`
- `conduit::relay::io::blueprint::write_mesh` functions were pulled in from Ascent's Blueprint export logic.
- `conduit_relay_io_mpi` lib now depends on `conduit_relay_io`. Due to this change, a single build supports either ADIOS serial (no-mpi) or ADIOS with MPI support, but not both. If conduit is configured with MPI support, ADIOS MPI is used.
- The functions `conduit::relay::mpi::wait_send` and `conduit::relay::mpi::wait_recv` now use `conduit::relay::mpi::wait`. The functions `wait_send` and `wait_recv` exist to preserve the old API, there is no benefit to use them over `wait`.
- The functions `conduit::relay::mpi::wait_all_send` and `conduit::relay::mpi::wait_all_recv` now use `conduit::relay::mpi::wait_all`. The functions `wait_all_send` and `wait_all_recv` exist to preserve the old API, there is no benefit to use them over `wait_all`.


#### Blueprint
- Refactored the Polygonal and Polyhedral mesh blueprint specification to leverage one-to-many concepts and to allow more zero-copy use cases.
- The `conduit_blueprint_mpi` library now depends on `conduit_relay_mpi`.
- The optional Mesh Blueprint structured topology logical element origin is now specified using `{i,j,k}` instead of `{i0,j0,k0}`.


## [0.5.1] - Released 2020-01-18

### Added

#### General
- Added Node::parse() method, (C++, Python and Fortran) which supports common json and yaml parsing use cases without creating a generator instance.
- Use FOLDER target property to group targets for Visual Studio
- Added Node load(), and save() support to the C and Fortran APIs

### Changed

#### General
- Node::load() and Node::save() now auto detect which protocol to use when protocol argument is an empty string
- Changed Node::load() and Node::save() default protocol value to empty (default now is to auto detect)
- Changed Python linking strategy to defer linking for our compiler modules
- Conduit Error Exception message strings now print cleaner (avoiding nesting doll string escaping headaches)
- Build system improvements to support conda-forge builds for Linux, macOS, and Windows

### Fixed

#### General
- Fixed install paths for CMake exported target files to follow standard CMake find_package() search conventions. Also perserved duplicate files to support old import path structure for this release.
- python: Fixed Node.set_external() to accept conduit nodes as well as numpy arrays
- Fixed dll install locations for Windows


## [0.5.0] - Released 2019-10-25

### Added

#### General
- Added support to parse YAML into Conduit Nodes and to create YAML from Conduit Nodes. Support closely follows the "json" protocol, making similar choices related to promoting YAML string leaves to concrete data types.
- Added several more Conduit Node methods to the C and Fortran APIs. Additions are enumerated here:  https://github.com/LLNL/conduit/pull/426
- Added Node set support for Python Tuples and Lists with numeric and string entires
- Added Node set support for Numpy String Arrays. String Arrays become Conduit lists with child char8_str arrays


#### Blueprint

- Added support for a "zfparray" blueprint that holds ZFP compressed array data.
- Added the the "specsets" top-level section to the Blueprint schema, which can be used to represent multi-dimensional per-material quantities (most commonly per-material atomic composition fractions).
- Added explicit topological data generation functions for points, lines, and faces
- Added derived topology generation functions for element centroids, sides, and corners
- Added the basic example function to the conduit.mesh.blueprint.examples module

#### Relay
- Added optional ZFP support to relay, that enables wrapping and unwraping zfp arrays into conduit Nodes.
- Extended relay HDF5 I/O support to read a wider range of HDF5 string representations including H5T_VARIABLE strings.

### Changed

#### General
- Conduit's automatic build process (uberenv + spack) now defaults to using Python 3
- Improved CMake export logic to make it easier to find and use Conduit install in a CMake-based build system. (See using-with-cmake example for new recipe)

#### Relay

- Added is_open() method to IOHandle in the C++ and Python interfaces
- Added file name information to Relay HDF5 error messages


### Fixed

#### General
- Fixed bug that caused memory access after free during Node destruction

#### Relay

- Fixed crash with mpi broadcast_using_schema() when receiving tasks pass a non empty Node.
- Fixed a few Windows API export issues for relay io

## [0.4.0] - Released 2019-03-01

### Added

#### General

- Added Generic IO Handle class (relay::io::IOHandle) with C++ and Python APIs, tests, and docs.
- Added ``rename_child`` method to Schema and Node
- Added generation and install of conduit_config.mk for using-with-make example
- Added datatype helpers for long long and long double
- Added error for empty path fetch
- Added C functions for setting error, warning, info handlers.
- Added limited set of C bindings for DataType
- Added C bindings for relay IO
- Added several more functions to conduit node python interfaces

#### Blueprint

- Added implicit point topology docs and example
- Added julia and spiral mesh bp examples
- Added mesh topology transformations to blueprint
- Added polygonal mesh support to mesh blueprint
- Added verify method for mesh blueprint nestset

#### Relay

- Added ADIOS Support, enabling ADIOS read and write of Node objects.
- Added a relay::mpi::io library that mirrors the API of relay::io, except  that all functions take an MPI communicator. The functions are implemented in parallel for the ADIOS protocol. For other protocols, they will behave the same as the serial functions in relay::io. For the ADIOS protocol, the save() and save_merged() functions operate collectively within a communicator to enable multiple MPI ranks to save data to a single file as separate "domains".
- Added an add_time_step() function to that lets the caller append data collectively to an existing  ADIOS file
- Added a function to query the number of time steps and the number of domains in a  ADIOS file.
- Added versions of save and save_merged that take an options node.
- Added C API for new save, save_merged functions.
- Added method to list an HDF5 group's child names
- Added save and append methods to the HDF5 I/O interface
- Added docs and examples for relay io


### Changed

#### General

- Changed mapping of c types to bit-width style to be compatible with C++11 std bit-width types when C++11 is enabled
- Several improvements to uberenv, our automated build process, and building directions
- Upgraded the type system with more explicit signed support

#### Relay

- Improvements to the Silo mesh writer
- Refactor to support both relay::io and relay::mpi::io namespaces.
- Refactor to add support for steps and domains to I/O interfaces
- Changed to only use ``libver latest`` setting for for hdf5 1.8 to minimize compatibility issues

### Fixed

#### General

- Fixed bugs with std::vector gap methods
- Fixed A few C function names in conduit_node.h
- Fixed bug in python that was requesting unsigned array for signed cases
- Fixed issue with Node::diff failing for string data with offsets
- Fixes for building on BlueOS with the xl compiler

#### Blueprint

- Fixed validity status for blueprint functions
- Fixed improper error reporting for Blueprint references

#### Relay

- Relay I/O exceptions are now forwarded to python  
- Fixed MPI send_with_schema bug when data was compact but not contiguous  
- Switched to use MPI bit-width style data type enums in ``relay::mpi``

## [0.3.1] - Released 2018-02-26

### Added

#### General

- Added new ``Node::diff`` and ``Node::diff_compatible`` methods
- Expanded the Node Python Capsule API
- Added Python version of basic tutorial

#### Blueprint

- Added Multi-level Array Protocol (conduit::blueprint::mlarray)

### Changed

#### General

- Updated uberenv to use a newer spack and removed several custom packages
- C++ ``Node::set`` methods now take const pointers for data

### Fixed

#### General

- Various Python API bug fixes
- Fixed API exports for static libs on Windows

#### Relay

- Bug fixes for HDF5 support on Windows

### Removed

#### Blueprint

- Removed unnecessary state member in the braid example

## [0.3.0] - Released 2017-08-21

### Added

#### General

- Exposed more of the Conduit API in Python

#### Blueprint

- Added support for multi-material fields via *matsets* (volume fractions and per-material values)
- Added initial support for domain boundary info via *adjsets* for distributed-memory unstructured meshes  

#### Relay

- Added support for MPI reductions and broadcast
- Added support zero-copy pass to MPI for a wide set of calls
- Hardened notion of `known schema` vs `generic` MPI support
- Add heuristics with knobs for controlling use of HDF5 compact datasets and compression support

### Changed

#### General

- Moved to use BLT (https://github.com/llnl/blt) as our core CMake-based build system
- Use ints instead of bools in the Conduit C-APIs for wider compiler compatibility

#### Relay

- Improved error checking and error messages for HDF5 I/O support

### Fixed

#### General

- Fixed memory leaks in *conduit*
- Bug fixes to support building on Visual Studio 2013
- Bug fixes for `conduit::Nodes` in the List Role

#### Relay

- Fixed memory leaks in *conduit_relay*    

## [0.2.1] - Released 2017-01-06

### Added

#### Blueprint

- Added support to the blueprint python module for the mesh and mcarray protocol methods
- Added stand alone blueprint verify executable

### Changed

#### General

- Eliminated separate fortran libs by moving fortran symbols into their associated main libs
- Change Node set_external to support const Node ref
- Refactor path and file systems utils functions for clarity

### Fixed

#### General

- Added fixes to support static builds on BGQ using xlc and gcc
- Fixed missing install of fortran module files

#### Blueprint

- Fixed bug with verify of mesh/coords for rectilinear case


#### Relay

- Updated the version of civetweb used to avoid dlopen issues with SSL for static builds

## [0.2.0] - Released 2016-11-03

### Added

#### General

- Added const access to conduit::Node's children and a new NodeConstIterator
- Added support for building on Windows
- Added more Python, C, and Fortran API support

#### Blueprint

- Added verify support for the mcarray and mesh protocols
- Added functions that create examples instances of mcarrays and meshes
- Added memory layout transform helpers for mcarrays
- Added a helper that creates a mesh blueprint index from a valid mesh

#### Relay

- Added entangle, a python script ssh tunneling solution
- Added extensive HDF5 I/O support for reading and writing between HDF5 files and conduit Node trees

###  Changed

#### General

- Changes to clarify concepts in the conduit::Node API
- Improved unit test coverage
- Renamed source and header files for clarity and to avoid potential conflicts with other projects

#### Relay

- Changed I/O protocol string names for clarity
- Refactored the relay::WebServer and the Conduit Node Viewer application

### Fixed

#### General

- Resolved several bugs across libraries
- Resolved compiler warnings and memory leaks

## 0.1.0 - Released 2016-03-30

### Added
- Initial Open Source Release on GitHub

[Unreleased]: https://github.com/llnl/conduit/compare/v0.8.8...HEAD
[0.8.8]: https://github.com/llnl/conduit/compare/v0.8.7...v0.8.8
[0.8.7]: https://github.com/llnl/conduit/compare/v0.8.6...v0.8.7
[0.8.6]: https://github.com/llnl/conduit/compare/v0.8.5...v0.8.6
[0.8.5]: https://github.com/llnl/conduit/compare/v0.8.4...v0.8.5
[0.8.4]: https://github.com/llnl/conduit/compare/v0.8.3...v0.8.4
[0.8.3]: https://github.com/llnl/conduit/compare/v0.8.2...v0.8.3
[0.8.2]: https://github.com/llnl/conduit/compare/v0.8.1...v0.8.2
[0.8.1]: https://github.com/llnl/conduit/compare/v0.8.0...v0.8.1
[0.8.0]: https://github.com/llnl/conduit/compare/v0.7.2...v0.8.0
[0.7.2]: https://github.com/llnl/conduit/compare/v0.7.1...v0.7.2
[0.7.1]: https://github.com/llnl/conduit/compare/v0.7.0...v0.7.1
[0.7.0]: https://github.com/llnl/conduit/compare/v0.6.0...v0.7.0
[0.6.0]: https://github.com/llnl/conduit/compare/v0.5.1...v0.6.0
[0.5.1]: https://github.com/llnl/conduit/compare/v0.5.0...v0.5.1
[0.5.0]: https://github.com/llnl/conduit/compare/v0.4.0...v0.5.0
[0.4.0]: https://github.com/llnl/conduit/compare/v0.3.1...v0.4.0
[0.3.1]: https://github.com/llnl/conduit/compare/v0.3.0...v0.3.1
[0.3.0]: https://github.com/llnl/conduit/compare/v0.2.1...v0.3.0
[0.2.1]: https://github.com/llnl/conduit/compare/v0.2.0...v0.2.1
[0.2.0]: https://github.com/llnl/conduit/compare/v0.1.0...v0.2.0
<|MERGE_RESOLUTION|>--- conflicted
+++ resolved
@@ -10,11 +10,11 @@
 
 #### General
 - Added `conduit_json_external` protocol. Creates a json schema representation of a node that includes all addresses that the node is pointing to. Parsing this schema will create a node equivalent to `set_external()`.
+- Added a `conduit_generate_data` executable that can generate datasets using the `tiled()` and `braid()` functions and save the datasets to files.
 
 #### Relay
 - Added ability to read N-dimensional hyperslabs from HDF5 leaf arrays into linear memory arrays.
 
-<<<<<<< HEAD
 #### Blueprint
 - Added a `conduit::blueprint::mesh::examples::tiled()` function that can generate meshes by repeating a tiled pattern.
 - Added a `conduit::blueprint::mpi::mesh::utils::adjset::compare_pointwise()` function that can compare adjsets for multi-domain meshes in parallel. The function is used to diagnose adjsets with points that are out of order on either side of the boundary. The comparison is done point by point within each group and it checks to ensure that the points reference the same spatial location.
@@ -23,10 +23,6 @@
 - Added a `conduit::blueprint::mesh::utils::slice_array()` function that can slice Conduit nodes that contain arrays. A new node with the same type is created but it contains only the selected indices.
 - Added a `conduit::blueprint::mesh::utils::slice_field()` was added. It is like slice_array() but it can handle the mcarray protocol. This functionality was generalized from the partitioner.
 
-#### Executables
-- Added a `conduit_generate_data` executable that can generate datasets using the `tiled()` and `braid()` functions and save the datasets to files.
-=======
-
 ### Changed
 
 #### General
@@ -34,7 +30,6 @@
 
 #### Blueprint
 - The `conduit::blueprint::mpi::mesh::partition_map_back()` function was enhanced so it accepts a "field_prefix" value in its options. The prefix is used when looking for the `global_vertex_ids` field, which could have been created with a prefix by the same option in the `conduit::blueprint::mpi::mesh::generate_partition_field()` function.
->>>>>>> a6b0b179
 
 ### Fixed
 
