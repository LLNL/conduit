--- conflicted
+++ resolved
@@ -14,13 +14,10 @@
 - Added `conduit::execution` namespace, which contains `for_all()` and `sort()` functions.
 
 #### Blueprint
-- Added `conduit::blueprint::mpi::mesh::distribute`, which enables sending mesh domains to arbitrary MPI ranks (supports moving domains and domain overloading)
-<<<<<<< HEAD
-- Added `conduit::blueprint::examples::mesh::rz_cylinder` function that generates example 2D cylindrical (RZ) meshes.
-=======
+- Added `conduit::blueprint::mpi::mesh::distribute`, which enables sending mesh domains to arbitrary MPI ranks (suppo
 - Added `conduit::blueprint::mesh::utils::NDIndex` class.  Instantiate with shape, offset, and stride in array or conduit::Node.  Get flatindex for N-D coordinates.
 - Added `conduit::blueprint::o2mrelation::O2MIndex` class.  Instantiate with O2M relation Node; get flatindex for a given one_index and many_index.  Alternative to Java-style iterator.
->>>>>>> b91a9316
+- Added `conduit::blueprint::examples::mesh::rz_cylinder` function that generates example 2D cylindrical (RZ) meshes.
 
 ### Fixed
 #### Blueprint
