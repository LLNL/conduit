# Conduit Changelog
Notable changes to Conduit are documented in this file.

The format is based on [Keep a Changelog](https://keepachangelog.com/en/1.0.0/),
and this project aspires to adhere to [Semantic Versioning](https://semver.org/spec/v2.0.0.html).

## Unreleased

<<<<<<< HEAD
### Added

#### General
- Added support to register custom memory allocators and a custom data movement handler. This allows conduit to move trees of data between heterogenous memory spaces (e.g. CPU and GPU memory). See conduit_utils.hpp for API details.

=======
### Changed

#### Relay
- Added CMake option (`ENABLE_RELAY_WEBSERVER`, default = `ON`) to control if Conduit's Relay Web Server support is built. Down stream codes can check for support via header ifdef `CONDUIT_RELAY_WEBSERVER_ENABLED` or at runtime in `conduit::relay::about`.
>>>>>>> 340ce422

### Fixed

#### General
- Avoid compile issue with using `_Pragma()` with Python 3.8 on Windows
- `conduit_node` and `conduit_datatype` in the C API are no longer aliases to `void` so that callers cannot pass just any pointer to the APIs.
- Fixed overread issue with Fortran API due to int vs bool binding error. Fortran API still provides logical returns for methods like conduit_node_has_path() however the binding implementation now properly translates C_INT return codes into logical values.
- Fixed a subtle bug with Node fetch and Object role initialization.

#### Blueprint
- Added the `blueprint::mesh::examples::polychain` example. It is an example of a polyhedral mesh. See Mesh Blueprint Examples docs (https://llnl-conduit.readthedocs.io/en/latest/blueprint_mesh.html#polychain) for more details.
- Added to the `blueprint::mesh::examples::polytess` example. Now `polytess` takes a new argument, called `nz`, which allows it to be extended into 3 dimensions. See Mesh Blueprint Examples docs (https://llnl-conduit.readthedocs.io/en/latest/blueprint_mesh.html#polytess) for more details.
- Fixed a bug that was causing the `conduit::blueprint::mesh::topology::unstructured::generate_*` functions to produce bad results for polyhedral input topologies with heterogeneous elements (e.g. tets and hexs).
- Added a new function signature for `blueprint::mesh::topology::unstructured::generate_sides`, which performs the same task as the original and also takes fields from the original topology and maps them onto the new topology.


## [0.7.2] - Released 2021-05-19

### Added

#### General
- Added the `cpp_fort_and_py` standalone example. It demos passing Conduit Nodes between C++, Fortran, and Python. See the related tutorial docs (https://llnl-conduit.readthedocs.io/en/latest/tutorial_cpp_fort_and_py.html) for more details.
- Added  `conduit::utils::info_handler()`, `conduit::utils::warning_handler()`, and `conduit::utils::error_handler()`  methods, which provide access to the currently registered info, warning, and error handlers.
- Added DataType::index_t method. Creates a DataType instance that describes an `index_t`, which is an alias to either `int32`, or `int 64` controlled by the `CONDUIT_INDEX_32` compile time option.
- Added several more methods to Python DataType interface
- Removed duplicate install of CMake exported target files that served as a bridge for clients using old style paths.

### Changed

#### General
- Updated to newer version of uberenv and changed to track spack fork https://github.com/alpine-dav/spack (branch: conduit/develop).
- Updated to newer version of BLT to leverage CMake's FindMPI defined targets when using CMake 3.15 or newer.
- Changed `rapidjson` namespace to `conduit_rapidjson` to avoid symbol collisions with other libraries using RapidJSON.

#### Blueprint
- The semantics of `conduit::blueprint::mesh::verify` changed. An empty conduit Node is now considered a valid multi-domain mesh with zero domains. If you always expect mesh data, you can add an additional check for empty to craft code that works for both the old and new verify semantics.

#### Relay
- Added Relay HDF5 support for reading and writing to an HDF5 dataset with offset.
- Added `conduit::relay::io::hdf5::read_info` which allows you to obtain metadata from an HDF5 file.
- Added configure error when conduit lacks MPI support and HDF5 has MPI support

### Fixed

#### General
- Fixed missing implementation of DataType::is_index_t
- Fixed issue with compiling t_h5z_zfp_smoke.cpp against an MPI-enabled HDF5.

#### Blueprint
- Fixed a bug that caused HDF5 reference paths to appear twice in Relay HDF5 Error messages.

#### Blueprint
- `conduit::relay::io::blueprint.read_mesh` now uses read only I/O handles.


## [0.7.1] - Released 2021-02-11

### Fixed

#### General
- Fixed a bug with Conduit's C interface including C++ headers.

#### Blueprint
- Fixed a bug with `blueprint::mesh::matset::to_silo` and `blueprint::mesh::field::to_silo` that could modify input values.

## [0.7.0] - Released 2021-02-08

### Changed

#### General
- Conduit now requires C++11 support.
- Python Node repr string construction now uses `Node.to_summary_string()`

### Added
- CMake: Added extra check for include dir vs fully resolved hdf5 path.

#### General
- Added a builtin sandboxed header-only version of fmt. The namespace and directory paths were changed to `conduit_fmt` to avoid potential symbol collisions with other codes using fmt. Downstream software can use by including `conduit_fmt/conduit_fmt.h`.
- Added support for using C++11 initializer lists to set Node and DataArray values from numeric arrays. See C++ tutorial docs (https://llnl-conduit.readthedocs.io/en/latest/tutorial_cpp_numeric.html#c-11-initializer-lists) for more details.
- Added a Node::describe() method. This method creates a new node that mirrors the current Node, however each leaf is replaced by summary stats and a truncated display of the values. For use cases with large leaves, printing the describe() output Node is much more helpful for debugging and understanding vs wall of text from other to_string() methods.
- Added conduit::utils::format methods. These methods use fmt to format strings that include fmt style patterns. The formatting arguments are passed as a conduit::Node tree. The `args` case allows named arguments (args passed as object) or ordered args (args passed as list). The `maps` case also supports named or ordered args and works in conjunction with a `map_index`. The `map_index` is used to fetch a value from an array, or list of strings, which is then passed to fmt. The `maps` style of indexed indirection supports generating path strings for non-trivial domain partition mappings in Blueprint. This functionality is also available in Python, via the  `conduit.utils.format` method.
- Added `DataArray::fill` method, which set all elements of a DataArray to a given value.
- Added `Node::to_summary_string` methods, which allow you to create truncated strings that describe a node tree, control the max number of children and max number of elements shown.
- Added python support for `Node.to_summary_string`

#### Relay
- Added Relay IO Handle mode support for `a` (append) and `t` (truncate).  Truncate allows you to overwrite files when the handle is opened. The default is append, which preserves prior IO Handle behavior.
- Added `conduit::relay::io::blueprint::save_mesh` variants, these overwrite existing files (providing relay save semantics) instead of adding mesh data to existing files. We recommend using  `save_mesh` for most uses cases, b/c in many cases `write_mesh` to an existing HDF5 file set can fail due to conflicts with the current HDF5 tree.
- Added `conduit::relay::io::blueprint::load_mesh` variants, these reset the passed node before reading mesh data (providing relay load semantics). We recommend using  `load_mesh` for most uses cases.
- Added `truncate` option to `conduit::relay::io::blueprint::write_mesh`, this is used by `save_mesh`.
- Improve capture and reporting of I/O errors in `conduit::relay::[mpi::]io::blueprint::{save_mesh|write_mesh}`. Now in the MPI case, If any rank fails to open or write to a file all ranks will throw an exception.
- Added yaml detection support to `conduit::relay::io:identify_file_type`.

#### Blueprint
- Added `conduit::blueprint::mesh::matset::to_silo()` which converts a valid blueprint matset to a node that contains arrays that follow Silo's sparse mix slot volume fraction representation.
- Added `conduit::blueprint::mesh::field::to_silo()` which converts a valid blueprint field and matset to a node that contains arrays that follow Silo's sparse mix slot volume fraction representation.
- Added `material_map` to `conduit::blueprint::mesh:matset::index`, to provide an explicit material name to id mapping.
- Added `mat_check` field to `blueprint::mesh::examples::venn`. This field encodes the material info in a scalar field and in the `matset_values` in a way that can be used to easily compare and verify proper construction in other tools.

### Fixed

#### Relay
- Fixed bug in the Relay IOHandle Basic that would create unnecessary "_json" schema files to be written to disk upon open().

### Removed

#### General
- Removed `Node::fetch_child` and `Schema::fetch_child` methods for v0.7.0. (Deprecated in v0.6.0 -- prefer `fetch_existing`)
- Removed `Schema::to_json` method variants with `detailed` for v0.7.0. (Deprecated in v0.6.0 -- prefer standard `to_json`)
- Removed `Schema::save` method variant with `detailed` for v0.7.0. (Deprecated in v0.6.0 -- prefer standard `save`)
- The `master` branch was removed from GitHub (Deprecated in v0.6.0 -- replaced by the `develop` branch)

#### Relay
- Removed `conduit::relay::io_blueprint::save` methods for v0.7.0. (Deprecated in v0.6.0 -- prefer `conduit::relay::io::blueprint::save_mesh`)


## [0.6.0] - Released 2020-11-02

### Added

#### General
- Added support for children with names that include `/`. Since slashes are part of Conduit's hierarchical path mechanism, you must use explicit methods (add_child(), child(), etc) to create and access children with these types of names. These names are also supported in all basic i/o cases (JSON, YAML, Conduit Binary).
- Added Node::child and Schema::child methods, which provide access to existing children by name.
- Added Node::fetch_existing and Schema::fetch_existing methods, which provide access to existing paths or error when given a bad path.
- Added Node::add_child() and Node::remove_child() to support direct operations and cases where names have `/` s.
- Added a set of conduit::utils::log::remove_* filtering functions, which process conduit log/info nodes and strip out the requested information (useful for focusing the often verbose output in log/info nodes).
- Added to_string() and to_string_default() methods to Node, Schema, DataType, and DataArray. These methods alias either to_yaml() or to_json(). Long term yaml will be preferred over json.
- Added helper script (scripts/regen_docs_outputs.py) that regenerates all example outputs used Conduit's Sphinx docs.
- Added to_yaml() and to_yaml_stream methods() to Schema, DataType, and DataArray.
- Added support for C++-style iterators on node children. You can now do `for (Node &node : node.children()) {}`. You can also do `node.children.begin()` and `node.children.end()` to work with the iterators directly.

#### Relay
- Added an open mode option to Relay IOHandle. See Relay IOHandle docs (https://llnl-conduit.readthedocs.io/en/latest/relay_io.html#relay-i-o-handle-interface) for more details.
- Added the conduit.relay.mpi Python module to support Relay MPI in Python.
- Added support to write and read Conduit lists to HDF5 files. Since HDF5 Groups do not support unnamed indexed children, each list child is written using a string name that represents its index and a special attribute is written to the HDF5 group to mark the list case. On read, the special attribute is used to detect and read this style of group back into a Conduit list.
- Added preliminary support to read Sidre Datastore-style HDF5 using Relay IOHandle,  those grouped with a root file.
- Added `conduit::relay::io::blueprint::read_mesh` functions, were pulled in from Ascent's Blueprint import logic.
- Added `conduit::relay::mpi::wait` and `conduit::relay::mpi::wait_all` functions. These functions consolidate the logic supporting both `isend` and `irecv` requests. `wait_all` supports cases where both sends and receives were posted, which is a common for non-trivial point-to-point communication use cases.


#### Blueprint
- Added support for sparse one-to-many relationships with the new `blueprint::o2mrelation` protocol. See the `blueprint::o2mrelation::examples::uniform` example for details.
- Added sparse one-to-many, uni-buffer, and material-dominant specification support to Material sets. See the Material sets documentation
(https://llnl-conduit.readthedocs.io/en/latest/blueprint_mesh.html#material-sets) for more details.
- Added support for Adjacency sets for Structured Mesh Topologies. See the `blueprint::mesh::examples::adjset_uniform` example.
- Added `blueprint::mesh::examples::julia_nestsets_simple` and `blueprint::mesh::examples::julia_nestsets_complex` examples represent Julia set fractals using patch-based AMR meshes and the Mesh Blueprint Nesting Set protocol. See the Julia AMR Blueprint docs
(https://llnl-conduit.readthedocs.io/en/latest/blueprint_mesh.html#julia-amr-examples) for more details.
- Added `blueprint::mesh::examples::venn` example that demonstrates different ways to encode volume fraction based multi-material fields.  See the Venn Blueprint docs
(https://llnl-conduit.readthedocs.io/en/latest/blueprint_mesh.html#venn) for more details.
- Added `blueprint::mesh::number_of_domains` property method for trees that conform to the mesh blueprint.
- Added MPI mesh blueprint methods, `blueprint::mpi::mesh::verify` and  `blueprint::mpi::mesh::number_of_domains` (available in the `conduit_blueprint_mpi` library)
- Added `blueprint::mpi::mesh::examples::braid_uniform_multi_domain` and `blueprint::mpi::mesh::examples::spiral_round_robin` distributed-memory mesh examples to the `conduit_blueprint_mpi` library.
- Added `state/path` to the Mesh Blueprint index, needed for consumers to know the proper path to read extended state info (such as `domain_id`)


### Fixed

#### General
- Updated to newer BLT to resolve BLT/FindMPI issues with rpath linking commands when using OpenMPI.
- Fixed internal object name string for the Python Iterator object. It used to report `Schema`, which triggered both puzzling and concerned emotions.
- Fixed a bug with `Node.set` in the Python API that undermined setting NumPy arrays with sliced views and complex striding. General slices should now work with `set`. No changes to the `set_external` case, which requires 1-D effective striding and throws an exception when more complex strides are presented.
- Fixed a bug with auto detect of protocol for Node.load
- Fixed bugs with auto detect of protocol for Node.load and Node.save in the Python interface


#### Relay
- Use H5F_ACC_RDONLY in relay::io::is_hdf5_file to avoid errors when checking files that already have open HDF5 handles.
- Fixed compatibility check for empty Nodes against HDF5 files with existing paths

### Changed

#### General
- Conduit's main git branch was renamed from `master` to `develop`. To allow time for folks to migrate, the `master` branch is active but frozen and will be removed during the `0.7.0` release.
- We recommend a C++11 (or newer) compiler, support for older C++ standards is deprecated and will be removed in a future release.
- Node::fetch_child and Schema::fetch_child are deprecated in favor of the more clearly named Node::fetch_existing and Schema::fetch_existing. fetch_child variants still exist, but will be removed in a future release.
- Python str() methods for Node, Schema, and DataType now use their new to_string() methods.
- DataArray<T>::to_json(std::ostring &) is deprecated in favor DataArray<T>::to_json_stream. to_json(std::ostring &) will be removed in a future release.
- Schema::to_json and Schema::save variants with detailed (bool) arg are deprecated. The detailed arg was never used. These methods will be removed in a future release.
- Node::print() now prints yaml instead of json.
- The string return variants of `about` methods now return yaml strings instead of json strings.
- Sphinx Docs code examples and outputs are now included using start-after and end-before style includes.
- Schema to_json() and to_json_stream() methods were expanded to support indent, depth, pad and end-of-element args.
- In Python, conduit.Node() repr now returns the YAML string representation of the Node. Perviously verbose `conduit_json` was used, which was overwhelming.
- conduit.about() now reports the git tag if found, and `version` was changed to add git sha and status (dirty) info to avoid confusion between release and development installs.

#### Relay
- Provide more context when a Conduit Node cannot be written to a HDF5 file because it is incompatible with the existing HDF5 tree. Error messages now provide the full path and details about the incompatibility.
- `conduit::relay::io_blueprint::save` functions are deprecated in favor of `conduit::relay::io::blueprint::write_mesh`
- `conduit::relay::io::blueprint::write_mesh` functions were pulled in from Ascent's Blueprint export logic.
- `conduit_relay_io_mpi` lib now depends on `conduit_relay_io`. Due to this change, a single build supports either ADIOS serial (no-mpi) or ADIOS with MPI support, but not both. If conduit is configured with MPI support, ADIOS MPI is used.
- The functions `conduit::relay::mpi::wait_send` and `conduit::relay::mpi::wait_recv` now use `conduit::relay::mpi::wait`. The functions `wait_send` and `wait_recv` exist to preserve the old API, there is no benefit to use them over `wait`.
- The functions `conduit::relay::mpi::wait_all_send` and `conduit::relay::mpi::wait_all_recv` now use `conduit::relay::mpi::wait_all`. The functions `wait_all_send` and `wait_all_recv` exist to preserve the old API, there is no benefit to use them over `wait_all`.


#### Blueprint
- Refactored the Polygonal and Polyhedral mesh blueprint specification to leverage one-to-many concepts and to allow more zero-copy use cases.
- The `conduit_blueprint_mpi` library now depends on `conduit_relay_mpi`.
- The optional Mesh Blueprint structured topology logical element origin is now specified using `{i,j,k}` instead of `{i0,j0,k0}`.


## [0.5.1] - Released 2020-01-18

### Added

#### General
- Added Node::parse() method, (C++, Python and Fortran) which supports common json and yaml parsing use cases without creating a generator instance.
- Use FOLDER target property to group targets for Visual Studio
- Added Node load(), and save() support to the C and Fortran APIs

### Changed

#### General
- Node::load() and Node::save() now auto detect which protocol to use when protocol argument is an empty string
- Changed Node::load() and Node::save() default protocol value to empty (default now is to auto detect)
- Changed Python linking strategy to defer linking for our compiler modules
- Conduit Error Exception message strings now print cleaner (avoiding nesting doll string escaping headaches)
- Build system improvements to support conda-forge builds for Linux, macOS, and Windows

### Fixed

#### General
- Fixed install paths for CMake exported target files to follow standard CMake find_package() search conventions. Also perserved duplicate files to support old import path structure for this release.
- python: Fixed Node.set_external() to accept conduit nodes as well as numpy arrays
- Fixed dll install locations for Windows


## [0.5.0] - Released 2019-10-25

### Added

#### General
- Added support to parse YAML into Conduit Nodes and to create YAML from Conduit Nodes. Support closely follows the "json" protocol, making similar choices related to promoting YAML string leaves to concrete data types.
- Added several more Conduit Node methods to the C and Fortran APIs. Additions are enumerated here:  https://github.com/LLNL/conduit/pull/426
- Added Node set support for Python Tuples and Lists with numeric and string entires
- Added Node set support for Numpy String Arrays. String Arrays become Conduit lists with child char8_str arrays


#### Blueprint

- Added support for a "zfparray" blueprint that holds ZFP compressed array data.
- Added the the "specsets" top-level section to the Blueprint schema, which can be used to represent multi-dimensional per-material quantities (most commonly per-material atomic composition fractions).
- Added explicit topological data generation functions for points, lines, and faces
- Added derived topology generation functions for element centroids, sides, and corners
- Added the basic example function to the conduit.mesh.blueprint.examples module

#### Relay
- Added optional ZFP support to relay, that enables wrapping and unwraping zfp arrays into conduit Nodes.
- Extended relay HDF5 I/O support to read a wider range of HDF5 string representations including H5T_VARIABLE strings.

### Changed

#### General
- Conduit's automatic build process (uberenv + spack) now defaults to using Python 3
- Improved CMake export logic to make it easier to find and use Conduit install in a CMake-based build system. (See using-with-cmake example for new recipe)

#### Relay

- Added is_open() method to IOHandle in the C++ and Python interfaces
- Added file name information to Relay HDF5 error messages


### Fixed

#### General
- Fixed bug that caused memory access after free during Node destruction

#### Relay

- Fixed crash with mpi broadcast_using_schema() when receiving tasks pass a non empty Node.
- Fixed a few Windows API export issues for relay io

## [0.4.0] - Released 2019-03-01

### Added

#### General

- Added Generic IO Handle class (relay::io::IOHandle) with C++ and Python APIs, tests, and docs.
- Added ``rename_child`` method to Schema and Node
- Added generation and install of conduit_config.mk for using-with-make example
- Added datatype helpers for long long and long double
- Added error for empty path fetch
- Added C functions for setting error, warning, info handlers.
- Added limited set of C bindings for DataType
- Added C bindings for relay IO
- Added several more functions to conduit node python interfaces

#### Blueprint

- Added implicit point topology docs and example
- Added julia and spiral mesh bp examples
- Added mesh topology transformations to blueprint
- Added polygonal mesh support to mesh blueprint
- Added verify method for mesh blueprint nestset

#### Relay

- Added ADIOS Support, enabling ADIOS read and write of Node objects.
- Added a relay::mpi::io library that mirrors the API of relay::io, except  that all functions take an MPI communicator. The functions are implemented in parallel for the ADIOS protocol. For other protocols, they will behave the same as the serial functions in relay::io. For the ADIOS protocol, the save() and save_merged() functions operate collectively within a communicator to enable multiple MPI ranks to save data to a single file as separate "domains".
- Added an add_time_step() function to that lets the caller append data collectively to an existing  ADIOS file
- Added a function to query the number of time steps and the number of domains in a  ADIOS file.
- Added versions of save and save_merged that take an options node.
- Added C API for new save, save_merged functions.
- Added method to list an HDF5 group's child names
- Added save and append methods to the HDF5 I/O interface
- Added docs and examples for relay io


### Changed

#### General

- Changed mapping of c types to bit-width style to be compatible with C++11 std bit-width types when C++11 is enabled
- Several improvements to uberenv, our automated build process, and building directions
- Upgraded the type system with more explicit signed support

#### Relay

- Improvements to the Silo mesh writer
- Refactor to support both relay::io and relay::mpi::io namespaces.
- Refactor to add support for steps and domains to I/O interfaces
- Changed to only use ``libver latest`` setting for for hdf5 1.8 to minimize compatibility issues

### Fixed

#### General

- Fixed bugs with std::vector gap methods
- Fixed A few C function names in conduit_node.h
- Fixed bug in python that was requesting unsigned array for signed cases
- Fixed issue with Node::diff failing for string data with offsets
- Fixes for building on BlueOS with the xl compiler

#### Blueprint

- Fixed validity status for blueprint functions
- Fixed improper error reporting for Blueprint references

#### Relay

- Relay I/O exceptions are now forwarded to python  
- Fixed MPI send_with_schema bug when data was compact but not contiguous  
- Switched to use MPI bit-width style data type enums in ``relay::mpi``

## [0.3.1] - Released 2018-02-26

### Added

#### General

- Added new ``Node::diff`` and ``Node::diff_compatible`` methods
- Expanded the Node Python Capsule API
- Added Python version of basic tutorial

#### Blueprint

- Added Multi-level Array Protocol (conduit::blueprint::mlarray)

### Changed

#### General

- Updated uberenv to use a newer spack and removed several custom packages
- C++ ``Node::set`` methods now take const pointers for data

### Fixed

#### General

- Various Python API bug fixes
- Fixed API exports for static libs on Windows

#### Relay

- Bug fixes for HDF5 support on Windows

### Removed

#### Blueprint

- Removed unnecessary state member in the braid example

## [0.3.0] - Released 2017-08-21

### Added

#### General

- Exposed more of the Conduit API in Python

#### Blueprint

- Added support for multi-material fields via *matsets* (volume fractions and per-material values)
- Added initial support for domain boundary info via *adjsets* for distributed-memory unstructured meshes  

#### Relay

- Added support for MPI reductions and broadcast
- Added support zero-copy pass to MPI for a wide set of calls
- Hardened notion of `known schema` vs `generic` MPI support
- Add heuristics with knobs for controlling use of HDF5 compact datasets and compression support

### Changed

#### General

- Moved to use BLT (https://github.com/llnl/blt) as our core CMake-based build system
- Use ints instead of bools in the Conduit C-APIs for wider compiler compatibility

#### Relay

- Improved error checking and error messages for HDF5 I/O support

### Fixed

#### General

- Fixed memory leaks in *conduit*
- Bug fixes to support building on Visual Studio 2013
- Bug fixes for `conduit::Nodes` in the List Role

#### Relay

- Fixed memory leaks in *conduit_relay*    

## [0.2.1] - Released 2017-01-06

### Added

#### Blueprint

- Added support to the blueprint python module for the mesh and mcarray protocol methods
- Added stand alone blueprint verify executable

### Changed

#### General

- Eliminated separate fortran libs by moving fortran symbols into their associated main libs
- Change Node set_external to support const Node ref
- Refactor path and file systems utils functions for clarity

### Fixed

#### General

- Added fixes to support static builds on BGQ using xlc and gcc
- Fixed missing install of fortran module files

#### Blueprint

- Fixed bug with verify of mesh/coords for rectilinear case


#### Relay

- Updated the version of civetweb used to avoid dlopen issues with SSL for static builds

## [0.2.0] - Released 2016-11-03

### Added

#### General

- Added const access to conduit::Node's children and a new NodeConstIterator
- Added support for building on Windows
- Added more Python, C, and Fortran API support

#### Blueprint

- Added verify support for the mcarray and mesh protocols
- Added functions that create examples instances of mcarrays and meshes
- Added memory layout transform helpers for mcarrays
- Added a helper that creates a mesh blueprint index from a valid mesh

#### Relay

- Added entangle, a python script ssh tunneling solution
- Added extensive HDF5 I/O support for reading and writing between HDF5 files and conduit Node trees

###  Changed

#### General

- Changes to clarify concepts in the conduit::Node API
- Improved unit test coverage
- Renamed source and header files for clarity and to avoid potential conflicts with other projects

#### Relay

- Changed I/O protocol string names for clarity
- Refactored the relay::WebServer and the Conduit Node Viewer application

### Fixed

#### General

- Resolved several bugs across libraries
- Resolved compiler warnings and memory leaks

## 0.1.0 - Released 2016-03-30

### Added
- Initial Open Source Release on GitHub

[Unreleased]: https://github.com/llnl/conduit/compare/v0.7.1...HEAD
[0.7.1]: https://github.com/llnl/conduit/compare/v0.7.0...v0.7.1
[0.7.0]: https://github.com/llnl/conduit/compare/v0.6.0...v0.7.0
[0.6.0]: https://github.com/llnl/conduit/compare/v0.5.1...v0.6.0
[0.5.1]: https://github.com/llnl/conduit/compare/v0.5.0...v0.5.1
[0.5.0]: https://github.com/llnl/conduit/compare/v0.4.0...v0.5.0
[0.4.0]: https://github.com/llnl/conduit/compare/v0.3.1...v0.4.0
[0.3.1]: https://github.com/llnl/conduit/compare/v0.3.0...v0.3.1
[0.3.0]: https://github.com/llnl/conduit/compare/v0.2.1...v0.3.0
[0.2.1]: https://github.com/llnl/conduit/compare/v0.2.0...v0.2.1
[0.2.0]: https://github.com/llnl/conduit/compare/v0.1.0...v0.2.0<|MERGE_RESOLUTION|>--- conflicted
+++ resolved
@@ -6,18 +6,15 @@
 
 ## Unreleased
 
-<<<<<<< HEAD
 ### Added
 
 #### General
 - Added support to register custom memory allocators and a custom data movement handler. This allows conduit to move trees of data between heterogenous memory spaces (e.g. CPU and GPU memory). See conduit_utils.hpp for API details.
 
-=======
 ### Changed
 
 #### Relay
 - Added CMake option (`ENABLE_RELAY_WEBSERVER`, default = `ON`) to control if Conduit's Relay Web Server support is built. Down stream codes can check for support via header ifdef `CONDUIT_RELAY_WEBSERVER_ENABLED` or at runtime in `conduit::relay::about`.
->>>>>>> 340ce422
 
 ### Fixed
 
