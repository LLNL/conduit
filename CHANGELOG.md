# Conduit Changelog
Notable changes to Conduit are documented in this file.

The format is based on [Keep a Changelog](https://keepachangelog.com/en/1.0.0/),
and this project aspires to adhere to [Semantic Versioning](https://semver.org/spec/v2.0.0.html).


## Unreleased 

### Added

#### General 
- Added Node::parse() method, (C++, Python and Fortran) which supports common json and yaml parsing use cases without creating a generator instance.
- Use FOLDER target property to group targets for Visual Studio
- Added Node load(), and save() support to the C and Fortran APIs

### Changed

#### General 
- Changed Python linking strategy to defer linking for our compiler modules


<<<<<<< HEAD
=======
### Fixed

#### General 
- python: Fixed Node.set_external() to accept conduit nodes as well as numpy arrays


>>>>>>> 76e58dfc
## [0.5.0] - Released 2019-10-25

### Added

#### General 
- Added support to parse YAML into Conduit Nodes and to create YAML from Conduit Nodes. Support closely follows the "json" protocol, making similar choices related to promoting YAML string leaves to concrete data types.
- Added several more Conduit Node methods to the C and Fortran APIs. Additions are enumerated here:  https://github.com/LLNL/conduit/pull/426
- Added Node set support for Python Tuples and Lists with numeric and string entires
- Added Node set support for Numpy String Arrays. String Arrays become Conduit lists with child char8_str arrays


#### Blueprint

- Added support for a "zfparray" blueprint that holds ZFP compressed array data. 
- Added the the "specsets" top-level section to the Blueprint schema, which can be used to represent multi-dimensional per-material quantities (most commonly per-material atomic composition fractions).
- Added explicit topological data generation functions for points, lines, and faces
- Added derived topology generation functions for element centroids, sides, and corners
- Added the basic example function to the conduit.mesh.blueprint.examples module

#### Relay
- Added optional ZFP support to relay, that enables wrapping and unwraping zfp arrays into conduit Nodes. 
- Extended relay HDF5 I/O support to read a wider range of HDF5 string representations including H5T_VARIABLE strings.

### Changed

#### General 
- Conduit's automatic build process (uberenv + spack) now defaults to using Python 3
- Improved CMake export logic to make it easier to find and use Conduit install in a CMake-based build system. (See using-with-cmake example for new recipe)

#### Relay

- Added is_open() method to IOHandle in the C++ and Python interfaces
- Added file name information to Relay HDF5 error messages


### Fixed

#### General 
- Fixed bug that caused memory access after free during Node destruction

#### Relay

- Fixed crash with mpi broadcast_using_schema() when receiving tasks pass a non empty Node.
- Fixed a few Windows API export issues for relay io

## [0.4.0] - Released 2019-03-01

### Added

#### General

- Added Generic IO Handle class (relay::io::IOHandle) with C++ and Python APIs, tests, and docs.
- Added ``rename_child`` method to Schema and Node 
- Added generation and install of conduit_config.mk for using-with-make example
- Added datatype helpers for long long and long double
- Added error for empty path fetch
- Added C functions for setting error, warning, info handlers. 
- Added limited set of C bindings for DataType
- Added C bindings for relay IO
- Added several more functions to conduit node python interfaces

#### Blueprint

- Added implicit point topology docs and example
- Added julia and spiral mesh bp examples
- Added mesh topology transformations to blueprint
- Added polygonal mesh support to mesh blueprint
- Added verify method for mesh blueprint nestset

#### Relay

- Added ADIOS Support, enabling ADIOS read and write of Node objects.
- Added a relay::mpi::io library that mirrors the API of relay::io, except  that all functions take an MPI communicator. The functions are implemented in parallel for the ADIOS protocol. For other protocols, they will behave the same as the serial functions in relay::io. For the ADIOS protocol, the save() and save_merged() functions operate collectively within a communicator to enable multiple MPI ranks to save data to a single file as separate "domains".
- Added an add_time_step() function to that lets the caller append data collectively to an existing  ADIOS file
- Added a function to query the number of time steps and the number of domains in a  ADIOS file.
- Added versions of save and save_merged that take an options node. 
- Added C API for new save, save_merged functions.
- Added method to list an HDF5 group's child names
- Added save and append methods to the HDF5 I/O interface
- Added docs and examples for relay io


### Changed

#### General 

- Changed mapping of c types to bit-width style to be compatible with C++11 std bit-width types when C++11 is enabled
- Several improvements to uberenv, our automated build process, and building directions
- Upgraded the type system with more explicit signed support

#### Relay

- Improvements to the Silo mesh writer
- Refactor to support both relay::io and relay::mpi::io namespaces. 
- Refactor to add support for steps and domains to I/O interfaces
- Changed to only use ``libver latest`` setting for for hdf5 1.8 to minimize compatibility issues 

### Fixed

#### General 

- Fixed bugs with std::vector gap methods
- Fixed A few C function names in conduit_node.h 
- Fixed bug in python that was requesting unsigned array for signed cases
- Fixed issue with Node::diff failing for string data with offsets
- Fixes for building on BlueOS with the xl compiler

#### Blueprint

- Fixed validity status for blueprint functions
- Fixed improper error reporting for Blueprint references

#### Relay

- Relay I/O exceptions are now forwarded to python  
- Fixed MPI send_with_schema bug when data was compact but not contiguous  
- Switched to use MPI bit-width style data type enums in ``relay::mpi``

## [0.3.1] - Released 2018-02-26

### Added

#### General

- Added new ``Node::diff`` and ``Node::diff_compatible`` methods
- Expanded the Node Python Capsule API
- Added Python version of basic tutorial

#### Blueprint

- Added Multi-level Array Protocol (conduit::blueprint::mlarray)

### Changed

#### General

- Updated uberenv to use a newer spack and removed several custom packages
- C++ ``Node::set`` methods now take const pointers for data

### Fixed 

#### General

- Various Python API bug fixes
- Fixed API exports for static libs on Windows

#### Relay

- Bug fixes for HDF5 support on Windows

### Removed

#### Blueprint

- Removed unnecessary state member in the braid example

## [0.3.0] - Released 2017-08-21

### Added 

#### General

- Exposed more of the Conduit API in Python

#### Blueprint

- Added support for multi-material fields via *matsets* (volume fractions and per-material values)
- Added initial support for domain boundary info via *adjsets* for distributed-memory unstructured meshes  

#### Relay

- Added support for MPI reductions and broadcast
- Added support zero-copy pass to MPI for a wide set of calls
- Hardened notion of `known schema` vs `generic` MPI support
- Add heuristics with knobs for controlling use of HDF5 compact datasets and compression support

### Changed

#### General

- Moved to use BLT (https://github.com/llnl/blt) as our core CMake-based build system
- Use ints instead of bools in the Conduit C-APIs for wider compiler compatibility

#### Relay

- Improved error checking and error messages for HDF5 I/O support

### Fixed

#### General

- Fixed memory leaks in *conduit* 
- Bug fixes to support building on Visual Studio 2013
- Bug fixes for `conduit::Nodes` in the List Role

#### Relay

- Fixed memory leaks in *conduit_relay*    

## [0.2.1] - Released 2017-01-06

### Added

#### Blueprint

- Added support to the blueprint python module for the mesh and mcarray protocol methods 
- Added stand alone blueprint verify executable

### Changed

#### General

- Eliminated separate fortran libs by moving fortran symbols into their associated main libs
- Change Node set_external to support const Node ref
- Refactor path and file systems utils functions for clarity

### Fixed

#### General

- Added fixes to support static builds on BGQ using xlc and gcc
- Fixed missing install of fortran module files

#### Blueprint

- Fixed bug with verify of mesh/coords for rectilinear case


#### Relay

- Updated the version of civetweb used to avoid dlopen issues with SSL for static builds

## [0.2.0] - Released 2016-11-03

### Added

#### General

- Added const access to conduit::Node's children and a new NodeConstIterator
- Added support for building on Windows 
- Added more Python, C, and Fortran API support

#### Blueprint

- Added verify support for the mcarray and mesh protocols
- Added functions that create examples instances of mcarrays and meshes
- Added memory layout transform helpers for mcarrays
- Added a helper that creates a mesh blueprint index from a valid mesh

#### Relay

- Added entangle, a python script ssh tunneling solution
- Added extensive HDF5 I/O support for reading and writing between HDF5 files and conduit Node trees

###  Changed

#### General

- Changes to clarify concepts in the conduit::Node API 
- Improved unit test coverage
- Renamed source and header files for clarity and to avoid potential conflicts with other projects 

#### Relay

- Changed I/O protocol string names for clarity 
- Refactored the relay::WebServer and the Conduit Node Viewer application 

### Fixed

#### General

- Resolved several bugs across libraries 
- Resolved compiler warnings and memory leaks

## 0.1.0 - Released 2016-03-30

### Added
- Initial Open Source Release on GitHub

[Unreleased]: https://github.com/llnl/conduit/compare/v0.5.0...HEAD
[0.5.0]: https://github.com/llnl/conduit/compare/v0.4.0...v0.5.0
[0.4.0]: https://github.com/llnl/conduit/compare/v0.3.1...v0.4.0
[0.3.1]: https://github.com/llnl/conduit/compare/v0.3.0...v0.3.1
[0.3.0]: https://github.com/llnl/conduit/compare/v0.2.1...v0.3.0
[0.2.1]: https://github.com/llnl/conduit/compare/v0.2.0...v0.2.1
[0.2.0]: https://github.com/llnl/conduit/compare/v0.1.0...v0.2.0<|MERGE_RESOLUTION|>--- conflicted
+++ resolved
@@ -19,16 +19,12 @@
 #### General 
 - Changed Python linking strategy to defer linking for our compiler modules
 
-
-<<<<<<< HEAD
-=======
 ### Fixed
 
 #### General 
 - python: Fixed Node.set_external() to accept conduit nodes as well as numpy arrays
 
 
->>>>>>> 76e58dfc
 ## [0.5.0] - Released 2019-10-25
 
 ### Added
