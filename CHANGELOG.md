--- conflicted
+++ resolved
@@ -7,23 +7,22 @@
 
 ## Unreleased 
 
-<<<<<<< HEAD
+### Added
+
+#### General 
+- Use FOLDER target property to group targets for Visual Studio
+
+### Changed
+
+#### General 
+- Changed Python linking strategy to defer linking for our compiler modules
+
+
 ### Fixed
 
 #### General 
 - python: Fixed Node.set_external() to accept conduit nodes as well as numpy arrays
 
-=======
-### Added
-
-#### General 
-- Use FOLDER target property to group targets for Visual Studio
-
-### Changed
-
-#### General 
-- Changed Python linking strategy to defer linking for our compiler modules
->>>>>>> 8492d3f4
 
 ## [0.5.0] - Released 2019-10-25
 
