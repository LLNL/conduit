--- conflicted
+++ resolved
@@ -9,16 +9,10 @@
 #### General
 -  Added Node::move and Node::swap methods, which provide efficient ways to help build Node trees by consuming other Nodes.
 - Added Node::reset methods to C and Fortran interfaces
-<<<<<<< HEAD
-- Added support for Wedges and Pyramids to Blueprint.
-
-
-=======
 
 #### Blueprint
 - Added support for Wedges and Pyramids
 - Added helper function `blueprint::mesh::generate_strip` to generate a 2D "strip mesh" topology, and dependent other Blueprint mesh parts, from a 1D mesh.
->>>>>>> 09770be9
 
 ### Changed
 #### General
