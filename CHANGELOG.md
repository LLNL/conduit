--- conflicted
+++ resolved
@@ -12,12 +12,8 @@
 - Avoid compile issue with using `_Pragma()` with Python 3.8 on Windows
 
 #### Blueprint
-<<<<<<< HEAD
 - Added the `blueprint::mesh::examples::polychain` example. It is an example of a polyhedral mesh. See Mesh Blueprint Examples docs (https://llnl-conduit.readthedocs.io/en/latest/blueprint_mesh.html#polychain) for more details.
-=======
 - Fixed a bug that was causing the `conduit::blueprint::mesh::topology::unstructured::generate_*` functions to produce bad results for polyhedral input topologies with heterogeneous elements (e.g. tets and hexs).
-
->>>>>>> 28486d1b
 
 ## [0.7.2] - Released 2021-05-19
 
