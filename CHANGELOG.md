--- conflicted
+++ resolved
@@ -23,14 +23,12 @@
 - Added a `conduit::blueprint::mesh::utils::topology::hilbert_ordering()` function that computes a new order for a topology's elements based on their centroids and a Hilbert curve. The new ordering can be used with the `reorder()` function.
 - Added a `conduit::blueprint::mesh::utils::slice_array()` function that can slice Conduit nodes that contain arrays. A new node with the same type is created but it contains only the selected indices.
 - Added a `conduit::blueprint::mesh::utils::slice_field()` function. It is like `slice_array()` but it can handle the mcarray protocol. This functionality was generalized from the partitioner.
-<<<<<<< HEAD
 - Added a `conduit::blueprint::mesh::utils::topology::unstructured::rewrite_connectivity()` function that will rewrite a topology's connectivity in terms of a different coordset. The PointQuery is used internally to search for equivalent coordinates in the new coordset.
 - Added a `conduit::blueprint::mesh::utils::copy_fields()` function that helps copy fields from one fields node to another.
 - Added a `conduit::blueprint::mesh::utils::convert()` function that converts a list of nodes to a desired data type.
 - Added a `conduit::blueprint::mesh::generate_boundary_partition_field()` function that can take a topology and a partition field and generate a field for a related boundary topology. This is helpful when partitioning a boundary topology in the same manner as its parent topology.
-=======
 - Added `blueprint.mesh.examples.strided_structured` to the blueprint python module.
->>>>>>> e5b63b17
+
 
 ### Changed
 
