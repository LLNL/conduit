###############################################################################
# Copyright (c) 2014-2015, Lawrence Livermore National Security, LLC.
# 
# Produced at the Lawrence Livermore National Laboratory
# 
# LLNL-CODE-666778
# 
# All rights reserved.
# 
# This file is part of Conduit. 
# 
# For details, see https://lc.llnl.gov/conduit/.
# 
# Please also read conduit/LICENSE
# 
# Redistribution and use in source and binary forms, with or without 
# modification, are permitted provided that the following conditions are met:
# 
# * Redistributions of source code must retain the above copyright notice, 
#   this list of conditions and the disclaimer below.
# 
# * Redistributions in binary form must reproduce the above copyright notice,
#   this list of conditions and the disclaimer (as noted below) in the
#   documentation and/or other materials provided with the distribution.
# 
# * Neither the name of the LLNS/LLNL nor the names of its contributors may
#   be used to endorse or promote products derived from this software without
#   specific prior written permission.
# 
# THIS SOFTWARE IS PROVIDED BY THE COPYRIGHT HOLDERS AND CONTRIBUTORS "AS IS"
# AND ANY EXPRESS OR IMPLIED WARRANTIES, INCLUDING, BUT NOT LIMITED TO, THE
# IMPLIED WARRANTIES OF MERCHANTABILITY AND FITNESS FOR A PARTICULAR PURPOSE
# ARE DISCLAIMED. IN NO EVENT SHALL LAWRENCE LIVERMORE NATIONAL SECURITY,
# LLC, THE U.S. DEPARTMENT OF ENERGY OR CONTRIBUTORS BE LIABLE FOR ANY
# DIRECT, INDIRECT, INCIDENTAL, SPECIAL, EXEMPLARY, OR CONSEQUENTIAL 
# DAMAGES  (INCLUDING, BUT NOT LIMITED TO, PROCUREMENT OF SUBSTITUTE GOODS
# OR SERVICES; LOSS OF USE, DATA, OR PROFITS; OR BUSINESS INTERRUPTION)
# HOWEVER CAUSED AND ON ANY THEORY OF LIABILITY, WHETHER IN CONTRACT, 
# STRICT LIABILITY, OR TORT (INCLUDING NEGLIGENCE OR OTHERWISE) ARISING
# IN ANY WAY OUT OF THE USE OF THIS SOFTWARE, EVEN IF ADVISED OF THE 
# POSSIBILITY OF SUCH DAMAGE.
# 
###############################################################################

"""
 file: uberenv.py

 description: uses spack to install the external third party libs used by a project.

"""

import os
import sys
import subprocess
import shutil
import socket
import platform
import json
import datetime
import glob

from optparse import OptionParser

from os import environ as env
from os.path import join as pjoin


def sexe(cmd,ret_output=False,echo = False):
    """ Helper for executing shell commands. """
    if echo:
        print "[exe: %s]" % cmd
    if ret_output:
        p = subprocess.Popen(cmd,
                             shell=True,
                             stdout=subprocess.PIPE,
                             stderr=subprocess.STDOUT)
        res =p.communicate()[0]
        return p.returncode,res
    else:
        return subprocess.call(cmd,shell=True)


def parse_args():
    "Parses args from command line"
    parser = OptionParser()
    # where to install
    parser.add_option("--prefix",
                      dest="prefix",
                      default="uberenv_libs",
                      help="destination directory")
    # what compiler to use
    parser.add_option("--spec",
                      dest="spec",
                      default=None,
                      help="spack compiler spec")
    # optional location of spack mirror
    parser.add_option("--mirror",
                      dest="mirror",
                      default=None,
                      help="spack mirror directory")
    # flag to create mirror
    parser.add_option("--create-mirror",
                      action="store_true",
                      dest="create_mirror",
                      default=False,
                      help="Create spack mirror")
    # this option allows a user to explicitly to select a
    # group of spack settings files (compilers.yaml , packages.yaml)
    parser.add_option("--spack-config-dir",
                      dest="spack_config_dir",
                      default=None,
                      help="dir with spack settings files (compilers.yaml, packages.yaml, etc)")

    # a file that holds settings for a specific project 
    # using uberenv.py 
    parser.add_option("--project-json",
                      dest="project_json",
                      default=pjoin(uberenv_script_dir(),"project.json"),
                      help="uberenv project settings json file")

    # flag to use insecure curl + git
    parser.add_option("-k",
                      action="store_true",
                      dest="ignore_ssl_errors",
                      default=False,
                      help="Ignore SSL Errors")

    ###############
    # parse args
    ###############
    opts, extras = parser.parse_args()
    # we want a dict b/c the values could 
    # be passed without using optparse
    opts = vars(opts)
    if not opts["spack_config_dir"] is None:
        opts["spack_config_dir"] = os.path.abspath(opts["spack_config_dir"])
        if not os.path.isdir(opts["spack_config_dir"]):
            print "[ERROR: invalid spack config dir: %s ]" % opts["spack_config_dir"]
            sys.exit(-1)
    return opts, extras


def uberenv_script_dir():
    # returns the directory of the uberenv.py script
    return os.path.dirname(os.path.abspath(__file__))

def load_json_file(json_file):
    # reads json file
    return json.load(open(json_file))

def uberenv_detect_platform():
    # find supported sets of compilers.yaml, packages,yaml
    res = None
    if "darwin" in platform.system().lower():
        res = "darwin"
    elif "SYS_TYPE" in os.environ.keys():
        sys_type = os.environ["SYS_TYPE"].lower()
        res = sys_type
    return res

def uberenv_spack_config_dir(opts, uberenv_dir):
    # path to compilers.yaml, which we will for compiler setup for spack
    spack_config_dir = opts["spack_config_dir"]
    if spack_config_dir is None:
        uberenv_plat = uberenv_detect_platform()
        if not uberenv_plat is None:
            spack_config_dir = os.path.abspath(pjoin(uberenv_dir,"spack_configs",uberenv_plat))
    return spack_config_dir


def disable_spack_config_scopes(spack_dir):
    # disables all config scopes except "default", which we will 
    # force our settings into
    spack_lib_config = pjoin(spack_dir,"lib","spack","spack","config.py")
    print "[disabling config scope (except default) in: %s]" % spack_lib_config
    cfg_script = open(spack_lib_config).read()
    for cfg_scope_stmt in ["ConfigScope('system', _system_path)",
                           "ConfigScope('system/%s' % _platform, os.path.join(_system_path, _platform))",
                           "ConfigScope('site', _site_path)",
                           "ConfigScope('site/%s' % _platform, os.path.join(_site_path, _platform))",
                           "ConfigScope('user', _user_path)",
                           "ConfigScope('user/%s' % _platform, os.path.join(_user_path, _platform))"]:
        cfg_script = cfg_script.replace(cfg_scope_stmt,
                                        "#DISABLED BY UBERENV: " + cfg_scope_stmt)
    open(spack_lib_config,"w").write(cfg_script)



def patch_spack(spack_dir,uberenv_dir,cfg_dir,pkgs):
    # force spack to use only default config scope
    disable_spack_config_scopes(spack_dir)
    spack_etc_defaults_dir = pjoin(spack_dir,"etc","spack","defaults")
    # copy in default config.yaml
    config_yaml = os.path.abspath(pjoin(uberenv_dir,"spack_configs","config.yaml"))
    sexe("cp %s %s/" % (config_yaml, spack_etc_defaults_dir ), echo=True)
    # copy in other settings per platform
    if not cfg_dir is None:
        print "[copying uberenv compiler and packages settings from %s]" % cfg_dir

        config_yaml    = pjoin(cfg_dir,"config.yaml")
        compilers_yaml = pjoin(cfg_dir,"compilers.yaml")
        packages_yaml  = pjoin(cfg_dir,"packages.yaml")

        if os.path.isfile(config_yaml):
            sexe("cp %s %s/" % (config_yaml , spack_etc_defaults_dir ), echo=True)
                    
        if os.path.isfile(compilers_yaml):
            sexe("cp %s %s/" % (compilers_yaml, spack_etc_defaults_dir ), echo=True)

        if os.path.isfile(packages_yaml):
            sexe("cp %s %s/" % (packages_yaml, spack_etc_defaults_dir ), echo=True)
    else:
        # let spack try to auto find compilers
        sexe("spack/bin/spack compiler find", echo=True)
    dest_spack_pkgs = pjoin(spack_dir,"var","spack","repos","builtin","packages")
    # hot-copy our packages into spack
    sexe("cp -Rf %s %s" % (pkgs,dest_spack_pkgs))


def create_spack_mirror(mirror_path,pkg_name,ignore_ssl_errors=False):
    """
    Creates a spack mirror for pkg_name at mirror_path.
    """
    if not mirror_path:
        print "[--create-mirror requires a mirror directory]"
        sys.exit(-1)
    mirror_path = os.path.abspath(mirror_path)
    
    mirror_cmd = "spack/bin/spack "
    if ignore_ssl_errors:
        mirror_cmd += "-k "
    mirror_cmd += "mirror create -d {} --dependencies {}".format(mirror_path,
                                                                 pkg_name)
    return sexe(mirror_cmd, echo=True)

def find_spack_mirror(spack_dir, mirror_name):
    """
    Returns the path of a site scoped spack mirror with the 
    given name, or None if no mirror exists.
    """
    rv, res = sexe("spack/bin/spack mirror list", ret_output=True)
    mirror_path = None
    for mirror in res.split('\n'):
        if mirror:
            parts = mirror.split()
            if parts[0] == mirror_name:
                mirror_path = parts[1]
    return mirror_path


def use_spack_mirror(spack_dir,
                     mirror_name,
                     mirror_path):
    """
    Configures spack to use mirror at a given path.
    """
    mirror_path = os.path.abspath(mirror_path)
    existing_mirror_path = find_spack_mirror(spack_dir, mirror_name)
    if existing_mirror_path and mirror_path != existing_mirror_path:
        # Existing mirror has different URL, error out
        print "[removing existing spack mirror `%s` @ %s]" % (mirror_name,
                                                              existing_mirror_path)
        #
        # Note: In this case, spack says it removes the mirror, but we still 
        # get errors when we try to add a new one, sounds like a bug
        #
        sexe("spack/bin/spack mirror remove --scope=site {} ".format(
                mirror_name), echo=True)
        existing_mirror_path = None
    if not existing_mirror_path:
        # Add if not already there
        sexe("spack/bin/spack mirror add --scope=site {} {}".format(
                mirror_name, mirror_path), echo=True)
        print "[using mirror %s]" % mirror_path


def find_osx_sdks():
    """
    Finds installed osx sdks, returns dict mapping version to file system path
    """
    res = {}
    sdks = glob.glob("/Applications/Xcode.app/Contents/Developer/Platforms/MacOSX.platform/Developer/SDKs/MacOSX*.sdk")
    for sdk in sdks:
        sdk_base = os.path.split(sdk)[1]
        ver = sdk_base[len("MacOSX"):sdk_base.rfind(".")]
        res[ver] = sdk
    return res

def setup_osx_sdk_env_vars():
    """
    Finds installed osx sdks, returns dict mapping version to file system path
    """
    # find current osx version (10.11.6)
    dep_tgt = platform.mac_ver()[0]
    # sdk file names use short version (ex: 10.11)
    dep_tgt_short = dep_tgt[:dep_tgt.rfind(".")]
    # find installed sdks, ideally we want the sdk that matches the current os
    sdk_root = None
    sdks = find_osx_sdks()
    if dep_tgt_short in sdks.keys():
        # matches our osx, use this one
        sdk_root = sdks[dep_tgt_short]
    elif len(sdks) > 0:
        # for now, choose first one:
        dep_tgt  = sdks.keys()[0]
        sdk_root = sdks[dep_tgt]
    else:
        # no valid sdks, error out
        print "[ERROR: Could not find OSX SDK @ /Applications/Xcode.app/Contents/Developer/Platforms/MacOSX.platform/Developer/SDKs/]"
        sys.exit(-1)
    
    env["MACOSX_DEPLOYMENT_TARGET"] = dep_tgt
    env["SDKROOT"] = sdk_root
    print "[setting MACOSX_DEPLOYMENT_TARGET to %s]" % env["MACOSX_DEPLOYMENT_TARGET"]
    print "[setting SDKROOT to %s]" % env[ "SDKROOT" ]

def read_spack_full_spec(pkg_name,spec):
    rv, res = sexe("spack/bin/spack spec " + pkg_name + " " + spec, ret_output=True)
    for l in res.split("\n"):
        if l.startswith(pkg_name) and l.count("@") > 0 and l.count("arch=") > 0:
            return l.strip()
def main():
    """
    clones and runs spack to setup our third_party libs and
    creates a host-config.cmake file that can be used by 
    our project.
    """ 
    # parse args from command line
    opts, extras = parse_args()
    
    project_opts  = load_json_file(opts["project_json"])
    print project_opts
    uberenv_pkg_name = project_opts["uberenv_package_name"]
    
    # setup osx deployment target
    print "[uberenv options: %s]" % str(opts)
    if "darwin" in platform.system().lower():
        setup_osx_sdk_env_vars()
    # setup default spec
    if opts["spec"] is None:
        if "darwin" in platform.system().lower():
            opts["spec"] = "%clang"
        else:
            opts["spec"] = "%gcc"
    print "[spack spec: %s]" % opts["spec"]
    # get the current working path, and the glob used to identify the 
    # package files we want to hot-copy to spack
    uberenv_path = os.path.split(os.path.abspath(__file__))[0]
    pkgs = pjoin(uberenv_path, "packages","*")
    # setup destination paths
    dest_dir = os.path.abspath(opts["prefix"])
    dest_spack = pjoin(dest_dir,"spack")
    print "[installing to: %s]" % dest_dir
    # print a warning if the dest path already exists
    if not os.path.isdir(dest_dir):
        os.mkdir(dest_dir)
    else:
        print "[info: destination '%s' already exists]"  % dest_dir
    if os.path.isdir(dest_spack):
        print "[info: destination '%s' already exists]"  % dest_spack

    if not os.path.isdir(dest_spack):
        print "[info: cloning spack develop branch from github]"
        os.chdir(dest_dir)
        # clone spack into the dest path
        clone_cmd ="git "
        if opts["ignore_ssl_errors"]:
            clone_cmd +="-c http.sslVerify=false "
        spack_url = "https://github.com/spack/spack.git"
        spack_branch = "develop"
        if "spack_url" in project_opts:
            spack_url = project_opts["spack_url"]
        if "spack_branch" in project_opts:
            spack_branch = project_opts["spack_branch"]
        clone_cmd +=  "clone -b %s %s" % (spack_branch,spack_url)
        sexe(clone_cmd, echo=True)
        if "spack_commit" in project_opts:
            sha1 = project_opts["spack_commit"]
            print "[info: using spack commit %s]" % sha1
            os.chdir(pjoin(dest_dir,"spack"))
            sexe("git reset --hard %s" % sha1)

    os.chdir(dest_dir)
    # twist spack's arms 
    cfg_dir = uberenv_spack_config_dir(opts, uberenv_path)
    patch_spack(dest_spack, uberenv_path, cfg_dir, pkgs)

    # show the spec for what will be built
    spec_cmd = "spack/bin/spack spec " + uberenv_pkg_name + opts["spec"]
    res = sexe(spec_cmd, echo=True)


    ##########################################################
    # we now have an instance of spack configured how we 
    # need it to build our tpls at this point there are two
    # possible next steps:
    #
    # *) create a mirror of the packages 
    #   OR
    # *) build
    # 
    ##########################################################
    if opts["create_mirror"]:
        return create_spack_mirror(opts["mirror"],
                                   uberenv_pkg_name,
                                   opts["ignore_ssl_errors"])
    else:
        if not opts["mirror"] is None:
            use_spack_mirror(dest_spack,
                             uberenv_pkg_name,
                             opts["mirror"])
        # use the uberenv package to trigger the right builds 
        # and build an host-config.cmake file
        install_cmd = "spack/bin/spack "
        if opts["ignore_ssl_errors"]:
            install_cmd += "-k "
        install_cmd += "install " + uberenv_pkg_name + opts["spec"]
        res = sexe(install_cmd, echo=True)
        if res != 0:
            return res
        if "spack_activate" in project_opts:
<<<<<<< HEAD
            pkg_names = project_opts["spack_activate"].keys()
            for pkg_name in pkg_names:
              pkg_spec_requirements = project_opts["spack_activate"][pkg_name]
              failed=False
              for req in pkg_spec_requirements:
                  if req not in opts["spec"]:
                      failed=True
                      break
              if not failed:
                  activate_cmd = "spack/bin/spack activate " + pkg_name
                  sexe(activate_cmd, echo=True)   
=======
            # get the full spack spec for our project
            full_spec = read_spack_full_spec(uberenv_pkg_name,opts["spec"])
            pkg_names = project_opts["spack_activate"].keys()
            for pkg_name in pkg_names:
                pkg_spec_requirements = project_opts["spack_activate"][pkg_name]
                activate=True
                for req in pkg_spec_requirements:
                    if req not in full_spec:
                        activate=False
                        break
                if activate:
                    activate_cmd = "spack/bin/spack activate " + pkg_name
                    sexe(activate_cmd, echo=True)
>>>>>>> 89ce976c
        return res

if __name__ == "__main__":
    sys.exit(main())

<|MERGE_RESOLUTION|>--- conflicted
+++ resolved
@@ -419,19 +419,6 @@
         if res != 0:
             return res
         if "spack_activate" in project_opts:
-<<<<<<< HEAD
-            pkg_names = project_opts["spack_activate"].keys()
-            for pkg_name in pkg_names:
-              pkg_spec_requirements = project_opts["spack_activate"][pkg_name]
-              failed=False
-              for req in pkg_spec_requirements:
-                  if req not in opts["spec"]:
-                      failed=True
-                      break
-              if not failed:
-                  activate_cmd = "spack/bin/spack activate " + pkg_name
-                  sexe(activate_cmd, echo=True)   
-=======
             # get the full spack spec for our project
             full_spec = read_spack_full_spec(uberenv_pkg_name,opts["spec"])
             pkg_names = project_opts["spack_activate"].keys()
@@ -445,7 +432,6 @@
                 if activate:
                     activate_cmd = "spack/bin/spack activate " + pkg_name
                     sexe(activate_cmd, echo=True)
->>>>>>> 89ce976c
         return res
 
 if __name__ == "__main__":
